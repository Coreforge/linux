// SPDX-License-Identifier: GPL-2.0
// Copyright (C) 2018 ROHM Semiconductors
// bd71837-regulator.c ROHM BD71837MWV regulator driver

#include <linux/delay.h>
#include <linux/err.h>
#include <linux/gpio.h>
#include <linux/interrupt.h>
#include <linux/kernel.h>
#include <linux/mfd/rohm-bd718x7.h>
#include <linux/module.h>
#include <linux/platform_device.h>
#include <linux/regulator/driver.h>
#include <linux/regulator/machine.h>
#include <linux/regulator/of_regulator.h>
#include <linux/slab.h>

struct bd71837_pmic {
	struct regulator_desc descs[BD71837_REGULATOR_CNT];
	struct bd71837 *mfd;
	struct platform_device *pdev;
	struct regulator_dev *rdev[BD71837_REGULATOR_CNT];
};

/*
 * BUCK1/2/3/4
 * BUCK1RAMPRATE[1:0] BUCK1 DVS ramp rate setting
 * 00: 10.00mV/usec 10mV 1uS
 * 01: 5.00mV/usec	10mV 2uS
 * 10: 2.50mV/usec	10mV 4uS
 * 11: 1.25mV/usec	10mV 8uS
 */
static int bd71837_buck1234_set_ramp_delay(struct regulator_dev *rdev,
					   int ramp_delay)
{
	struct bd71837_pmic *pmic = rdev_get_drvdata(rdev);
	struct bd71837 *mfd = pmic->mfd;
	int id = rdev->desc->id;
	unsigned int ramp_value = BUCK_RAMPRATE_10P00MV;

	dev_dbg(&pmic->pdev->dev, "Buck[%d] Set Ramp = %d\n", id + 1,
		ramp_delay);
	switch (ramp_delay) {
	case 1 ... 1250:
		ramp_value = BUCK_RAMPRATE_1P25MV;
		break;
	case 1251 ... 2500:
		ramp_value = BUCK_RAMPRATE_2P50MV;
		break;
	case 2501 ... 5000:
		ramp_value = BUCK_RAMPRATE_5P00MV;
		break;
	case 5001 ... 10000:
		ramp_value = BUCK_RAMPRATE_10P00MV;
		break;
	default:
		ramp_value = BUCK_RAMPRATE_10P00MV;
		dev_err(&pmic->pdev->dev,
			"%s: ramp_delay: %d not supported, setting 10000mV//us\n",
			rdev->desc->name, ramp_delay);
	}

	return regmap_update_bits(mfd->regmap, BD71837_REG_BUCK1_CTRL + id,
				  BUCK_RAMPRATE_MASK, ramp_value << 6);
}

/* Bucks 1 to 4 support DVS. PWM mode is used when voltage is changed.
 * Bucks 5 to 8 and LDOs can use PFM and must be disabled when voltage
 * is changed. Hence we return -EBUSY for these if voltage is changed
 * when BUCK/LDO is enabled.
 */
static int bd71837_set_voltage_sel_restricted(struct regulator_dev *rdev,
						    unsigned int sel)
{
	if (regulator_is_enabled_regmap(rdev))
		return -EBUSY;

	return regulator_set_voltage_sel_regmap(rdev, sel);
}

static struct regulator_ops bd71837_ldo_regulator_ops = {
	.enable = regulator_enable_regmap,
	.disable = regulator_disable_regmap,
	.is_enabled = regulator_is_enabled_regmap,
	.list_voltage = regulator_list_voltage_linear_range,
	.set_voltage_sel = bd71837_set_voltage_sel_restricted,
	.get_voltage_sel = regulator_get_voltage_sel_regmap,
};

static struct regulator_ops bd71837_ldo_regulator_nolinear_ops = {
	.enable = regulator_enable_regmap,
	.disable = regulator_disable_regmap,
	.is_enabled = regulator_is_enabled_regmap,
	.list_voltage = regulator_list_voltage_table,
	.set_voltage_sel = bd71837_set_voltage_sel_restricted,
	.get_voltage_sel = regulator_get_voltage_sel_regmap,
};

static struct regulator_ops bd71837_buck_regulator_ops = {
	.enable = regulator_enable_regmap,
	.disable = regulator_disable_regmap,
	.is_enabled = regulator_is_enabled_regmap,
	.list_voltage = regulator_list_voltage_linear_range,
	.set_voltage_sel = bd71837_set_voltage_sel_restricted,
	.get_voltage_sel = regulator_get_voltage_sel_regmap,
	.set_voltage_time_sel = regulator_set_voltage_time_sel,
};

static struct regulator_ops bd71837_buck_regulator_nolinear_ops = {
	.enable = regulator_enable_regmap,
	.disable = regulator_disable_regmap,
	.is_enabled = regulator_is_enabled_regmap,
	.list_voltage = regulator_list_voltage_table,
	.set_voltage_sel = bd71837_set_voltage_sel_restricted,
	.get_voltage_sel = regulator_get_voltage_sel_regmap,
	.set_voltage_time_sel = regulator_set_voltage_time_sel,
};

static struct regulator_ops bd71837_buck1234_regulator_ops = {
	.enable = regulator_enable_regmap,
	.disable = regulator_disable_regmap,
	.is_enabled = regulator_is_enabled_regmap,
	.list_voltage = regulator_list_voltage_linear_range,
	.set_voltage_sel = regulator_set_voltage_sel_regmap,
	.get_voltage_sel = regulator_get_voltage_sel_regmap,
	.set_voltage_time_sel = regulator_set_voltage_time_sel,
	.set_ramp_delay = bd71837_buck1234_set_ramp_delay,
};

/*
 * BUCK1/2/3/4
 * 0.70 to 1.30V (10mV step)
 */
static const struct regulator_linear_range bd71837_buck1234_voltage_ranges[] = {
	REGULATOR_LINEAR_RANGE(700000, 0x00, 0x3C, 10000),
	REGULATOR_LINEAR_RANGE(1300000, 0x3D, 0x3F, 0),
};

/*
 * BUCK5
 * 0.9V to 1.35V ()
 */
static const struct regulator_linear_range bd71837_buck5_voltage_ranges[] = {
	REGULATOR_LINEAR_RANGE(700000, 0x00, 0x03, 100000),
	REGULATOR_LINEAR_RANGE(1050000, 0x04, 0x05, 50000),
	REGULATOR_LINEAR_RANGE(1200000, 0x06, 0x07, 150000),
};

/*
 * BUCK6
 * 3.0V to 3.3V (step 100mV)
 */
static const struct regulator_linear_range bd71837_buck6_voltage_ranges[] = {
	REGULATOR_LINEAR_RANGE(3000000, 0x00, 0x03, 100000),
};

/*
 * BUCK7
 * 000 = 1.605V
 * 001 = 1.695V
 * 010 = 1.755V
 * 011 = 1.8V (Initial)
 * 100 = 1.845V
 * 101 = 1.905V
 * 110 = 1.95V
 * 111 = 1.995V
 */
static const unsigned int buck_7_volts[] = {
	1605000, 1695000, 1755000, 1800000, 1845000, 1905000, 1950000, 1995000
};

/*
 * BUCK8
 * 0.8V to 1.40V (step 10mV)
 */
static const struct regulator_linear_range bd71837_buck8_voltage_ranges[] = {
	REGULATOR_LINEAR_RANGE(800000, 0x00, 0x3C, 10000),
	REGULATOR_LINEAR_RANGE(1400000, 0x3D, 0x3F, 0),
};

/*
 * LDO1
 * 3.0 to 3.3V (100mV step)
 */
static const struct regulator_linear_range bd71837_ldo1_voltage_ranges[] = {
	REGULATOR_LINEAR_RANGE(3000000, 0x00, 0x03, 100000),
};

/*
 * LDO2
 * 0.8 or 0.9V
 */
static const unsigned int ldo_2_volts[] = {
	900000, 800000
};

/*
 * LDO3
 * 1.8 to 3.3V (100mV step)
 */
static const struct regulator_linear_range bd71837_ldo3_voltage_ranges[] = {
	REGULATOR_LINEAR_RANGE(1800000, 0x00, 0x0F, 100000),
};

/*
 * LDO4
 * 0.9 to 1.8V (100mV step)
 */
static const struct regulator_linear_range bd71837_ldo4_voltage_ranges[] = {
	REGULATOR_LINEAR_RANGE(900000, 0x00, 0x09, 100000),
	REGULATOR_LINEAR_RANGE(1800000, 0x0A, 0x0F, 0),
};

/*
 * LDO5
 * 1.8 to 3.3V (100mV step)
 */
static const struct regulator_linear_range bd71837_ldo5_voltage_ranges[] = {
	REGULATOR_LINEAR_RANGE(1800000, 0x00, 0x0F, 100000),
};

/*
 * LDO6
 * 0.9 to 1.8V (100mV step)
 */
static const struct regulator_linear_range bd71837_ldo6_voltage_ranges[] = {
	REGULATOR_LINEAR_RANGE(900000, 0x00, 0x09, 100000),
	REGULATOR_LINEAR_RANGE(1800000, 0x0A, 0x0F, 0),
};

/*
 * LDO7
 * 1.8 to 3.3V (100mV step)
 */
static const struct regulator_linear_range bd71837_ldo7_voltage_ranges[] = {
	REGULATOR_LINEAR_RANGE(1800000, 0x00, 0x0F, 100000),
};

static const struct regulator_desc bd71837_regulators[] = {
	{
		.name = "buck1",
		.of_match = of_match_ptr("BUCK1"),
		.regulators_node = of_match_ptr("regulators"),
		.id = BD71837_BUCK1,
		.ops = &bd71837_buck1234_regulator_ops,
		.type = REGULATOR_VOLTAGE,
		.n_voltages = BD71837_BUCK1_VOLTAGE_NUM,
		.linear_ranges = bd71837_buck1234_voltage_ranges,
		.n_linear_ranges = ARRAY_SIZE(bd71837_buck1234_voltage_ranges),
		.vsel_reg = BD71837_REG_BUCK1_VOLT_RUN,
		.vsel_mask = BUCK1_RUN_MASK,
		.enable_reg = BD71837_REG_BUCK1_CTRL,
		.enable_mask = BD71837_BUCK_EN,
		.owner = THIS_MODULE,
	},
	{
		.name = "buck2",
		.of_match = of_match_ptr("BUCK2"),
		.regulators_node = of_match_ptr("regulators"),
		.id = BD71837_BUCK2,
		.ops = &bd71837_buck1234_regulator_ops,
		.type = REGULATOR_VOLTAGE,
		.n_voltages = BD71837_BUCK2_VOLTAGE_NUM,
		.linear_ranges = bd71837_buck1234_voltage_ranges,
		.n_linear_ranges = ARRAY_SIZE(bd71837_buck1234_voltage_ranges),
		.vsel_reg = BD71837_REG_BUCK2_VOLT_RUN,
		.vsel_mask = BUCK2_RUN_MASK,
		.enable_reg = BD71837_REG_BUCK2_CTRL,
		.enable_mask = BD71837_BUCK_EN,
		.owner = THIS_MODULE,
	},
	{
		.name = "buck3",
		.of_match = of_match_ptr("BUCK3"),
		.regulators_node = of_match_ptr("regulators"),
		.id = BD71837_BUCK3,
		.ops = &bd71837_buck1234_regulator_ops,
		.type = REGULATOR_VOLTAGE,
		.n_voltages = BD71837_BUCK3_VOLTAGE_NUM,
		.linear_ranges = bd71837_buck1234_voltage_ranges,
		.n_linear_ranges = ARRAY_SIZE(bd71837_buck1234_voltage_ranges),
		.vsel_reg = BD71837_REG_BUCK3_VOLT_RUN,
		.vsel_mask = BUCK3_RUN_MASK,
		.enable_reg = BD71837_REG_BUCK3_CTRL,
		.enable_mask = BD71837_BUCK_EN,
		.owner = THIS_MODULE,
	},
	{
		.name = "buck4",
		.of_match = of_match_ptr("BUCK4"),
		.regulators_node = of_match_ptr("regulators"),
			.id = BD71837_BUCK4,
		.ops = &bd71837_buck1234_regulator_ops,
		.type = REGULATOR_VOLTAGE,
		.n_voltages = BD71837_BUCK4_VOLTAGE_NUM,
		.linear_ranges = bd71837_buck1234_voltage_ranges,
		.n_linear_ranges = ARRAY_SIZE(bd71837_buck1234_voltage_ranges),
		.vsel_reg = BD71837_REG_BUCK4_VOLT_RUN,
		.vsel_mask = BUCK4_RUN_MASK,
		.enable_reg = BD71837_REG_BUCK4_CTRL,
		.enable_mask = BD71837_BUCK_EN,
		.owner = THIS_MODULE,
	},
	{
		.name = "buck5",
		.of_match = of_match_ptr("BUCK5"),
		.regulators_node = of_match_ptr("regulators"),
		.id = BD71837_BUCK5,
		.ops = &bd71837_buck_regulator_ops,
		.type = REGULATOR_VOLTAGE,
		.n_voltages = BD71837_BUCK5_VOLTAGE_NUM,
		.linear_ranges = bd71837_buck5_voltage_ranges,
		.n_linear_ranges = ARRAY_SIZE(bd71837_buck5_voltage_ranges),
		.vsel_reg = BD71837_REG_BUCK5_VOLT,
		.vsel_mask = BUCK5_MASK,
		.enable_reg = BD71837_REG_BUCK5_CTRL,
		.enable_mask = BD71837_BUCK_EN,
		.owner = THIS_MODULE,
	},
	{
		.name = "buck6",
		.of_match = of_match_ptr("BUCK6"),
		.regulators_node = of_match_ptr("regulators"),
		.id = BD71837_BUCK6,
		.ops = &bd71837_buck_regulator_ops,
		.type = REGULATOR_VOLTAGE,
		.n_voltages = BD71837_BUCK6_VOLTAGE_NUM,
		.linear_ranges = bd71837_buck6_voltage_ranges,
		.n_linear_ranges = ARRAY_SIZE(bd71837_buck6_voltage_ranges),
		.vsel_reg = BD71837_REG_BUCK6_VOLT,
		.vsel_mask = BUCK6_MASK,
		.enable_reg = BD71837_REG_BUCK6_CTRL,
		.enable_mask = BD71837_BUCK_EN,
		.owner = THIS_MODULE,
	},
	{
		.name = "buck7",
		.of_match = of_match_ptr("BUCK7"),
		.regulators_node = of_match_ptr("regulators"),
		.id = BD71837_BUCK7,
		.ops = &bd71837_buck_regulator_nolinear_ops,
		.type = REGULATOR_VOLTAGE,
		.volt_table = &buck_7_volts[0],
		.n_voltages = ARRAY_SIZE(buck_7_volts),
		.vsel_reg = BD71837_REG_BUCK7_VOLT,
		.vsel_mask = BUCK7_MASK,
		.enable_reg = BD71837_REG_BUCK7_CTRL,
		.enable_mask = BD71837_BUCK_EN,
		.owner = THIS_MODULE,
	},
	{
		.name = "buck8",
		.of_match = of_match_ptr("BUCK8"),
		.regulators_node = of_match_ptr("regulators"),
		.id = BD71837_BUCK8,
		.ops = &bd71837_buck_regulator_ops,
		.type = REGULATOR_VOLTAGE,
		.n_voltages = BD71837_BUCK8_VOLTAGE_NUM,
		.linear_ranges = bd71837_buck8_voltage_ranges,
		.n_linear_ranges = ARRAY_SIZE(bd71837_buck8_voltage_ranges),
		.vsel_reg = BD71837_REG_BUCK8_VOLT,
		.vsel_mask = BUCK8_MASK,
		.enable_reg = BD71837_REG_BUCK8_CTRL,
		.enable_mask = BD71837_BUCK_EN,
		.owner = THIS_MODULE,
	},
	{
		.name = "ldo1",
		.of_match = of_match_ptr("LDO1"),
		.regulators_node = of_match_ptr("regulators"),
		.id = BD71837_LDO1,
		.ops = &bd71837_ldo_regulator_ops,
		.type = REGULATOR_VOLTAGE,
		.n_voltages = BD71837_LDO1_VOLTAGE_NUM,
		.linear_ranges = bd71837_ldo1_voltage_ranges,
		.n_linear_ranges = ARRAY_SIZE(bd71837_ldo1_voltage_ranges),
		.vsel_reg = BD71837_REG_LDO1_VOLT,
		.vsel_mask = LDO1_MASK,
		.enable_reg = BD71837_REG_LDO1_VOLT,
		.enable_mask = BD71837_LDO_EN,
		.owner = THIS_MODULE,
	},
	{
		.name = "ldo2",
		.of_match = of_match_ptr("LDO2"),
		.regulators_node = of_match_ptr("regulators"),
		.id = BD71837_LDO2,
		.ops = &bd71837_ldo_regulator_nolinear_ops,
		.type = REGULATOR_VOLTAGE,
		.volt_table = &ldo_2_volts[0],
		.vsel_reg = BD71837_REG_LDO2_VOLT,
		.vsel_mask = LDO2_MASK,
		.n_voltages = ARRAY_SIZE(ldo_2_volts),
		.n_voltages = BD71837_LDO2_VOLTAGE_NUM,
		.enable_reg = BD71837_REG_LDO2_VOLT,
		.enable_mask = BD71837_LDO_EN,
		.owner = THIS_MODULE,
	},
	{
		.name = "ldo3",
		.of_match = of_match_ptr("LDO3"),
		.regulators_node = of_match_ptr("regulators"),
		.id = BD71837_LDO3,
		.ops = &bd71837_ldo_regulator_ops,
		.type = REGULATOR_VOLTAGE,
		.n_voltages = BD71837_LDO3_VOLTAGE_NUM,
		.linear_ranges = bd71837_ldo3_voltage_ranges,
		.n_linear_ranges = ARRAY_SIZE(bd71837_ldo3_voltage_ranges),
		.vsel_reg = BD71837_REG_LDO3_VOLT,
		.vsel_mask = LDO3_MASK,
		.enable_reg = BD71837_REG_LDO3_VOLT,
		.enable_mask = BD71837_LDO_EN,
		.owner = THIS_MODULE,
	},
	{
		.name = "ldo4",
		.of_match = of_match_ptr("LDO4"),
		.regulators_node = of_match_ptr("regulators"),
		.id = BD71837_LDO4,
		.ops = &bd71837_ldo_regulator_ops,
		.type = REGULATOR_VOLTAGE,
		.n_voltages = BD71837_LDO4_VOLTAGE_NUM,
		.linear_ranges = bd71837_ldo4_voltage_ranges,
		.n_linear_ranges = ARRAY_SIZE(bd71837_ldo4_voltage_ranges),
		.vsel_reg = BD71837_REG_LDO4_VOLT,
		.vsel_mask = LDO4_MASK,
		.enable_reg = BD71837_REG_LDO4_VOLT,
		.enable_mask = BD71837_LDO_EN,
		.owner = THIS_MODULE,
	},
	{
		.name = "ldo5",
		.of_match = of_match_ptr("LDO5"),
		.regulators_node = of_match_ptr("regulators"),
		.id = BD71837_LDO5,
		.ops = &bd71837_ldo_regulator_ops,
		.type = REGULATOR_VOLTAGE,
		.n_voltages = BD71837_LDO5_VOLTAGE_NUM,
		.linear_ranges = bd71837_ldo5_voltage_ranges,
		.n_linear_ranges = ARRAY_SIZE(bd71837_ldo5_voltage_ranges),
		/* LDO5 is supplied by buck6 */
		.supply_name = "buck6",
		.vsel_reg = BD71837_REG_LDO5_VOLT,
		.vsel_mask = LDO5_MASK,
		.enable_reg = BD71837_REG_LDO5_VOLT,
		.enable_mask = BD71837_LDO_EN,
		.owner = THIS_MODULE,
	},
	{
		.name = "ldo6",
		.of_match = of_match_ptr("LDO6"),
		.regulators_node = of_match_ptr("regulators"),
		.id = BD71837_LDO6,
		.ops = &bd71837_ldo_regulator_ops,
		.type = REGULATOR_VOLTAGE,
		.n_voltages = BD71837_LDO6_VOLTAGE_NUM,
		.linear_ranges = bd71837_ldo6_voltage_ranges,
		.n_linear_ranges = ARRAY_SIZE(bd71837_ldo6_voltage_ranges),
		/* LDO6 is supplied by buck7 */
		.supply_name = "buck7",
		.vsel_reg = BD71837_REG_LDO6_VOLT,
		.vsel_mask = LDO6_MASK,
		.enable_reg = BD71837_REG_LDO6_VOLT,
		.enable_mask = BD71837_LDO_EN,
		.owner = THIS_MODULE,
	},
	{
		.name = "ldo7",
		.of_match = of_match_ptr("LDO7"),
		.regulators_node = of_match_ptr("regulators"),
		.id = BD71837_LDO7,
		.ops = &bd71837_ldo_regulator_ops,
		.type = REGULATOR_VOLTAGE,
		.n_voltages = BD71837_LDO7_VOLTAGE_NUM,
		.linear_ranges = bd71837_ldo7_voltage_ranges,
		.n_linear_ranges = ARRAY_SIZE(bd71837_ldo7_voltage_ranges),
		.vsel_reg = BD71837_REG_LDO7_VOLT,
		.vsel_mask = LDO7_MASK,
		.enable_reg = BD71837_REG_LDO7_VOLT,
		.enable_mask = BD71837_LDO_EN,
		.owner = THIS_MODULE,
	},
};

struct reg_init {
	unsigned int reg;
	unsigned int mask;
};

static int bd71837_probe(struct platform_device *pdev)
{
	struct bd71837_pmic *pmic;
	struct regulator_config config = { 0 };
	struct reg_init pmic_regulator_inits[] = {
		{
			.reg = BD71837_REG_BUCK1_CTRL,
			.mask = BD71837_BUCK_SEL,
		}, {
			.reg = BD71837_REG_BUCK2_CTRL,
			.mask = BD71837_BUCK_SEL,
		}, {
			.reg = BD71837_REG_BUCK3_CTRL,
			.mask = BD71837_BUCK_SEL,
		}, {
			.reg = BD71837_REG_BUCK4_CTRL,
			.mask = BD71837_BUCK_SEL,
		}, {
			.reg = BD71837_REG_BUCK5_CTRL,
			.mask = BD71837_BUCK_SEL,
		}, {
			.reg = BD71837_REG_BUCK6_CTRL,
			.mask = BD71837_BUCK_SEL,
		}, {
			.reg = BD71837_REG_BUCK7_CTRL,
			.mask = BD71837_BUCK_SEL,
		}, {
			.reg = BD71837_REG_BUCK8_CTRL,
			.mask = BD71837_BUCK_SEL,
		}, {
			.reg = BD71837_REG_LDO1_VOLT,
			.mask = BD71837_LDO_SEL,
		}, {
			.reg = BD71837_REG_LDO2_VOLT,
			.mask = BD71837_LDO_SEL,
		}, {
			.reg = BD71837_REG_LDO3_VOLT,
			.mask = BD71837_LDO_SEL,
		}, {
			.reg = BD71837_REG_LDO4_VOLT,
			.mask = BD71837_LDO_SEL,
		}, {
			.reg = BD71837_REG_LDO5_VOLT,
			.mask = BD71837_LDO_SEL,
		}, {
			.reg = BD71837_REG_LDO6_VOLT,
			.mask = BD71837_LDO_SEL,
		}, {
			.reg = BD71837_REG_LDO7_VOLT,
			.mask = BD71837_LDO_SEL,
		}
	};

	int i, err;

	pmic = devm_kzalloc(&pdev->dev, sizeof(*pmic), GFP_KERNEL);
	if (!pmic)
		return -ENOMEM;

	memcpy(pmic->descs, bd71837_regulators, sizeof(pmic->descs));

	pmic->pdev = pdev;
	pmic->mfd = dev_get_drvdata(pdev->dev.parent);

	if (!pmic->mfd) {
		dev_err(&pdev->dev, "No MFD driver data\n");
		err = -EINVAL;
		goto err;
	}
	platform_set_drvdata(pdev, pmic);

	/* Register LOCK release */
	err = regmap_update_bits(pmic->mfd->regmap, BD71837_REG_REGLOCK,
				 (REGLOCK_PWRSEQ | REGLOCK_VREG), 0);
	if (err) {
		dev_err(&pmic->pdev->dev, "Failed to unlock PMIC (%d)\n", err);
		goto err;
	} else {
		dev_dbg(&pmic->pdev->dev, "Unlocked lock register 0x%x\n",
			BD71837_REG_REGLOCK);
<<<<<<< HEAD
=======
	}

	/*
	 * There is a HW quirk in BD71837. The shutdown sequence timings for
	 * bucks/LDOs which are controlled via register interface are changed.
	 * At PMIC poweroff the voltage for BUCK6/7 is cut immediately at the
	 * beginning of shut-down sequence. As bucks 6 and 7 are parent
	 * supplies for LDO5 and LDO6 - this causes LDO5/6 voltage
	 * monitoring to errorneously detect under voltage and force PMIC to
	 * emergency state instead of poweroff. In order to avoid this we
	 * disable voltage monitoring for LDO5 and LDO6
	 */
	err = regmap_update_bits(pmic->mfd->regmap, BD718XX_REG_MVRFLTMASK2,
				 BD718XX_LDO5_VRMON80 | BD718XX_LDO6_VRMON80,
				 BD718XX_LDO5_VRMON80 | BD718XX_LDO6_VRMON80);
	if (err) {
		dev_err(&pmic->pdev->dev,
			"Failed to disable voltage monitoring\n");
		goto err;
>>>>>>> f9885ef8
	}

	for (i = 0; i < ARRAY_SIZE(pmic_regulator_inits); i++) {

		struct regulator_desc *desc;
		struct regulator_dev *rdev;

		desc = &pmic->descs[i];

		config.dev = pdev->dev.parent;
		config.driver_data = pmic;
		config.regmap = pmic->mfd->regmap;

		rdev = devm_regulator_register(&pdev->dev, desc, &config);
		if (IS_ERR(rdev)) {
			dev_err(pmic->mfd->dev,
				"failed to register %s regulator\n",
				desc->name);
			err = PTR_ERR(rdev);
			goto err;
		}
		/* Regulator register gets the regulator constraints and
		 * applies them (set_machine_constraints). This should have
		 * turned the control register(s) to correct values and we
		 * can now switch the control from PMIC state machine to the
		 * register interface
		 */
		err = regmap_update_bits(pmic->mfd->regmap,
					 pmic_regulator_inits[i].reg,
					 pmic_regulator_inits[i].mask,
					 0xFFFFFFFF);
		if (err) {
			dev_err(&pmic->pdev->dev,
				"Failed to write BUCK/LDO SEL bit for (%s)\n",
				desc->name);
			goto err;
		}

		pmic->rdev[i] = rdev;
	}

err:
	return err;
}

static struct platform_driver bd71837_regulator = {
	.driver = {
		.name = "bd71837-pmic",
	},
	.probe = bd71837_probe,
};

module_platform_driver(bd71837_regulator);

MODULE_AUTHOR("Matti Vaittinen <matti.vaittinen@fi.rohmeurope.com>");
MODULE_DESCRIPTION("BD71837 voltage regulator driver");
MODULE_LICENSE("GPL");<|MERGE_RESOLUTION|>--- conflicted
+++ resolved
@@ -567,8 +567,6 @@
 	} else {
 		dev_dbg(&pmic->pdev->dev, "Unlocked lock register 0x%x\n",
 			BD71837_REG_REGLOCK);
-<<<<<<< HEAD
-=======
 	}
 
 	/*
@@ -588,7 +586,6 @@
 		dev_err(&pmic->pdev->dev,
 			"Failed to disable voltage monitoring\n");
 		goto err;
->>>>>>> f9885ef8
 	}
 
 	for (i = 0; i < ARRAY_SIZE(pmic_regulator_inits); i++) {
