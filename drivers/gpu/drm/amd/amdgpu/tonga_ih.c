--- conflicted
+++ resolved
@@ -373,11 +373,7 @@
 	return -ETIMEDOUT;
 }
 
-<<<<<<< HEAD
-static int tonga_ih_check_soft_reset(void *handle)
-=======
 static bool tonga_ih_check_soft_reset(void *handle)
->>>>>>> d06e622d
 {
 	struct amdgpu_device *adev = (struct amdgpu_device *)handle;
 	u32 srbm_soft_reset = 0;
@@ -388,34 +384,19 @@
 						SOFT_RESET_IH, 1);
 
 	if (srbm_soft_reset) {
-<<<<<<< HEAD
-		adev->ip_block_status[AMD_IP_BLOCK_TYPE_IH].hang = true;
-		adev->irq.srbm_soft_reset = srbm_soft_reset;
-	} else {
-		adev->ip_block_status[AMD_IP_BLOCK_TYPE_IH].hang = false;
-		adev->irq.srbm_soft_reset = 0;
-	}
-
-	return 0;
-=======
 		adev->irq.srbm_soft_reset = srbm_soft_reset;
 		return true;
 	} else {
 		adev->irq.srbm_soft_reset = 0;
 		return false;
 	}
->>>>>>> d06e622d
 }
 
 static int tonga_ih_pre_soft_reset(void *handle)
 {
 	struct amdgpu_device *adev = (struct amdgpu_device *)handle;
 
-<<<<<<< HEAD
-	if (!adev->ip_block_status[AMD_IP_BLOCK_TYPE_IH].hang)
-=======
 	if (!adev->irq.srbm_soft_reset)
->>>>>>> d06e622d
 		return 0;
 
 	return tonga_ih_hw_fini(adev);
@@ -425,11 +406,7 @@
 {
 	struct amdgpu_device *adev = (struct amdgpu_device *)handle;
 
-<<<<<<< HEAD
-	if (!adev->ip_block_status[AMD_IP_BLOCK_TYPE_IH].hang)
-=======
 	if (!adev->irq.srbm_soft_reset)
->>>>>>> d06e622d
 		return 0;
 
 	return tonga_ih_hw_init(adev);
@@ -440,11 +417,7 @@
 	struct amdgpu_device *adev = (struct amdgpu_device *)handle;
 	u32 srbm_soft_reset;
 
-<<<<<<< HEAD
-	if (!adev->ip_block_status[AMD_IP_BLOCK_TYPE_IH].hang)
-=======
 	if (!adev->irq.srbm_soft_reset)
->>>>>>> d06e622d
 		return 0;
 	srbm_soft_reset = adev->irq.srbm_soft_reset;
 
