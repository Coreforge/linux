--- conflicted
+++ resolved
@@ -407,49 +407,6 @@
 /*
  * BO.
  */
-
-<<<<<<< HEAD
-=======
-#define AMDGPU_TTM_LRU_SIZE	20
-
-struct amdgpu_mman_lru {
-	struct list_head		*lru[TTM_NUM_MEM_TYPES];
-	struct list_head		*swap_lru;
-};
-
-struct amdgpu_mman {
-	struct ttm_bo_global_ref        bo_global_ref;
-	struct drm_global_reference	mem_global_ref;
-	struct ttm_bo_device		bdev;
-	bool				mem_global_referenced;
-	bool				initialized;
-
-#if defined(CONFIG_DEBUG_FS)
-	struct dentry			*vram;
-	struct dentry			*gtt;
-#endif
-
-	/* buffer handling */
-	const struct amdgpu_buffer_funcs	*buffer_funcs;
-	struct amdgpu_ring			*buffer_funcs_ring;
-	/* Scheduler entity for buffer moves */
-	struct amd_sched_entity			entity;
-
-	/* custom LRU management */
-	struct amdgpu_mman_lru			log2_size[AMDGPU_TTM_LRU_SIZE];
-	/* guard for log2_size array, don't add anything in between */
-	struct amdgpu_mman_lru			guard;
-};
-
-int amdgpu_copy_buffer(struct amdgpu_ring *ring,
-		       uint64_t src_offset,
-		       uint64_t dst_offset,
-		       uint32_t byte_count,
-		       struct reservation_object *resv,
-		       struct fence **fence);
-int amdgpu_mmap(struct file *filp, struct vm_area_struct *vma);
-
->>>>>>> 08895a8b
 struct amdgpu_bo_list_entry {
 	struct amdgpu_bo		*robj;
 	struct ttm_validate_buffer	tv;
