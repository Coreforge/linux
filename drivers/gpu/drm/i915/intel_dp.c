--- conflicted
+++ resolved
@@ -1214,22 +1214,15 @@
 
 	DRM_DEBUG_KMS("Turn eDP power off\n");
 
-<<<<<<< HEAD
 	edp_wait_backlight_off(intel_dp);
 
-=======
->>>>>>> 455c6fdb
 	WARN(!intel_dp->want_panel_vdd, "Need VDD to turn off panel\n");
 
 	pp = ironlake_get_pp_control(intel_dp);
 	/* We need to switch off panel power _and_ force vdd, for otherwise some
 	 * panels get very unhappy and cease to work. */
-<<<<<<< HEAD
 	pp &= ~(POWER_TARGET_ON | PANEL_POWER_RESET | EDP_FORCE_VDD |
 		EDP_BLC_ENABLE);
-=======
-	pp &= ~(POWER_TARGET_ON | EDP_FORCE_VDD | PANEL_POWER_RESET | EDP_BLC_ENABLE);
->>>>>>> 455c6fdb
 
 	pp_ctrl_reg = _pp_ctrl_reg(intel_dp);
 
@@ -1238,14 +1231,8 @@
 	I915_WRITE(pp_ctrl_reg, pp);
 	POSTING_READ(pp_ctrl_reg);
 
-<<<<<<< HEAD
 	intel_dp->last_power_cycle = jiffies;
 	wait_panel_off(intel_dp);
-=======
-	intel_dp->want_panel_vdd = false;
-
-	ironlake_wait_panel_off(intel_dp);
->>>>>>> 455c6fdb
 
 	/* We got a reference when we enabled the VDD. */
 	intel_runtime_pm_put(dev_priv);
@@ -1779,13 +1766,8 @@
 
 	/* Make sure the panel is off before trying to change the mode. But also
 	 * ensure that we have vdd while we switch off the panel. */
-<<<<<<< HEAD
 	intel_edp_panel_vdd_on(intel_dp);
 	intel_edp_backlight_off(intel_dp);
-=======
-	ironlake_edp_panel_vdd_on(intel_dp);
-	ironlake_edp_backlight_off(intel_dp);
->>>>>>> 455c6fdb
 	intel_dp_sink_dpms(intel_dp, DRM_MODE_DPMS_OFF);
 	intel_edp_panel_off(intel_dp);
 
