--- conflicted
+++ resolved
@@ -1357,8 +1357,6 @@
 	&dev_attr_board_id
 };
 
-<<<<<<< HEAD
-=======
 static void mlx4_addrconf_ifid_eui48(u8 *eui, u16 vlan_id,
 				     struct net_device *dev)
 {
@@ -1374,7 +1372,6 @@
 	eui[0] ^= 2;
 }
 
->>>>>>> 56041bf9
 static void update_gids_task(struct work_struct *work)
 {
 	struct update_gid_work *gw = container_of(work, struct update_gid_work, work);
@@ -1399,8 +1396,6 @@
 		pr_warn("set port command failed\n");
 	else
 		mlx4_ib_dispatch_event(gw->dev, gw->port, IB_EVENT_GID_CHANGE);
-<<<<<<< HEAD
-=======
 
 	mlx4_free_cmd_mailbox(dev, mailbox);
 	kfree(gw);
@@ -1435,74 +1430,12 @@
 			pr_warn(KERN_WARNING
 				"set port %d command failed\n", gw->port);
 	}
->>>>>>> 56041bf9
 
 	mlx4_free_cmd_mailbox(dev, mailbox);
 free:
 	kfree(gw);
 }
 
-<<<<<<< HEAD
-static void reset_gids_task(struct work_struct *work)
-{
-	struct update_gid_work *gw =
-			container_of(work, struct update_gid_work, work);
-	struct mlx4_cmd_mailbox *mailbox;
-	union ib_gid *gids;
-	int err;
-	int i;
-	struct mlx4_dev	*dev = gw->dev->dev;
-
-	mailbox = mlx4_alloc_cmd_mailbox(dev);
-	if (IS_ERR(mailbox)) {
-		pr_warn("reset gid table failed\n");
-		goto free;
-	}
-
-	gids = mailbox->buf;
-	memcpy(gids, gw->gids, sizeof(gw->gids));
-
-	for (i = 1; i < gw->dev->num_ports + 1; i++) {
-		if (mlx4_ib_port_link_layer(&gw->dev->ib_dev, i) ==
-					    IB_LINK_LAYER_ETHERNET) {
-			err = mlx4_cmd(dev, mailbox->dma,
-				       MLX4_SET_PORT_GID_TABLE << 8 | i,
-				       1, MLX4_CMD_SET_PORT,
-				       MLX4_CMD_TIME_CLASS_B,
-				       MLX4_CMD_WRAPPED);
-			if (err)
-				pr_warn(KERN_WARNING
-					"set port %d command failed\n", i);
-		}
-	}
-
-	mlx4_free_cmd_mailbox(dev, mailbox);
-free:
-	kfree(gw);
-}
-
-static int update_gid_table(struct mlx4_ib_dev *dev, int port,
-			    union ib_gid *gid, int clear)
-{
-	struct update_gid_work *work;
-	int i;
-	int need_update = 0;
-	int free = -1;
-	int found = -1;
-	int max_gids;
-
-	max_gids = dev->dev->caps.gid_table_len[port];
-	for (i = 0; i < max_gids; ++i) {
-		if (!memcmp(&dev->iboe.gid_table[port - 1][i], gid,
-			    sizeof(*gid)))
-			found = i;
-
-		if (clear) {
-			if (found >= 0) {
-				need_update = 1;
-				dev->iboe.gid_table[port - 1][found] = zgid;
-				break;
-=======
 static int update_gid_table(struct mlx4_ib_dev *dev, int port,
 			    union ib_gid *gid, int clear,
 			    int default_gid)
@@ -1538,16 +1471,7 @@
 				    !memcmp(&dev->iboe.gid_table[port - 1][i],
 					    &zgid, sizeof(*gid)))
 					free = i;
->>>>>>> 56041bf9
 			}
-		} else {
-			if (found >= 0)
-				break;
-
-			if (free < 0 &&
-			    !memcmp(&dev->iboe.gid_table[port - 1][i], &zgid,
-				    sizeof(*gid)))
-				free = i;
 		}
 	}
 
@@ -1572,64 +1496,6 @@
 	return 0;
 }
 
-<<<<<<< HEAD
-static int reset_gid_table(struct mlx4_ib_dev *dev)
-{
-	struct update_gid_work *work;
-
-
-	work = kzalloc(sizeof(*work), GFP_ATOMIC);
-	if (!work)
-		return -ENOMEM;
-	memset(dev->iboe.gid_table, 0, sizeof(dev->iboe.gid_table));
-	memset(work->gids, 0, sizeof(work->gids));
-	INIT_WORK(&work->work, reset_gids_task);
-	work->dev = dev;
-	queue_work(wq, &work->work);
-	return 0;
-}
-
-static int mlx4_ib_addr_event(int event, struct net_device *event_netdev,
-			      struct mlx4_ib_dev *ibdev, union ib_gid *gid)
-{
-	struct mlx4_ib_iboe *iboe;
-	int port = 0;
-	struct net_device *real_dev = rdma_vlan_dev_real_dev(event_netdev) ?
-				rdma_vlan_dev_real_dev(event_netdev) :
-				event_netdev;
-
-	if (event != NETDEV_DOWN && event != NETDEV_UP)
-		return 0;
-
-	if ((real_dev != event_netdev) &&
-	    (event == NETDEV_DOWN) &&
-	    rdma_link_local_addr((struct in6_addr *)gid))
-		return 0;
-
-	iboe = &ibdev->iboe;
-	spin_lock(&iboe->lock);
-
-	for (port = 1; port <= MLX4_MAX_PORTS; ++port)
-		if ((netif_is_bond_master(real_dev) &&
-		     (real_dev == iboe->masters[port - 1])) ||
-		     (!netif_is_bond_master(real_dev) &&
-		     (real_dev == iboe->netdevs[port - 1])))
-			update_gid_table(ibdev, port, gid,
-					 event == NETDEV_DOWN);
-
-	spin_unlock(&iboe->lock);
-	return 0;
-
-}
-
-static u8 mlx4_ib_get_dev_port(struct net_device *dev,
-			       struct mlx4_ib_dev *ibdev)
-{
-	u8 port = 0;
-	struct mlx4_ib_iboe *iboe;
-	struct net_device *real_dev = rdma_vlan_dev_real_dev(dev) ?
-				rdma_vlan_dev_real_dev(dev) : dev;
-=======
 static void mlx4_make_default_gid(struct  net_device *dev, union ib_gid *gid)
 {
 	gid->global.subnet_prefix = cpu_to_be64(0xfe80000000000000LL);
@@ -1676,7 +1542,6 @@
 	    (event == NETDEV_DOWN) &&
 	    rdma_link_local_addr((struct in6_addr *)gid))
 		return 0;
->>>>>>> 56041bf9
 
 	iboe = &ibdev->iboe;
 	spin_lock(&iboe->lock);
@@ -1686,34 +1551,6 @@
 		     (real_dev == iboe->masters[port - 1])) ||
 		     (!netif_is_bond_master(real_dev) &&
 		     (real_dev == iboe->netdevs[port - 1])))
-<<<<<<< HEAD
-			break;
-
-	spin_unlock(&iboe->lock);
-
-	if ((port == 0) || (port > MLX4_MAX_PORTS))
-		return 0;
-	else
-		return port;
-}
-
-static int mlx4_ib_inet_event(struct notifier_block *this, unsigned long event,
-				void *ptr)
-{
-	struct mlx4_ib_dev *ibdev;
-	struct in_ifaddr *ifa = ptr;
-	union ib_gid gid;
-	struct net_device *event_netdev = ifa->ifa_dev->dev;
-
-	ipv6_addr_set_v4mapped(ifa->ifa_address, (struct in6_addr *)&gid);
-
-	ibdev = container_of(this, struct mlx4_ib_dev, iboe.nb_inet);
-
-	mlx4_ib_addr_event(event, event_netdev, ibdev, &gid);
-	return NOTIFY_DONE;
-}
-
-=======
 			update_gid_table(ibdev, port, gid,
 					 event == NETDEV_DOWN, 0);
 
@@ -1761,7 +1598,6 @@
 	return NOTIFY_DONE;
 }
 
->>>>>>> 56041bf9
 #if IS_ENABLED(CONFIG_IPV6)
 static int mlx4_ib_inet6_event(struct notifier_block *this, unsigned long event,
 				void *ptr)
@@ -1800,11 +1636,7 @@
 			/*ifa->ifa_address;*/
 			ipv6_addr_set_v4mapped(ifa->ifa_address,
 					       (struct in6_addr *)&gid);
-<<<<<<< HEAD
-			update_gid_table(ibdev, port, &gid, 0);
-=======
 			update_gid_table(ibdev, port, &gid, 0, 0);
->>>>>>> 56041bf9
 		}
 		endfor_ifa(in_dev);
 		in_dev_put(in_dev);
@@ -1816,11 +1648,7 @@
 		read_lock_bh(&in6_dev->lock);
 		list_for_each_entry(ifp, &in6_dev->addr_list, if_list) {
 			pgid = (union ib_gid *)&ifp->addr;
-<<<<<<< HEAD
-			update_gid_table(ibdev, port, pgid, 0);
-=======
 			update_gid_table(ibdev, port, pgid, 0, 0);
->>>>>>> 56041bf9
 		}
 		read_unlock_bh(&in6_dev->lock);
 		in6_dev_put(in6_dev);
@@ -1828,16 +1656,6 @@
 #endif
 }
 
-<<<<<<< HEAD
-static int mlx4_ib_init_gid_table(struct mlx4_ib_dev *ibdev)
-{
-	struct	net_device *dev;
-
-	if (reset_gid_table(ibdev))
-		return -1;
-
-	read_lock(&dev_base_lock);
-=======
 static void mlx4_ib_set_default_gid(struct mlx4_ib_dev *ibdev,
 				 struct  net_device *dev, u8 port)
 {
@@ -1858,7 +1676,6 @@
 
 	read_lock(&dev_base_lock);
 	spin_lock(&iboe->lock);
->>>>>>> 56041bf9
 
 	for_each_netdev(&init_net, dev) {
 		u8 port = mlx4_ib_get_dev_port(dev, ibdev);
@@ -1866,10 +1683,7 @@
 			mlx4_ib_get_dev_addr(dev, ibdev, port);
 	}
 
-<<<<<<< HEAD
-=======
 	spin_unlock(&iboe->lock);
->>>>>>> 56041bf9
 	read_unlock(&dev_base_lock);
 
 	return 0;
@@ -1884,27 +1698,6 @@
 
 	spin_lock(&iboe->lock);
 	mlx4_foreach_ib_transport_port(port, ibdev->dev) {
-<<<<<<< HEAD
-		struct net_device *old_master = iboe->masters[port - 1];
-		struct net_device *curr_master;
-		iboe->netdevs[port - 1] =
-			mlx4_get_protocol_dev(ibdev->dev, MLX4_PROT_ETH, port);
-
-		if (iboe->netdevs[port - 1] &&
-		    netif_is_bond_slave(iboe->netdevs[port - 1])) {
-			rtnl_lock();
-			iboe->masters[port - 1] = netdev_master_upper_dev_get(
-				iboe->netdevs[port - 1]);
-			rtnl_unlock();
-		}
-		curr_master = iboe->masters[port - 1];
-
-		/* if bonding is used it is possible that we add it to masters
-		    only after IP address is assigned to the net bonding
-		    interface */
-		if (curr_master && (old_master != curr_master))
-			mlx4_ib_get_dev_addr(curr_master, ibdev, port);
-=======
 		enum ib_port_state	port_state = IB_PORT_NOP;
 		struct net_device *old_master = iboe->masters[port - 1];
 		struct net_device *curr_netdev;
@@ -1956,7 +1749,6 @@
 			mlx4_ib_set_default_gid(ibdev, curr_netdev, port);
 			mlx4_ib_get_dev_addr(curr_netdev, ibdev, port);
 		}
->>>>>>> 56041bf9
 	}
 
 	spin_unlock(&iboe->lock);
@@ -2274,12 +2066,8 @@
 	spin_lock_init(&ibdev->sm_lock);
 	mutex_init(&ibdev->cap_mask_mutex);
 
-<<<<<<< HEAD
-	if (ibdev->steering_support == MLX4_STEERING_MODE_DEVICE_MANAGED) {
-=======
 	if (ibdev->steering_support == MLX4_STEERING_MODE_DEVICE_MANAGED &&
 	    ib_num_ports) {
->>>>>>> 56041bf9
 		ibdev->steer_qpn_count = MLX4_IB_UC_MAX_NUM_QPS;
 		err = mlx4_qp_reserve_range(dev, ibdev->steer_qpn_count,
 					    MLX4_IB_UC_STEER_QPN_ALIGN,
@@ -2342,15 +2130,11 @@
 			}
 		}
 #endif
-<<<<<<< HEAD
-		mlx4_ib_scan_netdevs(ibdev);
-=======
 		for (i = 1 ; i <= ibdev->num_ports ; ++i)
 			reset_gid_table(ibdev, i);
 		rtnl_lock();
 		mlx4_ib_scan_netdevs(ibdev);
 		rtnl_unlock();
->>>>>>> 56041bf9
 		mlx4_ib_init_gid_table(ibdev);
 	}
 
