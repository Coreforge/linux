/*
 * Copyright (C) 2003 Sistina Software Limited.
 * Copyright (C) 2005-2008 Red Hat, Inc. All rights reserved.
 *
 * This file is released under the GPL.
 */

#include "dm-bio-list.h"
#include "dm-bio-record.h"

#include <linux/init.h>
#include <linux/mempool.h>
#include <linux/module.h>
#include <linux/pagemap.h>
#include <linux/slab.h>
#include <linux/workqueue.h>
#include <linux/device-mapper.h>
#include <linux/dm-io.h>
#include <linux/dm-dirty-log.h>
#include <linux/dm-kcopyd.h>
#include <linux/dm-region-hash.h>

#define DM_MSG_PREFIX "raid1"

#define MAX_RECOVERY 1	/* Maximum number of regions recovered in parallel. */
#define DM_IO_PAGES 64
#define DM_KCOPYD_PAGES 64

#define DM_RAID1_HANDLE_ERRORS 0x01
#define errors_handled(p)	((p)->features & DM_RAID1_HANDLE_ERRORS)

static DECLARE_WAIT_QUEUE_HEAD(_kmirrord_recovery_stopped);

/*-----------------------------------------------------------------
 * Mirror set structures.
 *---------------------------------------------------------------*/
enum dm_raid1_error {
	DM_RAID1_WRITE_ERROR,
	DM_RAID1_SYNC_ERROR,
	DM_RAID1_READ_ERROR
};

struct mirror {
	struct mirror_set *ms;
	atomic_t error_count;
	unsigned long error_type;
	struct dm_dev *dev;
	sector_t offset;
};

struct mirror_set {
	struct dm_target *ti;
	struct list_head list;

	uint64_t features;

	spinlock_t lock;	/* protects the lists */
	struct bio_list reads;
	struct bio_list writes;
	struct bio_list failures;

	struct dm_region_hash *rh;
	struct dm_kcopyd_client *kcopyd_client;
	struct dm_io_client *io_client;
	mempool_t *read_record_pool;

	/* recovery */
	region_t nr_regions;
	int in_sync;
	int log_failure;
	atomic_t suspend;

	atomic_t default_mirror;	/* Default mirror */

	struct workqueue_struct *kmirrord_wq;
	struct work_struct kmirrord_work;
	struct timer_list timer;
	unsigned long timer_pending;

	struct work_struct trigger_event;

	unsigned nr_mirrors;
	struct mirror mirror[0];
};

static void wakeup_mirrord(void *context)
{
	struct mirror_set *ms = context;

	queue_work(ms->kmirrord_wq, &ms->kmirrord_work);
}

static void delayed_wake_fn(unsigned long data)
{
	struct mirror_set *ms = (struct mirror_set *) data;

	clear_bit(0, &ms->timer_pending);
	wakeup_mirrord(ms);
}

static void delayed_wake(struct mirror_set *ms)
{
	if (test_and_set_bit(0, &ms->timer_pending))
		return;

	ms->timer.expires = jiffies + HZ / 5;
	ms->timer.data = (unsigned long) ms;
	ms->timer.function = delayed_wake_fn;
	add_timer(&ms->timer);
}

static void wakeup_all_recovery_waiters(void *context)
{
	wake_up_all(&_kmirrord_recovery_stopped);
}

static void queue_bio(struct mirror_set *ms, struct bio *bio, int rw)
{
	unsigned long flags;
	int should_wake = 0;
	struct bio_list *bl;

	bl = (rw == WRITE) ? &ms->writes : &ms->reads;
	spin_lock_irqsave(&ms->lock, flags);
	should_wake = !(bl->head);
	bio_list_add(bl, bio);
	spin_unlock_irqrestore(&ms->lock, flags);

	if (should_wake)
		wakeup_mirrord(ms);
}

static void dispatch_bios(void *context, struct bio_list *bio_list)
{
	struct mirror_set *ms = context;
	struct bio *bio;

	while ((bio = bio_list_pop(bio_list)))
		queue_bio(ms, bio, WRITE);
}

#define MIN_READ_RECORDS 20
struct dm_raid1_read_record {
	struct mirror *m;
	struct dm_bio_details details;
};

/*
 * Every mirror should look like this one.
 */
#define DEFAULT_MIRROR 0

/*
 * This is yucky.  We squirrel the mirror struct away inside
 * bi_next for read/write buffers.  This is safe since the bh
 * doesn't get submitted to the lower levels of block layer.
 */
static struct mirror *bio_get_m(struct bio *bio)
{
	return (struct mirror *) bio->bi_next;
}

static void bio_set_m(struct bio *bio, struct mirror *m)
{
	bio->bi_next = (struct bio *) m;
}

static struct mirror *get_default_mirror(struct mirror_set *ms)
{
	return &ms->mirror[atomic_read(&ms->default_mirror)];
}

static void set_default_mirror(struct mirror *m)
{
	struct mirror_set *ms = m->ms;
	struct mirror *m0 = &(ms->mirror[0]);

	atomic_set(&ms->default_mirror, m - m0);
}

/* fail_mirror
 * @m: mirror device to fail
 * @error_type: one of the enum's, DM_RAID1_*_ERROR
 *
 * If errors are being handled, record the type of
 * error encountered for this device.  If this type
 * of error has already been recorded, we can return;
 * otherwise, we must signal userspace by triggering
 * an event.  Additionally, if the device is the
 * primary device, we must choose a new primary, but
 * only if the mirror is in-sync.
 *
 * This function must not block.
 */
static void fail_mirror(struct mirror *m, enum dm_raid1_error error_type)
{
	struct mirror_set *ms = m->ms;
	struct mirror *new;

	if (!errors_handled(ms))
		return;

	/*
	 * error_count is used for nothing more than a
	 * simple way to tell if a device has encountered
	 * errors.
	 */
	atomic_inc(&m->error_count);

	if (test_and_set_bit(error_type, &m->error_type))
		return;

	if (m != get_default_mirror(ms))
		goto out;

	if (!ms->in_sync) {
		/*
		 * Better to issue requests to same failing device
		 * than to risk returning corrupt data.
		 */
		DMERR("Primary mirror (%s) failed while out-of-sync: "
		      "Reads may fail.", m->dev->name);
		goto out;
	}

	for (new = ms->mirror; new < ms->mirror + ms->nr_mirrors; new++)
		if (!atomic_read(&new->error_count)) {
			set_default_mirror(new);
			break;
		}

	if (unlikely(new == ms->mirror + ms->nr_mirrors))
		DMWARN("All sides of mirror have failed.");

out:
	schedule_work(&ms->trigger_event);
}

/*-----------------------------------------------------------------
 * Recovery.
 *
 * When a mirror is first activated we may find that some regions
 * are in the no-sync state.  We have to recover these by
 * recopying from the default mirror to all the others.
 *---------------------------------------------------------------*/
static void recovery_complete(int read_err, unsigned long write_err,
			      void *context)
{
	struct dm_region *reg = context;
	struct mirror_set *ms = dm_rh_region_context(reg);
	int m, bit = 0;

	if (read_err) {
		/* Read error means the failure of default mirror. */
		DMERR_LIMIT("Unable to read primary mirror during recovery");
		fail_mirror(get_default_mirror(ms), DM_RAID1_SYNC_ERROR);
	}

	if (write_err) {
		DMERR_LIMIT("Write error during recovery (error = 0x%lx)",
			    write_err);
		/*
		 * Bits correspond to devices (excluding default mirror).
		 * The default mirror cannot change during recovery.
		 */
		for (m = 0; m < ms->nr_mirrors; m++) {
			if (&ms->mirror[m] == get_default_mirror(ms))
				continue;
			if (test_bit(bit, &write_err))
				fail_mirror(ms->mirror + m,
					    DM_RAID1_SYNC_ERROR);
			bit++;
		}
	}

	dm_rh_recovery_end(reg, !(read_err || write_err));
}

static int recover(struct mirror_set *ms, struct dm_region *reg)
{
	int r;
	unsigned i;
	struct dm_io_region from, to[DM_KCOPYD_MAX_REGIONS], *dest;
	struct mirror *m;
	unsigned long flags = 0;
	region_t key = dm_rh_get_region_key(reg);
	sector_t region_size = dm_rh_get_region_size(ms->rh);

	/* fill in the source */
	m = get_default_mirror(ms);
	from.bdev = m->dev->bdev;
	from.sector = m->offset + dm_rh_region_to_sector(ms->rh, key);
	if (key == (ms->nr_regions - 1)) {
		/*
		 * The final region may be smaller than
		 * region_size.
		 */
		from.count = ms->ti->len & (region_size - 1);
		if (!from.count)
			from.count = region_size;
	} else
		from.count = region_size;

	/* fill in the destinations */
	for (i = 0, dest = to; i < ms->nr_mirrors; i++) {
		if (&ms->mirror[i] == get_default_mirror(ms))
			continue;

		m = ms->mirror + i;
		dest->bdev = m->dev->bdev;
		dest->sector = m->offset + dm_rh_region_to_sector(ms->rh, key);
		dest->count = from.count;
		dest++;
	}

	/* hand to kcopyd */
	if (!errors_handled(ms))
		set_bit(DM_KCOPYD_IGNORE_ERROR, &flags);

	r = dm_kcopyd_copy(ms->kcopyd_client, &from, ms->nr_mirrors - 1, to,
			   flags, recovery_complete, reg);

	return r;
}

static void do_recovery(struct mirror_set *ms)
{
	struct dm_region *reg;
	struct dm_dirty_log *log = dm_rh_dirty_log(ms->rh);
	int r;

	/*
	 * Start quiescing some regions.
	 */
	dm_rh_recovery_prepare(ms->rh);

	/*
	 * Copy any already quiesced regions.
	 */
	while ((reg = dm_rh_recovery_start(ms->rh))) {
		r = recover(ms, reg);
		if (r)
			dm_rh_recovery_end(reg, 0);
	}

	/*
	 * Update the in sync flag.
	 */
	if (!ms->in_sync &&
	    (log->type->get_sync_count(log) == ms->nr_regions)) {
		/* the sync is complete */
		dm_table_event(ms->ti->table);
		ms->in_sync = 1;
	}
}

/*-----------------------------------------------------------------
 * Reads
 *---------------------------------------------------------------*/
static struct mirror *choose_mirror(struct mirror_set *ms, sector_t sector)
{
	struct mirror *m = get_default_mirror(ms);

	do {
		if (likely(!atomic_read(&m->error_count)))
			return m;

		if (m-- == ms->mirror)
			m += ms->nr_mirrors;
	} while (m != get_default_mirror(ms));

	return NULL;
}

static int default_ok(struct mirror *m)
{
	struct mirror *default_mirror = get_default_mirror(m->ms);

	return !atomic_read(&default_mirror->error_count);
}

static int mirror_available(struct mirror_set *ms, struct bio *bio)
{
	struct dm_dirty_log *log = dm_rh_dirty_log(ms->rh);
	region_t region = dm_rh_bio_to_region(ms->rh, bio);

	if (log->type->in_sync(log, region, 0))
		return choose_mirror(ms,  bio->bi_sector) ? 1 : 0;

	return 0;
}

/*
 * remap a buffer to a particular mirror.
 */
static sector_t map_sector(struct mirror *m, struct bio *bio)
{
	return m->offset + (bio->bi_sector - m->ms->ti->begin);
}

static void map_bio(struct mirror *m, struct bio *bio)
{
	bio->bi_bdev = m->dev->bdev;
	bio->bi_sector = map_sector(m, bio);
}

static void map_region(struct dm_io_region *io, struct mirror *m,
		       struct bio *bio)
{
	io->bdev = m->dev->bdev;
	io->sector = map_sector(m, bio);
	io->count = bio->bi_size >> 9;
}

/*-----------------------------------------------------------------
 * Reads
 *---------------------------------------------------------------*/
static void read_callback(unsigned long error, void *context)
{
	struct bio *bio = context;
	struct mirror *m;

	m = bio_get_m(bio);
	bio_set_m(bio, NULL);

	if (likely(!error)) {
		bio_endio(bio, 0);
		return;
	}

	fail_mirror(m, DM_RAID1_READ_ERROR);

	if (likely(default_ok(m)) || mirror_available(m->ms, bio)) {
		DMWARN_LIMIT("Read failure on mirror device %s.  "
			     "Trying alternative device.",
			     m->dev->name);
		queue_bio(m->ms, bio, bio_rw(bio));
		return;
	}

	DMERR_LIMIT("Read failure on mirror device %s.  Failing I/O.",
		    m->dev->name);
	bio_endio(bio, -EIO);
}

/* Asynchronous read. */
static void read_async_bio(struct mirror *m, struct bio *bio)
{
	struct dm_io_region io;
	struct dm_io_request io_req = {
		.bi_rw = READ,
		.mem.type = DM_IO_BVEC,
		.mem.ptr.bvec = bio->bi_io_vec + bio->bi_idx,
		.notify.fn = read_callback,
		.notify.context = bio,
		.client = m->ms->io_client,
	};

	map_region(&io, m, bio);
	bio_set_m(bio, m);
	BUG_ON(dm_io(&io_req, 1, &io, NULL));
}

static inline int region_in_sync(struct mirror_set *ms, region_t region,
				 int may_block)
{
	int state = dm_rh_get_state(ms->rh, region, may_block);
	return state == DM_RH_CLEAN || state == DM_RH_DIRTY;
}

static void do_reads(struct mirror_set *ms, struct bio_list *reads)
{
	region_t region;
	struct bio *bio;
	struct mirror *m;

	while ((bio = bio_list_pop(reads))) {
		region = dm_rh_bio_to_region(ms->rh, bio);
		m = get_default_mirror(ms);

		/*
		 * We can only read balance if the region is in sync.
		 */
		if (likely(region_in_sync(ms, region, 1)))
			m = choose_mirror(ms, bio->bi_sector);
		else if (m && atomic_read(&m->error_count))
			m = NULL;

		if (likely(m))
			read_async_bio(m, bio);
		else
			bio_endio(bio, -EIO);
	}
}

/*-----------------------------------------------------------------
 * Writes.
 *
 * We do different things with the write io depending on the
 * state of the region that it's in:
 *
 * SYNC: 	increment pending, use kcopyd to write to *all* mirrors
 * RECOVERING:	delay the io until recovery completes
 * NOSYNC:	increment pending, just write to the default mirror
 *---------------------------------------------------------------*/


static void write_callback(unsigned long error, void *context)
{
	unsigned i, ret = 0;
	struct bio *bio = (struct bio *) context;
	struct mirror_set *ms;
	int uptodate = 0;
	int should_wake = 0;
	unsigned long flags;

	ms = bio_get_m(bio)->ms;
	bio_set_m(bio, NULL);

	/*
	 * NOTE: We don't decrement the pending count here,
	 * instead it is done by the targets endio function.
	 * This way we handle both writes to SYNC and NOSYNC
	 * regions with the same code.
	 */
	if (likely(!error))
		goto out;

	for (i = 0; i < ms->nr_mirrors; i++)
		if (test_bit(i, &error))
			fail_mirror(ms->mirror + i, DM_RAID1_WRITE_ERROR);
		else
			uptodate = 1;

	if (unlikely(!uptodate)) {
		DMERR("All replicated volumes dead, failing I/O");
		/* None of the writes succeeded, fail the I/O. */
		ret = -EIO;
	} else if (errors_handled(ms)) {
		/*
		 * Need to raise event.  Since raising
		 * events can block, we need to do it in
		 * the main thread.
		 */
		spin_lock_irqsave(&ms->lock, flags);
		if (!ms->failures.head)
			should_wake = 1;
		bio_list_add(&ms->failures, bio);
		spin_unlock_irqrestore(&ms->lock, flags);
		if (should_wake)
			wakeup_mirrord(ms);
		return;
	}
out:
	bio_endio(bio, ret);
}

static void do_write(struct mirror_set *ms, struct bio *bio)
{
	unsigned int i;
	struct dm_io_region io[ms->nr_mirrors], *dest = io;
	struct mirror *m;
	struct dm_io_request io_req = {
		.bi_rw = WRITE,
		.mem.type = DM_IO_BVEC,
		.mem.ptr.bvec = bio->bi_io_vec + bio->bi_idx,
		.notify.fn = write_callback,
		.notify.context = bio,
		.client = ms->io_client,
	};

	for (i = 0, m = ms->mirror; i < ms->nr_mirrors; i++, m++)
		map_region(dest++, m, bio);

	/*
	 * Use default mirror because we only need it to retrieve the reference
	 * to the mirror set in write_callback().
	 */
	bio_set_m(bio, get_default_mirror(ms));

	BUG_ON(dm_io(&io_req, ms->nr_mirrors, io, NULL));
}

static void do_writes(struct mirror_set *ms, struct bio_list *writes)
{
	int state;
	struct bio *bio;
	struct bio_list sync, nosync, recover, *this_list = NULL;

	if (!writes->head)
		return;

	/*
	 * Classify each write.
	 */
	bio_list_init(&sync);
	bio_list_init(&nosync);
	bio_list_init(&recover);

	while ((bio = bio_list_pop(writes))) {
		state = dm_rh_get_state(ms->rh,
					dm_rh_bio_to_region(ms->rh, bio), 1);
		switch (state) {
		case DM_RH_CLEAN:
		case DM_RH_DIRTY:
			this_list = &sync;
			break;

		case DM_RH_NOSYNC:
			this_list = &nosync;
			break;

		case DM_RH_RECOVERING:
			this_list = &recover;
			break;
		}

		bio_list_add(this_list, bio);
	}

	/*
	 * Increment the pending counts for any regions that will
	 * be written to (writes to recover regions are going to
	 * be delayed).
	 */
	dm_rh_inc_pending(ms->rh, &sync);
	dm_rh_inc_pending(ms->rh, &nosync);
	ms->log_failure = dm_rh_flush(ms->rh) ? 1 : 0;

	/*
	 * Dispatch io.
	 */
	if (unlikely(ms->log_failure)) {
		spin_lock_irq(&ms->lock);
		bio_list_merge(&ms->failures, &sync);
		spin_unlock_irq(&ms->lock);
		wakeup_mirrord(ms);
	} else
		while ((bio = bio_list_pop(&sync)))
			do_write(ms, bio);

	while ((bio = bio_list_pop(&recover)))
		dm_rh_delay(ms->rh, bio);

	while ((bio = bio_list_pop(&nosync))) {
		map_bio(get_default_mirror(ms), bio);
		generic_make_request(bio);
	}
}

static void do_failures(struct mirror_set *ms, struct bio_list *failures)
{
	struct bio *bio;

	if (!failures->head)
		return;

	if (!ms->log_failure) {
<<<<<<< HEAD
		while ((bio = bio_list_pop(failures)))
			ms->in_sync = 0;
			dm_rh_mark_nosync(ms->rh, bio, bio->bi_size, 0);
=======
		while ((bio = bio_list_pop(failures))) {
			ms->in_sync = 0;
			dm_rh_mark_nosync(ms->rh, bio, bio->bi_size, 0);
		}
>>>>>>> c07f62e5
		return;
	}

	/*
	 * If the log has failed, unattempted writes are being
	 * put on the failures list.  We can't issue those writes
	 * until a log has been marked, so we must store them.
	 *
	 * If a 'noflush' suspend is in progress, we can requeue
	 * the I/O's to the core.  This give userspace a chance
	 * to reconfigure the mirror, at which point the core
	 * will reissue the writes.  If the 'noflush' flag is
	 * not set, we have no choice but to return errors.
	 *
	 * Some writes on the failures list may have been
	 * submitted before the log failure and represent a
	 * failure to write to one of the devices.  It is ok
	 * for us to treat them the same and requeue them
	 * as well.
	 */
	if (dm_noflush_suspending(ms->ti)) {
		while ((bio = bio_list_pop(failures)))
			bio_endio(bio, DM_ENDIO_REQUEUE);
		return;
	}

	if (atomic_read(&ms->suspend)) {
		while ((bio = bio_list_pop(failures)))
			bio_endio(bio, -EIO);
		return;
	}

	spin_lock_irq(&ms->lock);
	bio_list_merge(&ms->failures, failures);
	spin_unlock_irq(&ms->lock);

	delayed_wake(ms);
}

static void trigger_event(struct work_struct *work)
{
	struct mirror_set *ms =
		container_of(work, struct mirror_set, trigger_event);

	dm_table_event(ms->ti->table);
}

/*-----------------------------------------------------------------
 * kmirrord
 *---------------------------------------------------------------*/
static void do_mirror(struct work_struct *work)
{
	struct mirror_set *ms = container_of(work, struct mirror_set,
					     kmirrord_work);
	struct bio_list reads, writes, failures;
	unsigned long flags;

	spin_lock_irqsave(&ms->lock, flags);
	reads = ms->reads;
	writes = ms->writes;
	failures = ms->failures;
	bio_list_init(&ms->reads);
	bio_list_init(&ms->writes);
	bio_list_init(&ms->failures);
	spin_unlock_irqrestore(&ms->lock, flags);

	dm_rh_update_states(ms->rh, errors_handled(ms));
	do_recovery(ms);
	do_reads(ms, &reads);
	do_writes(ms, &writes);
	do_failures(ms, &failures);

	dm_table_unplug_all(ms->ti->table);
}

/*-----------------------------------------------------------------
 * Target functions
 *---------------------------------------------------------------*/
static struct mirror_set *alloc_context(unsigned int nr_mirrors,
					uint32_t region_size,
					struct dm_target *ti,
					struct dm_dirty_log *dl)
{
	size_t len;
	struct mirror_set *ms = NULL;

	len = sizeof(*ms) + (sizeof(ms->mirror[0]) * nr_mirrors);

	ms = kzalloc(len, GFP_KERNEL);
	if (!ms) {
		ti->error = "Cannot allocate mirror context";
		return NULL;
	}

	spin_lock_init(&ms->lock);

	ms->ti = ti;
	ms->nr_mirrors = nr_mirrors;
	ms->nr_regions = dm_sector_div_up(ti->len, region_size);
	ms->in_sync = 0;
	ms->log_failure = 0;
	atomic_set(&ms->suspend, 0);
	atomic_set(&ms->default_mirror, DEFAULT_MIRROR);

	len = sizeof(struct dm_raid1_read_record);
	ms->read_record_pool = mempool_create_kmalloc_pool(MIN_READ_RECORDS,
							   len);
	if (!ms->read_record_pool) {
		ti->error = "Error creating mirror read_record_pool";
		kfree(ms);
		return NULL;
	}

	ms->io_client = dm_io_client_create(DM_IO_PAGES);
	if (IS_ERR(ms->io_client)) {
		ti->error = "Error creating dm_io client";
		mempool_destroy(ms->read_record_pool);
		kfree(ms);
 		return NULL;
	}

	ms->rh = dm_region_hash_create(ms, dispatch_bios, wakeup_mirrord,
				       wakeup_all_recovery_waiters,
				       ms->ti->begin, MAX_RECOVERY,
				       dl, region_size, ms->nr_regions);
	if (IS_ERR(ms->rh)) {
		ti->error = "Error creating dirty region hash";
		dm_io_client_destroy(ms->io_client);
		mempool_destroy(ms->read_record_pool);
		kfree(ms);
		return NULL;
	}

	return ms;
}

static void free_context(struct mirror_set *ms, struct dm_target *ti,
			 unsigned int m)
{
	while (m--)
		dm_put_device(ti, ms->mirror[m].dev);

	dm_io_client_destroy(ms->io_client);
	dm_region_hash_destroy(ms->rh);
	mempool_destroy(ms->read_record_pool);
	kfree(ms);
}

static inline int _check_region_size(struct dm_target *ti, uint32_t size)
{
	return !(size % (PAGE_SIZE >> 9) || !is_power_of_2(size) ||
		 size > ti->len);
}

static int get_mirror(struct mirror_set *ms, struct dm_target *ti,
		      unsigned int mirror, char **argv)
{
	unsigned long long offset;

	if (sscanf(argv[1], "%llu", &offset) != 1) {
		ti->error = "Invalid offset";
		return -EINVAL;
	}

	if (dm_get_device(ti, argv[0], offset, ti->len,
			  dm_table_get_mode(ti->table),
			  &ms->mirror[mirror].dev)) {
		ti->error = "Device lookup failure";
		return -ENXIO;
	}

	ms->mirror[mirror].ms = ms;
	atomic_set(&(ms->mirror[mirror].error_count), 0);
	ms->mirror[mirror].error_type = 0;
	ms->mirror[mirror].offset = offset;

	return 0;
}

/*
 * Create dirty log: log_type #log_params <log_params>
 */
static struct dm_dirty_log *create_dirty_log(struct dm_target *ti,
					     unsigned argc, char **argv,
					     unsigned *args_used)
{
	unsigned param_count;
	struct dm_dirty_log *dl;

	if (argc < 2) {
		ti->error = "Insufficient mirror log arguments";
		return NULL;
	}

	if (sscanf(argv[1], "%u", &param_count) != 1) {
		ti->error = "Invalid mirror log argument count";
		return NULL;
	}

	*args_used = 2 + param_count;

	if (argc < *args_used) {
		ti->error = "Insufficient mirror log arguments";
		return NULL;
	}

	dl = dm_dirty_log_create(argv[0], ti, param_count, argv + 2);
	if (!dl) {
		ti->error = "Error creating mirror dirty log";
		return NULL;
	}

	if (!_check_region_size(ti, dl->type->get_region_size(dl))) {
		ti->error = "Invalid region size";
		dm_dirty_log_destroy(dl);
		return NULL;
	}

	return dl;
}

static int parse_features(struct mirror_set *ms, unsigned argc, char **argv,
			  unsigned *args_used)
{
	unsigned num_features;
	struct dm_target *ti = ms->ti;

	*args_used = 0;

	if (!argc)
		return 0;

	if (sscanf(argv[0], "%u", &num_features) != 1) {
		ti->error = "Invalid number of features";
		return -EINVAL;
	}

	argc--;
	argv++;
	(*args_used)++;

	if (num_features > argc) {
		ti->error = "Not enough arguments to support feature count";
		return -EINVAL;
	}

	if (!strcmp("handle_errors", argv[0]))
		ms->features |= DM_RAID1_HANDLE_ERRORS;
	else {
		ti->error = "Unrecognised feature requested";
		return -EINVAL;
	}

	(*args_used)++;

	return 0;
}

/*
 * Construct a mirror mapping:
 *
 * log_type #log_params <log_params>
 * #mirrors [mirror_path offset]{2,}
 * [#features <features>]
 *
 * log_type is "core" or "disk"
 * #log_params is between 1 and 3
 *
 * If present, features must be "handle_errors".
 */
static int mirror_ctr(struct dm_target *ti, unsigned int argc, char **argv)
{
	int r;
	unsigned int nr_mirrors, m, args_used;
	struct mirror_set *ms;
	struct dm_dirty_log *dl;

	dl = create_dirty_log(ti, argc, argv, &args_used);
	if (!dl)
		return -EINVAL;

	argv += args_used;
	argc -= args_used;

	if (!argc || sscanf(argv[0], "%u", &nr_mirrors) != 1 ||
	    nr_mirrors < 2 || nr_mirrors > DM_KCOPYD_MAX_REGIONS + 1) {
		ti->error = "Invalid number of mirrors";
		dm_dirty_log_destroy(dl);
		return -EINVAL;
	}

	argv++, argc--;

	if (argc < nr_mirrors * 2) {
		ti->error = "Too few mirror arguments";
		dm_dirty_log_destroy(dl);
		return -EINVAL;
	}

	ms = alloc_context(nr_mirrors, dl->type->get_region_size(dl), ti, dl);
	if (!ms) {
		dm_dirty_log_destroy(dl);
		return -ENOMEM;
	}

	/* Get the mirror parameter sets */
	for (m = 0; m < nr_mirrors; m++) {
		r = get_mirror(ms, ti, m, argv);
		if (r) {
			free_context(ms, ti, m);
			return r;
		}
		argv += 2;
		argc -= 2;
	}

	ti->private = ms;
	ti->split_io = dm_rh_get_region_size(ms->rh);

	ms->kmirrord_wq = create_singlethread_workqueue("kmirrord");
	if (!ms->kmirrord_wq) {
		DMERR("couldn't start kmirrord");
		r = -ENOMEM;
		goto err_free_context;
	}
	INIT_WORK(&ms->kmirrord_work, do_mirror);
	init_timer(&ms->timer);
	ms->timer_pending = 0;
	INIT_WORK(&ms->trigger_event, trigger_event);

	r = parse_features(ms, argc, argv, &args_used);
	if (r)
		goto err_destroy_wq;

	argv += args_used;
	argc -= args_used;

	/*
	 * Any read-balancing addition depends on the
	 * DM_RAID1_HANDLE_ERRORS flag being present.
	 * This is because the decision to balance depends
	 * on the sync state of a region.  If the above
	 * flag is not present, we ignore errors; and
	 * the sync state may be inaccurate.
	 */

	if (argc) {
		ti->error = "Too many mirror arguments";
		r = -EINVAL;
		goto err_destroy_wq;
	}

	r = dm_kcopyd_client_create(DM_KCOPYD_PAGES, &ms->kcopyd_client);
	if (r)
		goto err_destroy_wq;

	wakeup_mirrord(ms);
	return 0;

err_destroy_wq:
	destroy_workqueue(ms->kmirrord_wq);
err_free_context:
	free_context(ms, ti, ms->nr_mirrors);
	return r;
}

static void mirror_dtr(struct dm_target *ti)
{
	struct mirror_set *ms = (struct mirror_set *) ti->private;

	del_timer_sync(&ms->timer);
	flush_workqueue(ms->kmirrord_wq);
	flush_scheduled_work();
	dm_kcopyd_client_destroy(ms->kcopyd_client);
	destroy_workqueue(ms->kmirrord_wq);
	free_context(ms, ti, ms->nr_mirrors);
}

/*
 * Mirror mapping function
 */
static int mirror_map(struct dm_target *ti, struct bio *bio,
		      union map_info *map_context)
{
	int r, rw = bio_rw(bio);
	struct mirror *m;
	struct mirror_set *ms = ti->private;
	struct dm_raid1_read_record *read_record = NULL;
	struct dm_dirty_log *log = dm_rh_dirty_log(ms->rh);

	if (rw == WRITE) {
		/* Save region for mirror_end_io() handler */
		map_context->ll = dm_rh_bio_to_region(ms->rh, bio);
		queue_bio(ms, bio, rw);
		return DM_MAPIO_SUBMITTED;
	}

	r = log->type->in_sync(log, dm_rh_bio_to_region(ms->rh, bio), 0);
	if (r < 0 && r != -EWOULDBLOCK)
		return r;

	/*
	 * If region is not in-sync queue the bio.
	 */
	if (!r || (r == -EWOULDBLOCK)) {
		if (rw == READA)
			return -EWOULDBLOCK;

		queue_bio(ms, bio, rw);
		return DM_MAPIO_SUBMITTED;
	}

	/*
	 * The region is in-sync and we can perform reads directly.
	 * Store enough information so we can retry if it fails.
	 */
	m = choose_mirror(ms, bio->bi_sector);
	if (unlikely(!m))
		return -EIO;

	read_record = mempool_alloc(ms->read_record_pool, GFP_NOIO);
	if (likely(read_record)) {
		dm_bio_record(&read_record->details, bio);
		map_context->ptr = read_record;
		read_record->m = m;
	}

	map_bio(m, bio);

	return DM_MAPIO_REMAPPED;
}

static int mirror_end_io(struct dm_target *ti, struct bio *bio,
			 int error, union map_info *map_context)
{
	int rw = bio_rw(bio);
	struct mirror_set *ms = (struct mirror_set *) ti->private;
	struct mirror *m = NULL;
	struct dm_bio_details *bd = NULL;
	struct dm_raid1_read_record *read_record = map_context->ptr;

	/*
	 * We need to dec pending if this was a write.
	 */
	if (rw == WRITE) {
		dm_rh_dec(ms->rh, map_context->ll);
		return error;
	}

	if (error == -EOPNOTSUPP)
		goto out;

	if ((error == -EWOULDBLOCK) && bio_rw_ahead(bio))
		goto out;

	if (unlikely(error)) {
		if (!read_record) {
			/*
			 * There wasn't enough memory to record necessary
			 * information for a retry or there was no other
			 * mirror in-sync.
			 */
			DMERR_LIMIT("Mirror read failed.");
			return -EIO;
		}

		m = read_record->m;

		DMERR("Mirror read failed from %s. Trying alternative device.",
		      m->dev->name);

		fail_mirror(m, DM_RAID1_READ_ERROR);

		/*
		 * A failed read is requeued for another attempt using an intact
		 * mirror.
		 */
		if (default_ok(m) || mirror_available(ms, bio)) {
			bd = &read_record->details;

			dm_bio_restore(bd, bio);
			mempool_free(read_record, ms->read_record_pool);
			map_context->ptr = NULL;
			queue_bio(ms, bio, rw);
			return 1;
		}
		DMERR("All replicated volumes dead, failing I/O");
	}

out:
	if (read_record) {
		mempool_free(read_record, ms->read_record_pool);
		map_context->ptr = NULL;
	}

	return error;
}

static void mirror_presuspend(struct dm_target *ti)
{
	struct mirror_set *ms = (struct mirror_set *) ti->private;
	struct dm_dirty_log *log = dm_rh_dirty_log(ms->rh);

	atomic_set(&ms->suspend, 1);

	/*
	 * We must finish up all the work that we've
	 * generated (i.e. recovery work).
	 */
	dm_rh_stop_recovery(ms->rh);

	wait_event(_kmirrord_recovery_stopped,
		   !dm_rh_recovery_in_flight(ms->rh));

	if (log->type->presuspend && log->type->presuspend(log))
		/* FIXME: need better error handling */
		DMWARN("log presuspend failed");

	/*
	 * Now that recovery is complete/stopped and the
	 * delayed bios are queued, we need to wait for
	 * the worker thread to complete.  This way,
	 * we know that all of our I/O has been pushed.
	 */
	flush_workqueue(ms->kmirrord_wq);
}

static void mirror_postsuspend(struct dm_target *ti)
{
	struct mirror_set *ms = ti->private;
	struct dm_dirty_log *log = dm_rh_dirty_log(ms->rh);

	if (log->type->postsuspend && log->type->postsuspend(log))
		/* FIXME: need better error handling */
		DMWARN("log postsuspend failed");
}

static void mirror_resume(struct dm_target *ti)
{
	struct mirror_set *ms = ti->private;
	struct dm_dirty_log *log = dm_rh_dirty_log(ms->rh);

	atomic_set(&ms->suspend, 0);
	if (log->type->resume && log->type->resume(log))
		/* FIXME: need better error handling */
		DMWARN("log resume failed");
	dm_rh_start_recovery(ms->rh);
}

/*
 * device_status_char
 * @m: mirror device/leg we want the status of
 *
 * We return one character representing the most severe error
 * we have encountered.
 *    A => Alive - No failures
 *    D => Dead - A write failure occurred leaving mirror out-of-sync
 *    S => Sync - A sychronization failure occurred, mirror out-of-sync
 *    R => Read - A read failure occurred, mirror data unaffected
 *
 * Returns: <char>
 */
static char device_status_char(struct mirror *m)
{
	if (!atomic_read(&(m->error_count)))
		return 'A';

	return (test_bit(DM_RAID1_WRITE_ERROR, &(m->error_type))) ? 'D' :
		(test_bit(DM_RAID1_SYNC_ERROR, &(m->error_type))) ? 'S' :
		(test_bit(DM_RAID1_READ_ERROR, &(m->error_type))) ? 'R' : 'U';
}


static int mirror_status(struct dm_target *ti, status_type_t type,
			 char *result, unsigned int maxlen)
{
	unsigned int m, sz = 0;
	struct mirror_set *ms = (struct mirror_set *) ti->private;
	struct dm_dirty_log *log = dm_rh_dirty_log(ms->rh);
	char buffer[ms->nr_mirrors + 1];

	switch (type) {
	case STATUSTYPE_INFO:
		DMEMIT("%d ", ms->nr_mirrors);
		for (m = 0; m < ms->nr_mirrors; m++) {
			DMEMIT("%s ", ms->mirror[m].dev->name);
			buffer[m] = device_status_char(&(ms->mirror[m]));
		}
		buffer[m] = '\0';

		DMEMIT("%llu/%llu 1 %s ",
		      (unsigned long long)log->type->get_sync_count(log),
		      (unsigned long long)ms->nr_regions, buffer);

		sz += log->type->status(log, type, result+sz, maxlen-sz);

		break;

	case STATUSTYPE_TABLE:
		sz = log->type->status(log, type, result, maxlen);

		DMEMIT("%d", ms->nr_mirrors);
		for (m = 0; m < ms->nr_mirrors; m++)
			DMEMIT(" %s %llu", ms->mirror[m].dev->name,
			       (unsigned long long)ms->mirror[m].offset);

		if (ms->features & DM_RAID1_HANDLE_ERRORS)
			DMEMIT(" 1 handle_errors");
	}

	return 0;
}

static struct target_type mirror_target = {
	.name	 = "mirror",
	.version = {1, 0, 20},
	.module	 = THIS_MODULE,
	.ctr	 = mirror_ctr,
	.dtr	 = mirror_dtr,
	.map	 = mirror_map,
	.end_io	 = mirror_end_io,
	.presuspend = mirror_presuspend,
	.postsuspend = mirror_postsuspend,
	.resume	 = mirror_resume,
	.status	 = mirror_status,
};

static int __init dm_mirror_init(void)
{
	int r;

	r = dm_register_target(&mirror_target);
	if (r < 0)
		DMERR("Failed to register mirror target");

	return r;
}

static void __exit dm_mirror_exit(void)
{
	int r;

	r = dm_unregister_target(&mirror_target);
	if (r < 0)
		DMERR("unregister failed %d", r);
}

/* Module hooks */
module_init(dm_mirror_init);
module_exit(dm_mirror_exit);

MODULE_DESCRIPTION(DM_NAME " mirror target");
MODULE_AUTHOR("Joe Thornber");
MODULE_LICENSE("GPL");<|MERGE_RESOLUTION|>--- conflicted
+++ resolved
@@ -656,16 +656,10 @@
 		return;
 
 	if (!ms->log_failure) {
-<<<<<<< HEAD
-		while ((bio = bio_list_pop(failures)))
-			ms->in_sync = 0;
-			dm_rh_mark_nosync(ms->rh, bio, bio->bi_size, 0);
-=======
 		while ((bio = bio_list_pop(failures))) {
 			ms->in_sync = 0;
 			dm_rh_mark_nosync(ms->rh, bio, bio->bi_size, 0);
 		}
->>>>>>> c07f62e5
 		return;
 	}
 
