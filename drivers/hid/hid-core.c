--- conflicted
+++ resolved
@@ -173,13 +173,8 @@
 	collection->type = type;
 	collection->usage = usage;
 	collection->level = parser->collection_stack_ptr - 1;
-<<<<<<< HEAD
-	collection->parent = parser->active_collection;
-	parser->active_collection = collection;
-=======
 	collection->parent_idx = (collection->level == 0) ? -1 :
 		parser->collection_stack[collection->level - 1];
->>>>>>> f17b5f06
 
 	if (type == HID_COLLECTION_APPLICATION)
 		parser->device->maxapplication++;
@@ -198,8 +193,6 @@
 		return -EINVAL;
 	}
 	parser->collection_stack_ptr--;
-	if (parser->active_collection)
-		parser->active_collection = parser->active_collection->parent;
 	return 0;
 }
 
@@ -1012,19 +1005,12 @@
 		usage = &field->usage[i];
 
 		collection = &hid->collection[usage->collection_index];
-<<<<<<< HEAD
-		while (collection && collection != multiplier_collection)
-			collection = collection->parent;
-
-		if (collection || multiplier_collection == NULL)
-=======
 		while (collection->parent_idx != -1 &&
 		       collection != multiplier_collection)
 			collection = &hid->collection[collection->parent_idx];
 
 		if (collection->parent_idx != -1 ||
 		    multiplier_collection == NULL)
->>>>>>> f17b5f06
 			usage->resolution_multiplier = effective_multiplier;
 
 	}
@@ -1059,15 +1045,9 @@
 	 * applicable fields later.
 	 */
 	multiplier_collection = &hid->collection[multiplier->usage->collection_index];
-<<<<<<< HEAD
-	while (multiplier_collection &&
-	       multiplier_collection->type != HID_COLLECTION_LOGICAL)
-		multiplier_collection = multiplier_collection->parent;
-=======
 	while (multiplier_collection->parent_idx != -1 &&
 	       multiplier_collection->type != HID_COLLECTION_LOGICAL)
 		multiplier_collection = &hid->collection[multiplier_collection->parent_idx];
->>>>>>> f17b5f06
 
 	effective_multiplier = hid_calculate_multiplier(hid, multiplier);
 
