/*
 * QLogic Fibre Channel HBA Driver
 * Copyright (c)  2003-2011 QLogic Corporation
 *
 * See LICENSE.qla2xxx for copyright and licensing details.
 */
#include "qla_def.h"

#include <linux/kthread.h>
#include <linux/vmalloc.h>
#include <linux/delay.h>

/* BSG support for ELS/CT pass through */
void
qla2x00_bsg_job_done(void *data, void *ptr, int res)
{
	srb_t *sp = (srb_t *)ptr;
	struct scsi_qla_host *vha = (scsi_qla_host_t *)data;
	struct fc_bsg_job *bsg_job = sp->u.bsg_job;

	bsg_job->reply->result = res;
	bsg_job->job_done(bsg_job);
	sp->free(vha, sp);
}

void
qla2x00_bsg_sp_free(void *data, void *ptr)
{
	srb_t *sp = (srb_t *)ptr;
	struct scsi_qla_host *vha = (scsi_qla_host_t *)data;
	struct fc_bsg_job *bsg_job = sp->u.bsg_job;
	struct qla_hw_data *ha = vha->hw;

	dma_unmap_sg(&ha->pdev->dev, bsg_job->request_payload.sg_list,
	    bsg_job->request_payload.sg_cnt, DMA_TO_DEVICE);

	dma_unmap_sg(&ha->pdev->dev, bsg_job->reply_payload.sg_list,
	    bsg_job->reply_payload.sg_cnt, DMA_FROM_DEVICE);

	if (sp->type == SRB_CT_CMD ||
	    sp->type == SRB_ELS_CMD_HST)
		kfree(sp->fcport);
	mempool_free(sp, vha->hw->srb_mempool);
}

int
qla24xx_fcp_prio_cfg_valid(scsi_qla_host_t *vha,
	struct qla_fcp_prio_cfg *pri_cfg, uint8_t flag)
{
	int i, ret, num_valid;
	uint8_t *bcode;
	struct qla_fcp_prio_entry *pri_entry;
	uint32_t *bcode_val_ptr, bcode_val;

	ret = 1;
	num_valid = 0;
	bcode = (uint8_t *)pri_cfg;
	bcode_val_ptr = (uint32_t *)pri_cfg;
	bcode_val = (uint32_t)(*bcode_val_ptr);

	if (bcode_val == 0xFFFFFFFF) {
		/* No FCP Priority config data in flash */
		ql_dbg(ql_dbg_user, vha, 0x7051,
		    "No FCP Priority config data.\n");
		return 0;
	}

	if (bcode[0] != 'H' || bcode[1] != 'Q' || bcode[2] != 'O' ||
			bcode[3] != 'S') {
		/* Invalid FCP priority data header*/
		ql_dbg(ql_dbg_user, vha, 0x7052,
		    "Invalid FCP Priority data header. bcode=0x%x.\n",
		    bcode_val);
		return 0;
	}
	if (flag != 1)
		return ret;

	pri_entry = &pri_cfg->entry[0];
	for (i = 0; i < pri_cfg->num_entries; i++) {
		if (pri_entry->flags & FCP_PRIO_ENTRY_TAG_VALID)
			num_valid++;
		pri_entry++;
	}

	if (num_valid == 0) {
		/* No valid FCP priority data entries */
		ql_dbg(ql_dbg_user, vha, 0x7053,
		    "No valid FCP Priority data entries.\n");
		ret = 0;
	} else {
		/* FCP priority data is valid */
		ql_dbg(ql_dbg_user, vha, 0x7054,
		    "Valid FCP priority data. num entries = %d.\n",
		    num_valid);
	}

	return ret;
}

static int
qla24xx_proc_fcp_prio_cfg_cmd(struct fc_bsg_job *bsg_job)
{
	struct Scsi_Host *host = bsg_job->shost;
	scsi_qla_host_t *vha = shost_priv(host);
	struct qla_hw_data *ha = vha->hw;
	int ret = 0;
	uint32_t len;
	uint32_t oper;

	if (!(IS_QLA24XX_TYPE(ha) || IS_QLA25XX(ha) || IS_QLA82XX(ha))) {
		ret = -EINVAL;
		goto exit_fcp_prio_cfg;
	}

	/* Get the sub command */
	oper = bsg_job->request->rqst_data.h_vendor.vendor_cmd[1];

	/* Only set config is allowed if config memory is not allocated */
	if (!ha->fcp_prio_cfg && (oper != QLFC_FCP_PRIO_SET_CONFIG)) {
		ret = -EINVAL;
		goto exit_fcp_prio_cfg;
	}
	switch (oper) {
	case QLFC_FCP_PRIO_DISABLE:
		if (ha->flags.fcp_prio_enabled) {
			ha->flags.fcp_prio_enabled = 0;
			ha->fcp_prio_cfg->attributes &=
				~FCP_PRIO_ATTR_ENABLE;
			qla24xx_update_all_fcp_prio(vha);
			bsg_job->reply->result = DID_OK;
		} else {
			ret = -EINVAL;
			bsg_job->reply->result = (DID_ERROR << 16);
			goto exit_fcp_prio_cfg;
		}
		break;

	case QLFC_FCP_PRIO_ENABLE:
		if (!ha->flags.fcp_prio_enabled) {
			if (ha->fcp_prio_cfg) {
				ha->flags.fcp_prio_enabled = 1;
				ha->fcp_prio_cfg->attributes |=
				    FCP_PRIO_ATTR_ENABLE;
				qla24xx_update_all_fcp_prio(vha);
				bsg_job->reply->result = DID_OK;
			} else {
				ret = -EINVAL;
				bsg_job->reply->result = (DID_ERROR << 16);
				goto exit_fcp_prio_cfg;
			}
		}
		break;

	case QLFC_FCP_PRIO_GET_CONFIG:
		len = bsg_job->reply_payload.payload_len;
		if (!len || len > FCP_PRIO_CFG_SIZE) {
			ret = -EINVAL;
			bsg_job->reply->result = (DID_ERROR << 16);
			goto exit_fcp_prio_cfg;
		}

		bsg_job->reply->result = DID_OK;
		bsg_job->reply->reply_payload_rcv_len =
			sg_copy_from_buffer(
			bsg_job->reply_payload.sg_list,
			bsg_job->reply_payload.sg_cnt, ha->fcp_prio_cfg,
			len);

		break;

	case QLFC_FCP_PRIO_SET_CONFIG:
		len = bsg_job->request_payload.payload_len;
		if (!len || len > FCP_PRIO_CFG_SIZE) {
			bsg_job->reply->result = (DID_ERROR << 16);
			ret = -EINVAL;
			goto exit_fcp_prio_cfg;
		}

		if (!ha->fcp_prio_cfg) {
			ha->fcp_prio_cfg = vmalloc(FCP_PRIO_CFG_SIZE);
			if (!ha->fcp_prio_cfg) {
				ql_log(ql_log_warn, vha, 0x7050,
				    "Unable to allocate memory for fcp prio "
				    "config data (%x).\n", FCP_PRIO_CFG_SIZE);
				bsg_job->reply->result = (DID_ERROR << 16);
				ret = -ENOMEM;
				goto exit_fcp_prio_cfg;
			}
		}

		memset(ha->fcp_prio_cfg, 0, FCP_PRIO_CFG_SIZE);
		sg_copy_to_buffer(bsg_job->request_payload.sg_list,
		bsg_job->request_payload.sg_cnt, ha->fcp_prio_cfg,
			FCP_PRIO_CFG_SIZE);

		/* validate fcp priority data */

		if (!qla24xx_fcp_prio_cfg_valid(vha,
		    (struct qla_fcp_prio_cfg *) ha->fcp_prio_cfg, 1)) {
			bsg_job->reply->result = (DID_ERROR << 16);
			ret = -EINVAL;
			/* If buffer was invalidatic int
			 * fcp_prio_cfg is of no use
			 */
			vfree(ha->fcp_prio_cfg);
			ha->fcp_prio_cfg = NULL;
			goto exit_fcp_prio_cfg;
		}

		ha->flags.fcp_prio_enabled = 0;
		if (ha->fcp_prio_cfg->attributes & FCP_PRIO_ATTR_ENABLE)
			ha->flags.fcp_prio_enabled = 1;
		qla24xx_update_all_fcp_prio(vha);
		bsg_job->reply->result = DID_OK;
		break;
	default:
		ret = -EINVAL;
		break;
	}
exit_fcp_prio_cfg:
	bsg_job->job_done(bsg_job);
	return ret;
}

static int
qla2x00_process_els(struct fc_bsg_job *bsg_job)
{
	struct fc_rport *rport;
	fc_port_t *fcport = NULL;
	struct Scsi_Host *host;
	scsi_qla_host_t *vha;
	struct qla_hw_data *ha;
	srb_t *sp;
	const char *type;
	int req_sg_cnt, rsp_sg_cnt;
	int rval =  (DRIVER_ERROR << 16);
	uint16_t nextlid = 0;

	if (bsg_job->request->msgcode == FC_BSG_RPT_ELS) {
		rport = bsg_job->rport;
		fcport = *(fc_port_t **) rport->dd_data;
		host = rport_to_shost(rport);
		vha = shost_priv(host);
		ha = vha->hw;
		type = "FC_BSG_RPT_ELS";
	} else {
		host = bsg_job->shost;
		vha = shost_priv(host);
		ha = vha->hw;
		type = "FC_BSG_HST_ELS_NOLOGIN";
	}

	/* pass through is supported only for ISP 4Gb or higher */
	if (!IS_FWI2_CAPABLE(ha)) {
		ql_dbg(ql_dbg_user, vha, 0x7001,
		    "ELS passthru not supported for ISP23xx based adapters.\n");
		rval = -EPERM;
		goto done;
	}

	/*  Multiple SG's are not supported for ELS requests */
	if (bsg_job->request_payload.sg_cnt > 1 ||
		bsg_job->reply_payload.sg_cnt > 1) {
		ql_dbg(ql_dbg_user, vha, 0x7002,
		    "Multiple SG's are not suppored for ELS requests, "
		    "request_sg_cnt=%x reply_sg_cnt=%x.\n",
		    bsg_job->request_payload.sg_cnt,
		    bsg_job->reply_payload.sg_cnt);
		rval = -EPERM;
		goto done;
	}

	/* ELS request for rport */
	if (bsg_job->request->msgcode == FC_BSG_RPT_ELS) {
		/* make sure the rport is logged in,
		 * if not perform fabric login
		 */
		if (qla2x00_fabric_login(vha, fcport, &nextlid)) {
			ql_dbg(ql_dbg_user, vha, 0x7003,
			    "Failed to login port %06X for ELS passthru.\n",
			    fcport->d_id.b24);
			rval = -EIO;
			goto done;
		}
	} else {
		/* Allocate a dummy fcport structure, since functions
		 * preparing the IOCB and mailbox command retrieves port
		 * specific information from fcport structure. For Host based
		 * ELS commands there will be no fcport structure allocated
		 */
		fcport = qla2x00_alloc_fcport(vha, GFP_KERNEL);
		if (!fcport) {
			rval = -ENOMEM;
			goto done;
		}

		/* Initialize all required  fields of fcport */
		fcport->vha = vha;
		fcport->vp_idx = vha->vp_idx;
		fcport->d_id.b.al_pa =
			bsg_job->request->rqst_data.h_els.port_id[0];
		fcport->d_id.b.area =
			bsg_job->request->rqst_data.h_els.port_id[1];
		fcport->d_id.b.domain =
			bsg_job->request->rqst_data.h_els.port_id[2];
		fcport->loop_id =
			(fcport->d_id.b.al_pa == 0xFD) ?
			NPH_FABRIC_CONTROLLER : NPH_F_PORT;
	}

	if (!vha->flags.online) {
		ql_log(ql_log_warn, vha, 0x7005, "Host not online.\n");
		rval = -EIO;
		goto done;
	}

	req_sg_cnt =
		dma_map_sg(&ha->pdev->dev, bsg_job->request_payload.sg_list,
		bsg_job->request_payload.sg_cnt, DMA_TO_DEVICE);
	if (!req_sg_cnt) {
		rval = -ENOMEM;
		goto done_free_fcport;
	}

	rsp_sg_cnt = dma_map_sg(&ha->pdev->dev, bsg_job->reply_payload.sg_list,
		bsg_job->reply_payload.sg_cnt, DMA_FROM_DEVICE);
        if (!rsp_sg_cnt) {
		rval = -ENOMEM;
		goto done_free_fcport;
	}

	if ((req_sg_cnt !=  bsg_job->request_payload.sg_cnt) ||
		(rsp_sg_cnt != bsg_job->reply_payload.sg_cnt)) {
		ql_log(ql_log_warn, vha, 0x7008,
		    "dma mapping resulted in different sg counts, "
		    "request_sg_cnt: %x dma_request_sg_cnt:%x reply_sg_cnt:%x "
		    "dma_reply_sg_cnt:%x.\n", bsg_job->request_payload.sg_cnt,
		    req_sg_cnt, bsg_job->reply_payload.sg_cnt, rsp_sg_cnt);
		rval = -EAGAIN;
		goto done_unmap_sg;
	}

	/* Alloc SRB structure */
	sp = qla2x00_get_sp(vha, fcport, GFP_KERNEL);
	if (!sp) {
		rval = -ENOMEM;
		goto done_unmap_sg;
	}

	sp->type =
		(bsg_job->request->msgcode == FC_BSG_RPT_ELS ?
		SRB_ELS_CMD_RPT : SRB_ELS_CMD_HST);
	sp->name =
		(bsg_job->request->msgcode == FC_BSG_RPT_ELS ?
		"bsg_els_rpt" : "bsg_els_hst");
	sp->u.bsg_job = bsg_job;
	sp->free = qla2x00_bsg_sp_free;
	sp->done = qla2x00_bsg_job_done;

	ql_dbg(ql_dbg_user, vha, 0x700a,
	    "bsg rqst type: %s els type: %x - loop-id=%x "
	    "portid=%-2x%02x%02x.\n", type,
	    bsg_job->request->rqst_data.h_els.command_code, fcport->loop_id,
	    fcport->d_id.b.domain, fcport->d_id.b.area, fcport->d_id.b.al_pa);

	rval = qla2x00_start_sp(sp);
	if (rval != QLA_SUCCESS) {
		ql_log(ql_log_warn, vha, 0x700e,
		    "qla2x00_start_sp failed = %d\n", rval);
		mempool_free(sp, ha->srb_mempool);
		rval = -EIO;
		goto done_unmap_sg;
	}
	return rval;

done_unmap_sg:
	dma_unmap_sg(&ha->pdev->dev, bsg_job->request_payload.sg_list,
		bsg_job->request_payload.sg_cnt, DMA_TO_DEVICE);
	dma_unmap_sg(&ha->pdev->dev, bsg_job->reply_payload.sg_list,
		bsg_job->reply_payload.sg_cnt, DMA_FROM_DEVICE);
	goto done_free_fcport;

done_free_fcport:
	if (bsg_job->request->msgcode == FC_BSG_HST_ELS_NOLOGIN)
		kfree(fcport);
done:
	return rval;
}

inline uint16_t
qla24xx_calc_ct_iocbs(uint16_t dsds)
{
	uint16_t iocbs;

	iocbs = 1;
	if (dsds > 2) {
		iocbs += (dsds - 2) / 5;
		if ((dsds - 2) % 5)
			iocbs++;
	}
	return iocbs;
}

static int
qla2x00_process_ct(struct fc_bsg_job *bsg_job)
{
	srb_t *sp;
	struct Scsi_Host *host = bsg_job->shost;
	scsi_qla_host_t *vha = shost_priv(host);
	struct qla_hw_data *ha = vha->hw;
	int rval = (DRIVER_ERROR << 16);
	int req_sg_cnt, rsp_sg_cnt;
	uint16_t loop_id;
	struct fc_port *fcport;
	char  *type = "FC_BSG_HST_CT";

	req_sg_cnt =
		dma_map_sg(&ha->pdev->dev, bsg_job->request_payload.sg_list,
			bsg_job->request_payload.sg_cnt, DMA_TO_DEVICE);
	if (!req_sg_cnt) {
		ql_log(ql_log_warn, vha, 0x700f,
		    "dma_map_sg return %d for request\n", req_sg_cnt);
		rval = -ENOMEM;
		goto done;
	}

	rsp_sg_cnt = dma_map_sg(&ha->pdev->dev, bsg_job->reply_payload.sg_list,
		bsg_job->reply_payload.sg_cnt, DMA_FROM_DEVICE);
	if (!rsp_sg_cnt) {
		ql_log(ql_log_warn, vha, 0x7010,
		    "dma_map_sg return %d for reply\n", rsp_sg_cnt);
		rval = -ENOMEM;
		goto done;
	}

	if ((req_sg_cnt !=  bsg_job->request_payload.sg_cnt) ||
	    (rsp_sg_cnt != bsg_job->reply_payload.sg_cnt)) {
		ql_log(ql_log_warn, vha, 0x7011,
		    "request_sg_cnt: %x dma_request_sg_cnt: %x reply_sg_cnt:%x "
		    "dma_reply_sg_cnt: %x\n", bsg_job->request_payload.sg_cnt,
		    req_sg_cnt, bsg_job->reply_payload.sg_cnt, rsp_sg_cnt);
		rval = -EAGAIN;
		goto done_unmap_sg;
	}

	if (!vha->flags.online) {
		ql_log(ql_log_warn, vha, 0x7012,
		    "Host is not online.\n");
		rval = -EIO;
		goto done_unmap_sg;
	}

	loop_id =
		(bsg_job->request->rqst_data.h_ct.preamble_word1 & 0xFF000000)
			>> 24;
	switch (loop_id) {
	case 0xFC:
		loop_id = cpu_to_le16(NPH_SNS);
		break;
	case 0xFA:
		loop_id = vha->mgmt_svr_loop_id;
		break;
	default:
		ql_dbg(ql_dbg_user, vha, 0x7013,
		    "Unknown loop id: %x.\n", loop_id);
		rval = -EINVAL;
		goto done_unmap_sg;
	}

	/* Allocate a dummy fcport structure, since functions preparing the
	 * IOCB and mailbox command retrieves port specific information
	 * from fcport structure. For Host based ELS commands there will be
	 * no fcport structure allocated
	 */
	fcport = qla2x00_alloc_fcport(vha, GFP_KERNEL);
	if (!fcport) {
		ql_log(ql_log_warn, vha, 0x7014,
		    "Failed to allocate fcport.\n");
		rval = -ENOMEM;
		goto done_unmap_sg;
	}

	/* Initialize all required  fields of fcport */
	fcport->vha = vha;
	fcport->vp_idx = vha->vp_idx;
	fcport->d_id.b.al_pa = bsg_job->request->rqst_data.h_ct.port_id[0];
	fcport->d_id.b.area = bsg_job->request->rqst_data.h_ct.port_id[1];
	fcport->d_id.b.domain = bsg_job->request->rqst_data.h_ct.port_id[2];
	fcport->loop_id = loop_id;

	/* Alloc SRB structure */
	sp = qla2x00_get_sp(vha, fcport, GFP_KERNEL);
	if (!sp) {
		ql_log(ql_log_warn, vha, 0x7015,
		    "qla2x00_get_sp failed.\n");
		rval = -ENOMEM;
		goto done_free_fcport;
	}

	sp->type = SRB_CT_CMD;
	sp->name = "bsg_ct";
	sp->iocbs = qla24xx_calc_ct_iocbs(req_sg_cnt + rsp_sg_cnt);
	sp->u.bsg_job = bsg_job;
	sp->free = qla2x00_bsg_sp_free;
	sp->done = qla2x00_bsg_job_done;

	ql_dbg(ql_dbg_user, vha, 0x7016,
	    "bsg rqst type: %s else type: %x - "
	    "loop-id=%x portid=%02x%02x%02x.\n", type,
	    (bsg_job->request->rqst_data.h_ct.preamble_word2 >> 16),
	    fcport->loop_id, fcport->d_id.b.domain, fcport->d_id.b.area,
	    fcport->d_id.b.al_pa);

	rval = qla2x00_start_sp(sp);
	if (rval != QLA_SUCCESS) {
		ql_log(ql_log_warn, vha, 0x7017,
		    "qla2x00_start_sp failed=%d.\n", rval);
		mempool_free(sp, ha->srb_mempool);
		rval = -EIO;
		goto done_free_fcport;
	}
	return rval;

done_free_fcport:
	kfree(fcport);
done_unmap_sg:
	dma_unmap_sg(&ha->pdev->dev, bsg_job->request_payload.sg_list,
		bsg_job->request_payload.sg_cnt, DMA_TO_DEVICE);
	dma_unmap_sg(&ha->pdev->dev, bsg_job->reply_payload.sg_list,
		bsg_job->reply_payload.sg_cnt, DMA_FROM_DEVICE);
done:
	return rval;
}

/* Set the port configuration to enable the
 * internal loopback on ISP81XX
 */
static inline int
qla81xx_set_internal_loopback(scsi_qla_host_t *vha, uint16_t *config,
    uint16_t *new_config)
{
	int ret = 0;
	int rval = 0;
	struct qla_hw_data *ha = vha->hw;

	if (!IS_QLA81XX(ha) && !IS_QLA83XX(ha))
		goto done_set_internal;

	new_config[0] = config[0] | (ENABLE_INTERNAL_LOOPBACK << 1);
	memcpy(&new_config[1], &config[1], sizeof(uint16_t) * 3) ;

	ha->notify_dcbx_comp = 1;
	ret = qla81xx_set_port_config(vha, new_config);
	if (ret != QLA_SUCCESS) {
		ql_log(ql_log_warn, vha, 0x7021,
		    "set port config failed.\n");
		ha->notify_dcbx_comp = 0;
		rval = -EINVAL;
		goto done_set_internal;
	}

	/* Wait for DCBX complete event */
	if (!wait_for_completion_timeout(&ha->dcbx_comp, (20 * HZ))) {
		ql_dbg(ql_dbg_user, vha, 0x7022,
		    "State change notification not received.\n");
	} else
		ql_dbg(ql_dbg_user, vha, 0x7023,
		    "State change received.\n");

	ha->notify_dcbx_comp = 0;

done_set_internal:
	return rval;
}

/* Set the port configuration to disable the
 * internal loopback on ISP81XX
 */
static inline int
qla81xx_reset_internal_loopback(scsi_qla_host_t *vha, uint16_t *config,
    int wait)
{
	int ret = 0;
	int rval = 0;
	uint16_t new_config[4];
	struct qla_hw_data *ha = vha->hw;

	if (!IS_QLA81XX(ha) && !IS_QLA83XX(ha))
		goto done_reset_internal;

	memset(new_config, 0 , sizeof(new_config));
	if ((config[0] & INTERNAL_LOOPBACK_MASK) >> 1 ==
			ENABLE_INTERNAL_LOOPBACK) {
		new_config[0] = config[0] & ~INTERNAL_LOOPBACK_MASK;
		memcpy(&new_config[1], &config[1], sizeof(uint16_t) * 3) ;

		ha->notify_dcbx_comp = wait;
		ret = qla81xx_set_port_config(vha, new_config);
		if (ret != QLA_SUCCESS) {
			ql_log(ql_log_warn, vha, 0x7025,
			    "Set port config failed.\n");
			ha->notify_dcbx_comp = 0;
			rval = -EINVAL;
			goto done_reset_internal;
		}

		/* Wait for DCBX complete event */
		if (wait && !wait_for_completion_timeout(&ha->dcbx_comp,
			(20 * HZ))) {
			ql_dbg(ql_dbg_user, vha, 0x7026,
			    "State change notification not received.\n");
			ha->notify_dcbx_comp = 0;
			rval = -EINVAL;
			goto done_reset_internal;
		} else
			ql_dbg(ql_dbg_user, vha, 0x7027,
			    "State change received.\n");

		ha->notify_dcbx_comp = 0;
	}
done_reset_internal:
	return rval;
}

static int
qla2x00_process_loopback(struct fc_bsg_job *bsg_job)
{
	struct Scsi_Host *host = bsg_job->shost;
	scsi_qla_host_t *vha = shost_priv(host);
	struct qla_hw_data *ha = vha->hw;
	int rval;
	uint8_t command_sent;
	char *type;
	struct msg_echo_lb elreq;
	uint16_t response[MAILBOX_REGISTER_COUNT];
	uint16_t config[4], new_config[4];
	uint8_t *fw_sts_ptr;
	uint8_t *req_data = NULL;
	dma_addr_t req_data_dma;
	uint32_t req_data_len;
	uint8_t *rsp_data = NULL;
	dma_addr_t rsp_data_dma;
	uint32_t rsp_data_len;

	if (!vha->flags.online) {
		ql_log(ql_log_warn, vha, 0x7019, "Host is not online.\n");
		return -EIO;
	}

	elreq.req_sg_cnt = dma_map_sg(&ha->pdev->dev,
		bsg_job->request_payload.sg_list, bsg_job->request_payload.sg_cnt,
		DMA_TO_DEVICE);

	if (!elreq.req_sg_cnt) {
		ql_log(ql_log_warn, vha, 0x701a,
		    "dma_map_sg returned %d for request.\n", elreq.req_sg_cnt);
		return -ENOMEM;
	}

	elreq.rsp_sg_cnt = dma_map_sg(&ha->pdev->dev,
		bsg_job->reply_payload.sg_list, bsg_job->reply_payload.sg_cnt,
		DMA_FROM_DEVICE);

	if (!elreq.rsp_sg_cnt) {
		ql_log(ql_log_warn, vha, 0x701b,
		    "dma_map_sg returned %d for reply.\n", elreq.rsp_sg_cnt);
		rval = -ENOMEM;
		goto done_unmap_req_sg;
	}

	if ((elreq.req_sg_cnt !=  bsg_job->request_payload.sg_cnt) ||
		(elreq.rsp_sg_cnt != bsg_job->reply_payload.sg_cnt)) {
		ql_log(ql_log_warn, vha, 0x701c,
		    "dma mapping resulted in different sg counts, "
		    "request_sg_cnt: %x dma_request_sg_cnt: %x "
		    "reply_sg_cnt: %x dma_reply_sg_cnt: %x.\n",
		    bsg_job->request_payload.sg_cnt, elreq.req_sg_cnt,
		    bsg_job->reply_payload.sg_cnt, elreq.rsp_sg_cnt);
		rval = -EAGAIN;
		goto done_unmap_sg;
	}
	req_data_len = rsp_data_len = bsg_job->request_payload.payload_len;
	req_data = dma_alloc_coherent(&ha->pdev->dev, req_data_len,
		&req_data_dma, GFP_KERNEL);
	if (!req_data) {
		ql_log(ql_log_warn, vha, 0x701d,
		    "dma alloc failed for req_data.\n");
		rval = -ENOMEM;
		goto done_unmap_sg;
	}

	rsp_data = dma_alloc_coherent(&ha->pdev->dev, rsp_data_len,
		&rsp_data_dma, GFP_KERNEL);
	if (!rsp_data) {
		ql_log(ql_log_warn, vha, 0x7004,
		    "dma alloc failed for rsp_data.\n");
		rval = -ENOMEM;
		goto done_free_dma_req;
	}

	/* Copy the request buffer in req_data now */
	sg_copy_to_buffer(bsg_job->request_payload.sg_list,
		bsg_job->request_payload.sg_cnt, req_data, req_data_len);

	elreq.send_dma = req_data_dma;
	elreq.rcv_dma = rsp_data_dma;
	elreq.transfer_size = req_data_len;

	elreq.options = bsg_job->request->rqst_data.h_vendor.vendor_cmd[1];

	if ((ha->current_topology == ISP_CFG_F ||
	    (atomic_read(&vha->loop_state) == LOOP_DOWN) ||
	    ((IS_QLA81XX(ha) || IS_QLA83XX(ha)) &&
	    le32_to_cpu(*(uint32_t *)req_data) == ELS_OPCODE_BYTE
	    && req_data_len == MAX_ELS_FRAME_PAYLOAD)) &&
		elreq.options == EXTERNAL_LOOPBACK) {
		type = "FC_BSG_HST_VENDOR_ECHO_DIAG";
		ql_dbg(ql_dbg_user, vha, 0x701e,
		    "BSG request type: %s.\n", type);
		command_sent = INT_DEF_LB_ECHO_CMD;
		rval = qla2x00_echo_test(vha, &elreq, response);
	} else {
		if (IS_QLA81XX(ha) || IS_QLA8031(ha)) {
			memset(config, 0, sizeof(config));
			memset(new_config, 0, sizeof(new_config));
			if (qla81xx_get_port_config(vha, config)) {
				ql_log(ql_log_warn, vha, 0x701f,
				    "Get port config failed.\n");
				bsg_job->reply->result = (DID_ERROR << 16);
				rval = -EPERM;
				goto done_free_dma_req;
			}

			if (elreq.options != EXTERNAL_LOOPBACK) {
				ql_dbg(ql_dbg_user, vha, 0x7020,
				    "Internal: current port config = %x\n",
				    config[0]);
				if (qla81xx_set_internal_loopback(vha, config,
					new_config)) {
					ql_log(ql_log_warn, vha, 0x7024,
					    "Internal loopback failed.\n");
					bsg_job->reply->result =
						(DID_ERROR << 16);
					rval = -EPERM;
					goto done_free_dma_req;
				}
			} else {
				/* For external loopback to work
				 * ensure internal loopback is disabled
				 */
				if (qla81xx_reset_internal_loopback(vha,
					config, 1)) {
					bsg_job->reply->result =
						(DID_ERROR << 16);
					rval = -EPERM;
					goto done_free_dma_req;
				}
			}

			type = "FC_BSG_HST_VENDOR_LOOPBACK";
			ql_dbg(ql_dbg_user, vha, 0x7028,
			    "BSG request type: %s.\n", type);

			command_sent = INT_DEF_LB_LOOPBACK_CMD;
			rval = qla2x00_loopback_test(vha, &elreq, response);

			if (new_config[0]) {
				/* Revert back to original port config
				 * Also clear internal loopback
				 */
				qla81xx_reset_internal_loopback(vha,
				    new_config, 0);
			}

			if (response[0] == MBS_COMMAND_ERROR &&
					response[1] == MBS_LB_RESET) {
				ql_log(ql_log_warn, vha, 0x7029,
				    "MBX command error, Aborting ISP.\n");
				set_bit(ISP_ABORT_NEEDED, &vha->dpc_flags);
				qla2xxx_wake_dpc(vha);
				qla2x00_wait_for_chip_reset(vha);
				/* Also reset the MPI */
				if (qla81xx_restart_mpi_firmware(vha) !=
				    QLA_SUCCESS) {
					ql_log(ql_log_warn, vha, 0x702a,
					    "MPI reset failed.\n");
				}

				bsg_job->reply->result = (DID_ERROR << 16);
				rval = -EIO;
				goto done_free_dma_req;
			}
		} else {
			type = "FC_BSG_HST_VENDOR_LOOPBACK";
			ql_dbg(ql_dbg_user, vha, 0x702b,
			    "BSG request type: %s.\n", type);
			command_sent = INT_DEF_LB_LOOPBACK_CMD;
			rval = qla2x00_loopback_test(vha, &elreq, response);
		}
	}

	if (rval) {
		ql_log(ql_log_warn, vha, 0x702c,
		    "Vendor request %s failed.\n", type);

		fw_sts_ptr = ((uint8_t *)bsg_job->req->sense) +
		    sizeof(struct fc_bsg_reply);

		memcpy(fw_sts_ptr, response, sizeof(response));
		fw_sts_ptr += sizeof(response);
		*fw_sts_ptr = command_sent;
		rval = 0;
		bsg_job->reply->result = (DID_ERROR << 16);
	} else {
		ql_dbg(ql_dbg_user, vha, 0x702d,
		    "Vendor request %s completed.\n", type);

		bsg_job->reply_len = sizeof(struct fc_bsg_reply) +
			sizeof(response) + sizeof(uint8_t);
		bsg_job->reply->reply_payload_rcv_len =
			bsg_job->reply_payload.payload_len;
		fw_sts_ptr = ((uint8_t *)bsg_job->req->sense) +
			sizeof(struct fc_bsg_reply);
		memcpy(fw_sts_ptr, response, sizeof(response));
		fw_sts_ptr += sizeof(response);
		*fw_sts_ptr = command_sent;
		bsg_job->reply->result = DID_OK;
		sg_copy_from_buffer(bsg_job->reply_payload.sg_list,
			bsg_job->reply_payload.sg_cnt, rsp_data,
			rsp_data_len);
	}
	bsg_job->job_done(bsg_job);

	dma_free_coherent(&ha->pdev->dev, rsp_data_len,
		rsp_data, rsp_data_dma);
done_free_dma_req:
	dma_free_coherent(&ha->pdev->dev, req_data_len,
		req_data, req_data_dma);
done_unmap_sg:
	dma_unmap_sg(&ha->pdev->dev,
	    bsg_job->reply_payload.sg_list,
	    bsg_job->reply_payload.sg_cnt, DMA_FROM_DEVICE);
done_unmap_req_sg:
	dma_unmap_sg(&ha->pdev->dev,
	    bsg_job->request_payload.sg_list,
	    bsg_job->request_payload.sg_cnt, DMA_TO_DEVICE);
	return rval;
}

static int
qla84xx_reset(struct fc_bsg_job *bsg_job)
{
	struct Scsi_Host *host = bsg_job->shost;
	scsi_qla_host_t *vha = shost_priv(host);
	struct qla_hw_data *ha = vha->hw;
	int rval = 0;
	uint32_t flag;

	if (!IS_QLA84XX(ha)) {
		ql_dbg(ql_dbg_user, vha, 0x702f, "Not 84xx, exiting.\n");
		return -EINVAL;
	}

	flag = bsg_job->request->rqst_data.h_vendor.vendor_cmd[1];

	rval = qla84xx_reset_chip(vha, flag == A84_ISSUE_RESET_DIAG_FW);

	if (rval) {
		ql_log(ql_log_warn, vha, 0x7030,
		    "Vendor request 84xx reset failed.\n");
		rval = 0;
		bsg_job->reply->result = (DID_ERROR << 16);

	} else {
		ql_dbg(ql_dbg_user, vha, 0x7031,
		    "Vendor request 84xx reset completed.\n");
		bsg_job->reply->result = DID_OK;
	}

	bsg_job->job_done(bsg_job);
	return rval;
}

static int
qla84xx_updatefw(struct fc_bsg_job *bsg_job)
{
	struct Scsi_Host *host = bsg_job->shost;
	scsi_qla_host_t *vha = shost_priv(host);
	struct qla_hw_data *ha = vha->hw;
	struct verify_chip_entry_84xx *mn = NULL;
	dma_addr_t mn_dma, fw_dma;
	void *fw_buf = NULL;
	int rval = 0;
	uint32_t sg_cnt;
	uint32_t data_len;
	uint16_t options;
	uint32_t flag;
	uint32_t fw_ver;

	if (!IS_QLA84XX(ha)) {
		ql_dbg(ql_dbg_user, vha, 0x7032,
		    "Not 84xx, exiting.\n");
		return -EINVAL;
	}

	sg_cnt = dma_map_sg(&ha->pdev->dev, bsg_job->request_payload.sg_list,
		bsg_job->request_payload.sg_cnt, DMA_TO_DEVICE);
	if (!sg_cnt) {
		ql_log(ql_log_warn, vha, 0x7033,
		    "dma_map_sg returned %d for request.\n", sg_cnt);
		return -ENOMEM;
	}

	if (sg_cnt != bsg_job->request_payload.sg_cnt) {
		ql_log(ql_log_warn, vha, 0x7034,
		    "DMA mapping resulted in different sg counts, "
		    "request_sg_cnt: %x dma_request_sg_cnt: %x.\n",
		    bsg_job->request_payload.sg_cnt, sg_cnt);
		rval = -EAGAIN;
		goto done_unmap_sg;
	}

	data_len = bsg_job->request_payload.payload_len;
	fw_buf = dma_alloc_coherent(&ha->pdev->dev, data_len,
		&fw_dma, GFP_KERNEL);
	if (!fw_buf) {
		ql_log(ql_log_warn, vha, 0x7035,
		    "DMA alloc failed for fw_buf.\n");
		rval = -ENOMEM;
		goto done_unmap_sg;
	}

	sg_copy_to_buffer(bsg_job->request_payload.sg_list,
		bsg_job->request_payload.sg_cnt, fw_buf, data_len);

	mn = dma_pool_alloc(ha->s_dma_pool, GFP_KERNEL, &mn_dma);
	if (!mn) {
		ql_log(ql_log_warn, vha, 0x7036,
		    "DMA alloc failed for fw buffer.\n");
		rval = -ENOMEM;
		goto done_free_fw_buf;
	}

	flag = bsg_job->request->rqst_data.h_vendor.vendor_cmd[1];
	fw_ver = le32_to_cpu(*((uint32_t *)((uint32_t *)fw_buf + 2)));

	memset(mn, 0, sizeof(struct access_chip_84xx));
	mn->entry_type = VERIFY_CHIP_IOCB_TYPE;
	mn->entry_count = 1;

	options = VCO_FORCE_UPDATE | VCO_END_OF_DATA;
	if (flag == A84_ISSUE_UPDATE_DIAGFW_CMD)
		options |= VCO_DIAG_FW;

	mn->options = cpu_to_le16(options);
	mn->fw_ver =  cpu_to_le32(fw_ver);
	mn->fw_size =  cpu_to_le32(data_len);
	mn->fw_seq_size =  cpu_to_le32(data_len);
	mn->dseg_address[0] = cpu_to_le32(LSD(fw_dma));
	mn->dseg_address[1] = cpu_to_le32(MSD(fw_dma));
	mn->dseg_length = cpu_to_le32(data_len);
	mn->data_seg_cnt = cpu_to_le16(1);

	rval = qla2x00_issue_iocb_timeout(vha, mn, mn_dma, 0, 120);

	if (rval) {
		ql_log(ql_log_warn, vha, 0x7037,
		    "Vendor request 84xx updatefw failed.\n");

		rval = 0;
		bsg_job->reply->result = (DID_ERROR << 16);
	} else {
		ql_dbg(ql_dbg_user, vha, 0x7038,
		    "Vendor request 84xx updatefw completed.\n");

		bsg_job->reply_len = sizeof(struct fc_bsg_reply);
		bsg_job->reply->result = DID_OK;
	}

	bsg_job->job_done(bsg_job);
	dma_pool_free(ha->s_dma_pool, mn, mn_dma);

done_free_fw_buf:
	dma_free_coherent(&ha->pdev->dev, data_len, fw_buf, fw_dma);

done_unmap_sg:
	dma_unmap_sg(&ha->pdev->dev, bsg_job->request_payload.sg_list,
		bsg_job->request_payload.sg_cnt, DMA_TO_DEVICE);

	return rval;
}

static int
qla84xx_mgmt_cmd(struct fc_bsg_job *bsg_job)
{
	struct Scsi_Host *host = bsg_job->shost;
	scsi_qla_host_t *vha = shost_priv(host);
	struct qla_hw_data *ha = vha->hw;
	struct access_chip_84xx *mn = NULL;
	dma_addr_t mn_dma, mgmt_dma;
	void *mgmt_b = NULL;
	int rval = 0;
	struct qla_bsg_a84_mgmt *ql84_mgmt;
	uint32_t sg_cnt;
	uint32_t data_len = 0;
	uint32_t dma_direction = DMA_NONE;

	if (!IS_QLA84XX(ha)) {
		ql_log(ql_log_warn, vha, 0x703a,
		    "Not 84xx, exiting.\n");
		return -EINVAL;
	}

	ql84_mgmt = (struct qla_bsg_a84_mgmt *)((char *)bsg_job->request +
		sizeof(struct fc_bsg_request));
	if (!ql84_mgmt) {
		ql_log(ql_log_warn, vha, 0x703b,
		    "MGMT header not provided, exiting.\n");
		return -EINVAL;
	}

	mn = dma_pool_alloc(ha->s_dma_pool, GFP_KERNEL, &mn_dma);
	if (!mn) {
		ql_log(ql_log_warn, vha, 0x703c,
		    "DMA alloc failed for fw buffer.\n");
		return -ENOMEM;
	}

	memset(mn, 0, sizeof(struct access_chip_84xx));
	mn->entry_type = ACCESS_CHIP_IOCB_TYPE;
	mn->entry_count = 1;

	switch (ql84_mgmt->mgmt.cmd) {
	case QLA84_MGMT_READ_MEM:
	case QLA84_MGMT_GET_INFO:
		sg_cnt = dma_map_sg(&ha->pdev->dev,
			bsg_job->reply_payload.sg_list,
			bsg_job->reply_payload.sg_cnt, DMA_FROM_DEVICE);
		if (!sg_cnt) {
			ql_log(ql_log_warn, vha, 0x703d,
			    "dma_map_sg returned %d for reply.\n", sg_cnt);
			rval = -ENOMEM;
			goto exit_mgmt;
		}

		dma_direction = DMA_FROM_DEVICE;

		if (sg_cnt != bsg_job->reply_payload.sg_cnt) {
			ql_log(ql_log_warn, vha, 0x703e,
			    "DMA mapping resulted in different sg counts, "
			    "reply_sg_cnt: %x dma_reply_sg_cnt: %x.\n",
			    bsg_job->reply_payload.sg_cnt, sg_cnt);
			rval = -EAGAIN;
			goto done_unmap_sg;
		}

		data_len = bsg_job->reply_payload.payload_len;

		mgmt_b = dma_alloc_coherent(&ha->pdev->dev, data_len,
		    &mgmt_dma, GFP_KERNEL);
		if (!mgmt_b) {
			ql_log(ql_log_warn, vha, 0x703f,
			    "DMA alloc failed for mgmt_b.\n");
			rval = -ENOMEM;
			goto done_unmap_sg;
		}

		if (ql84_mgmt->mgmt.cmd == QLA84_MGMT_READ_MEM) {
			mn->options = cpu_to_le16(ACO_DUMP_MEMORY);
			mn->parameter1 =
				cpu_to_le32(
				ql84_mgmt->mgmt.mgmtp.u.mem.start_addr);

		} else if (ql84_mgmt->mgmt.cmd == QLA84_MGMT_GET_INFO) {
			mn->options = cpu_to_le16(ACO_REQUEST_INFO);
			mn->parameter1 =
				cpu_to_le32(ql84_mgmt->mgmt.mgmtp.u.info.type);

			mn->parameter2 =
				cpu_to_le32(
				ql84_mgmt->mgmt.mgmtp.u.info.context);
		}
		break;

	case QLA84_MGMT_WRITE_MEM:
		sg_cnt = dma_map_sg(&ha->pdev->dev,
			bsg_job->request_payload.sg_list,
			bsg_job->request_payload.sg_cnt, DMA_TO_DEVICE);

		if (!sg_cnt) {
			ql_log(ql_log_warn, vha, 0x7040,
			    "dma_map_sg returned %d.\n", sg_cnt);
			rval = -ENOMEM;
			goto exit_mgmt;
		}

		dma_direction = DMA_TO_DEVICE;

		if (sg_cnt != bsg_job->request_payload.sg_cnt) {
			ql_log(ql_log_warn, vha, 0x7041,
			    "DMA mapping resulted in different sg counts, "
			    "request_sg_cnt: %x dma_request_sg_cnt: %x.\n",
			    bsg_job->request_payload.sg_cnt, sg_cnt);
			rval = -EAGAIN;
			goto done_unmap_sg;
		}

		data_len = bsg_job->request_payload.payload_len;
		mgmt_b = dma_alloc_coherent(&ha->pdev->dev, data_len,
			&mgmt_dma, GFP_KERNEL);
		if (!mgmt_b) {
			ql_log(ql_log_warn, vha, 0x7042,
			    "DMA alloc failed for mgmt_b.\n");
			rval = -ENOMEM;
			goto done_unmap_sg;
		}

		sg_copy_to_buffer(bsg_job->request_payload.sg_list,
			bsg_job->request_payload.sg_cnt, mgmt_b, data_len);

		mn->options = cpu_to_le16(ACO_LOAD_MEMORY);
		mn->parameter1 =
			cpu_to_le32(ql84_mgmt->mgmt.mgmtp.u.mem.start_addr);
		break;

	case QLA84_MGMT_CHNG_CONFIG:
		mn->options = cpu_to_le16(ACO_CHANGE_CONFIG_PARAM);
		mn->parameter1 =
			cpu_to_le32(ql84_mgmt->mgmt.mgmtp.u.config.id);

		mn->parameter2 =
			cpu_to_le32(ql84_mgmt->mgmt.mgmtp.u.config.param0);

		mn->parameter3 =
			cpu_to_le32(ql84_mgmt->mgmt.mgmtp.u.config.param1);
		break;

	default:
		rval = -EIO;
		goto exit_mgmt;
	}

	if (ql84_mgmt->mgmt.cmd != QLA84_MGMT_CHNG_CONFIG) {
		mn->total_byte_cnt = cpu_to_le32(ql84_mgmt->mgmt.len);
		mn->dseg_count = cpu_to_le16(1);
		mn->dseg_address[0] = cpu_to_le32(LSD(mgmt_dma));
		mn->dseg_address[1] = cpu_to_le32(MSD(mgmt_dma));
		mn->dseg_length = cpu_to_le32(ql84_mgmt->mgmt.len);
	}

	rval = qla2x00_issue_iocb(vha, mn, mn_dma, 0);

	if (rval) {
		ql_log(ql_log_warn, vha, 0x7043,
		    "Vendor request 84xx mgmt failed.\n");

		rval = 0;
		bsg_job->reply->result = (DID_ERROR << 16);

	} else {
		ql_dbg(ql_dbg_user, vha, 0x7044,
		    "Vendor request 84xx mgmt completed.\n");

		bsg_job->reply_len = sizeof(struct fc_bsg_reply);
		bsg_job->reply->result = DID_OK;

		if ((ql84_mgmt->mgmt.cmd == QLA84_MGMT_READ_MEM) ||
			(ql84_mgmt->mgmt.cmd == QLA84_MGMT_GET_INFO)) {
			bsg_job->reply->reply_payload_rcv_len =
				bsg_job->reply_payload.payload_len;

			sg_copy_from_buffer(bsg_job->reply_payload.sg_list,
				bsg_job->reply_payload.sg_cnt, mgmt_b,
				data_len);
		}
	}

	bsg_job->job_done(bsg_job);

done_unmap_sg:
	if (mgmt_b)
		dma_free_coherent(&ha->pdev->dev, data_len, mgmt_b, mgmt_dma);

	if (dma_direction == DMA_TO_DEVICE)
		dma_unmap_sg(&ha->pdev->dev, bsg_job->request_payload.sg_list,
			bsg_job->request_payload.sg_cnt, DMA_TO_DEVICE);
	else if (dma_direction == DMA_FROM_DEVICE)
		dma_unmap_sg(&ha->pdev->dev, bsg_job->reply_payload.sg_list,
			bsg_job->reply_payload.sg_cnt, DMA_FROM_DEVICE);

exit_mgmt:
	dma_pool_free(ha->s_dma_pool, mn, mn_dma);

	return rval;
}

static int
qla24xx_iidma(struct fc_bsg_job *bsg_job)
{
	struct Scsi_Host *host = bsg_job->shost;
	scsi_qla_host_t *vha = shost_priv(host);
	int rval = 0;
	struct qla_port_param *port_param = NULL;
	fc_port_t *fcport = NULL;
	uint16_t mb[MAILBOX_REGISTER_COUNT];
	uint8_t *rsp_ptr = NULL;

<<<<<<< HEAD
	bsg_job->reply->reply_payload_rcv_len = 0;

=======
>>>>>>> e9676695
	if (!IS_IIDMA_CAPABLE(vha->hw)) {
		ql_log(ql_log_info, vha, 0x7046, "iiDMA not supported.\n");
		return -EINVAL;
	}

	port_param = (struct qla_port_param *)((char *)bsg_job->request +
		sizeof(struct fc_bsg_request));
	if (!port_param) {
		ql_log(ql_log_warn, vha, 0x7047,
		    "port_param header not provided.\n");
		return -EINVAL;
	}

	if (port_param->fc_scsi_addr.dest_type != EXT_DEF_TYPE_WWPN) {
		ql_log(ql_log_warn, vha, 0x7048,
		    "Invalid destination type.\n");
		return -EINVAL;
	}

	list_for_each_entry(fcport, &vha->vp_fcports, list) {
		if (fcport->port_type != FCT_TARGET)
			continue;

		if (memcmp(port_param->fc_scsi_addr.dest_addr.wwpn,
			fcport->port_name, sizeof(fcport->port_name)))
			continue;
		break;
	}

	if (!fcport) {
		ql_log(ql_log_warn, vha, 0x7049,
		    "Failed to find port.\n");
		return -EINVAL;
	}

	if (atomic_read(&fcport->state) != FCS_ONLINE) {
		ql_log(ql_log_warn, vha, 0x704a,
		    "Port is not online.\n");
		return -EINVAL;
	}

	if (fcport->flags & FCF_LOGIN_NEEDED) {
		ql_log(ql_log_warn, vha, 0x704b,
		    "Remote port not logged in flags = 0x%x.\n", fcport->flags);
		return -EINVAL;
	}

	if (port_param->mode)
		rval = qla2x00_set_idma_speed(vha, fcport->loop_id,
			port_param->speed, mb);
	else
		rval = qla2x00_get_idma_speed(vha, fcport->loop_id,
			&port_param->speed, mb);

	if (rval) {
		ql_log(ql_log_warn, vha, 0x704c,
		    "iIDMA cmd failed for %02x%02x%02x%02x%02x%02x%02x%02x -- "
		    "%04x %x %04x %04x.\n", fcport->port_name[0],
		    fcport->port_name[1], fcport->port_name[2],
		    fcport->port_name[3], fcport->port_name[4],
		    fcport->port_name[5], fcport->port_name[6],
		    fcport->port_name[7], rval, fcport->fp_speed, mb[0], mb[1]);
		rval = 0;
		bsg_job->reply->result = (DID_ERROR << 16);

	} else {
		if (!port_param->mode) {
			bsg_job->reply_len = sizeof(struct fc_bsg_reply) +
				sizeof(struct qla_port_param);

			rsp_ptr = ((uint8_t *)bsg_job->reply) +
				sizeof(struct fc_bsg_reply);

			memcpy(rsp_ptr, port_param,
				sizeof(struct qla_port_param));
		}

		bsg_job->reply->result = DID_OK;
	}

	bsg_job->job_done(bsg_job);
	return rval;
}

static int
qla2x00_optrom_setup(struct fc_bsg_job *bsg_job, scsi_qla_host_t *vha,
	uint8_t is_update)
{
	uint32_t start = 0;
	int valid = 0;
	struct qla_hw_data *ha = vha->hw;

	if (unlikely(pci_channel_offline(ha->pdev)))
		return -EINVAL;

	start = bsg_job->request->rqst_data.h_vendor.vendor_cmd[1];
	if (start > ha->optrom_size) {
		ql_log(ql_log_warn, vha, 0x7055,
		    "start %d > optrom_size %d.\n", start, ha->optrom_size);
		return -EINVAL;
	}

	if (ha->optrom_state != QLA_SWAITING) {
		ql_log(ql_log_info, vha, 0x7056,
		    "optrom_state %d.\n", ha->optrom_state);
		return -EBUSY;
	}

	ha->optrom_region_start = start;
	ql_dbg(ql_dbg_user, vha, 0x7057, "is_update=%d.\n", is_update);
	if (is_update) {
		if (ha->optrom_size == OPTROM_SIZE_2300 && start == 0)
			valid = 1;
		else if (start == (ha->flt_region_boot * 4) ||
		    start == (ha->flt_region_fw * 4))
			valid = 1;
		else if (IS_QLA24XX_TYPE(ha) || IS_QLA25XX(ha) ||
		    IS_CNA_CAPABLE(ha) || IS_QLA2031(ha))
			valid = 1;
		if (!valid) {
			ql_log(ql_log_warn, vha, 0x7058,
			    "Invalid start region 0x%x/0x%x.\n", start,
			    bsg_job->request_payload.payload_len);
			return -EINVAL;
		}

		ha->optrom_region_size = start +
		    bsg_job->request_payload.payload_len > ha->optrom_size ?
		    ha->optrom_size - start :
		    bsg_job->request_payload.payload_len;
		ha->optrom_state = QLA_SWRITING;
	} else {
		ha->optrom_region_size = start +
		    bsg_job->reply_payload.payload_len > ha->optrom_size ?
		    ha->optrom_size - start :
		    bsg_job->reply_payload.payload_len;
		ha->optrom_state = QLA_SREADING;
	}

	ha->optrom_buffer = vmalloc(ha->optrom_region_size);
	if (!ha->optrom_buffer) {
		ql_log(ql_log_warn, vha, 0x7059,
		    "Read: Unable to allocate memory for optrom retrieval "
		    "(%x)\n", ha->optrom_region_size);

		ha->optrom_state = QLA_SWAITING;
		return -ENOMEM;
	}

	memset(ha->optrom_buffer, 0, ha->optrom_region_size);
	return 0;
}

static int
qla2x00_read_optrom(struct fc_bsg_job *bsg_job)
{
	struct Scsi_Host *host = bsg_job->shost;
	scsi_qla_host_t *vha = shost_priv(host);
	struct qla_hw_data *ha = vha->hw;
	int rval = 0;

	rval = qla2x00_optrom_setup(bsg_job, vha, 0);
	if (rval)
		return rval;

	ha->isp_ops->read_optrom(vha, ha->optrom_buffer,
	    ha->optrom_region_start, ha->optrom_region_size);

	sg_copy_from_buffer(bsg_job->reply_payload.sg_list,
	    bsg_job->reply_payload.sg_cnt, ha->optrom_buffer,
	    ha->optrom_region_size);

	bsg_job->reply->reply_payload_rcv_len = ha->optrom_region_size;
	bsg_job->reply->result = DID_OK;
	vfree(ha->optrom_buffer);
	ha->optrom_buffer = NULL;
	ha->optrom_state = QLA_SWAITING;
	bsg_job->job_done(bsg_job);
	return rval;
}

static int
qla2x00_update_optrom(struct fc_bsg_job *bsg_job)
{
	struct Scsi_Host *host = bsg_job->shost;
	scsi_qla_host_t *vha = shost_priv(host);
	struct qla_hw_data *ha = vha->hw;
	int rval = 0;

	rval = qla2x00_optrom_setup(bsg_job, vha, 1);
	if (rval)
		return rval;

	sg_copy_to_buffer(bsg_job->request_payload.sg_list,
	    bsg_job->request_payload.sg_cnt, ha->optrom_buffer,
	    ha->optrom_region_size);

	ha->isp_ops->write_optrom(vha, ha->optrom_buffer,
	    ha->optrom_region_start, ha->optrom_region_size);

	bsg_job->reply->result = DID_OK;
	vfree(ha->optrom_buffer);
	ha->optrom_buffer = NULL;
	ha->optrom_state = QLA_SWAITING;
	bsg_job->job_done(bsg_job);
	return rval;
}

static int
qla2x00_update_fru_versions(struct fc_bsg_job *bsg_job)
{
	struct Scsi_Host *host = bsg_job->shost;
	scsi_qla_host_t *vha = shost_priv(host);
	struct qla_hw_data *ha = vha->hw;
	int rval = 0;
	uint8_t bsg[DMA_POOL_SIZE];
	struct qla_image_version_list *list = (void *)bsg;
	struct qla_image_version *image;
	uint32_t count;
	dma_addr_t sfp_dma;
	void *sfp = dma_pool_alloc(ha->s_dma_pool, GFP_KERNEL, &sfp_dma);
	if (!sfp) {
		bsg_job->reply->reply_data.vendor_reply.vendor_rsp[0] =
		    EXT_STATUS_NO_MEMORY;
		goto done;
	}

	sg_copy_to_buffer(bsg_job->request_payload.sg_list,
	    bsg_job->request_payload.sg_cnt, list, sizeof(bsg));

	image = list->version;
	count = list->count;
	while (count--) {
		memcpy(sfp, &image->field_info, sizeof(image->field_info));
		rval = qla2x00_write_sfp(vha, sfp_dma, sfp,
		    image->field_address.device, image->field_address.offset,
		    sizeof(image->field_info), image->field_address.option);
		if (rval) {
			bsg_job->reply->reply_data.vendor_reply.vendor_rsp[0] =
			    EXT_STATUS_MAILBOX;
			goto dealloc;
		}
		image++;
	}

	bsg_job->reply->reply_data.vendor_reply.vendor_rsp[0] = 0;

dealloc:
	dma_pool_free(ha->s_dma_pool, sfp, sfp_dma);

done:
	bsg_job->reply_len = sizeof(struct fc_bsg_reply);
	bsg_job->reply->result = DID_OK << 16;
	bsg_job->job_done(bsg_job);

	return 0;
}

static int
qla2x00_read_fru_status(struct fc_bsg_job *bsg_job)
{
	struct Scsi_Host *host = bsg_job->shost;
	scsi_qla_host_t *vha = shost_priv(host);
	struct qla_hw_data *ha = vha->hw;
	int rval = 0;
	uint8_t bsg[DMA_POOL_SIZE];
	struct qla_status_reg *sr = (void *)bsg;
	dma_addr_t sfp_dma;
	uint8_t *sfp = dma_pool_alloc(ha->s_dma_pool, GFP_KERNEL, &sfp_dma);
	if (!sfp) {
		bsg_job->reply->reply_data.vendor_reply.vendor_rsp[0] =
		    EXT_STATUS_NO_MEMORY;
		goto done;
	}

	sg_copy_to_buffer(bsg_job->request_payload.sg_list,
	    bsg_job->request_payload.sg_cnt, sr, sizeof(*sr));

	rval = qla2x00_read_sfp(vha, sfp_dma, sfp,
	    sr->field_address.device, sr->field_address.offset,
	    sizeof(sr->status_reg), sr->field_address.option);
	sr->status_reg = *sfp;

	if (rval) {
		bsg_job->reply->reply_data.vendor_reply.vendor_rsp[0] =
		    EXT_STATUS_MAILBOX;
		goto dealloc;
	}

	sg_copy_from_buffer(bsg_job->reply_payload.sg_list,
	    bsg_job->reply_payload.sg_cnt, sr, sizeof(*sr));

	bsg_job->reply->reply_data.vendor_reply.vendor_rsp[0] = 0;

dealloc:
	dma_pool_free(ha->s_dma_pool, sfp, sfp_dma);

done:
	bsg_job->reply_len = sizeof(struct fc_bsg_reply);
	bsg_job->reply->reply_payload_rcv_len = sizeof(*sr);
	bsg_job->reply->result = DID_OK << 16;
	bsg_job->job_done(bsg_job);

	return 0;
}

static int
qla2x00_write_fru_status(struct fc_bsg_job *bsg_job)
{
	struct Scsi_Host *host = bsg_job->shost;
	scsi_qla_host_t *vha = shost_priv(host);
	struct qla_hw_data *ha = vha->hw;
	int rval = 0;
	uint8_t bsg[DMA_POOL_SIZE];
	struct qla_status_reg *sr = (void *)bsg;
	dma_addr_t sfp_dma;
	uint8_t *sfp = dma_pool_alloc(ha->s_dma_pool, GFP_KERNEL, &sfp_dma);
	if (!sfp) {
		bsg_job->reply->reply_data.vendor_reply.vendor_rsp[0] =
		    EXT_STATUS_NO_MEMORY;
		goto done;
	}

	sg_copy_to_buffer(bsg_job->request_payload.sg_list,
	    bsg_job->request_payload.sg_cnt, sr, sizeof(*sr));

	*sfp = sr->status_reg;
	rval = qla2x00_write_sfp(vha, sfp_dma, sfp,
	    sr->field_address.device, sr->field_address.offset,
	    sizeof(sr->status_reg), sr->field_address.option);

	if (rval) {
		bsg_job->reply->reply_data.vendor_reply.vendor_rsp[0] =
		    EXT_STATUS_MAILBOX;
		goto dealloc;
	}

	bsg_job->reply->reply_data.vendor_reply.vendor_rsp[0] = 0;

dealloc:
	dma_pool_free(ha->s_dma_pool, sfp, sfp_dma);

done:
	bsg_job->reply_len = sizeof(struct fc_bsg_reply);
	bsg_job->reply->result = DID_OK << 16;
	bsg_job->job_done(bsg_job);

	return 0;
}

static int
qla2x00_process_vendor_specific(struct fc_bsg_job *bsg_job)
{
	switch (bsg_job->request->rqst_data.h_vendor.vendor_cmd[0]) {
	case QL_VND_LOOPBACK:
		return qla2x00_process_loopback(bsg_job);

	case QL_VND_A84_RESET:
		return qla84xx_reset(bsg_job);

	case QL_VND_A84_UPDATE_FW:
		return qla84xx_updatefw(bsg_job);

	case QL_VND_A84_MGMT_CMD:
		return qla84xx_mgmt_cmd(bsg_job);

	case QL_VND_IIDMA:
		return qla24xx_iidma(bsg_job);

	case QL_VND_FCP_PRIO_CFG_CMD:
		return qla24xx_proc_fcp_prio_cfg_cmd(bsg_job);

	case QL_VND_READ_FLASH:
		return qla2x00_read_optrom(bsg_job);

	case QL_VND_UPDATE_FLASH:
		return qla2x00_update_optrom(bsg_job);

	case QL_VND_SET_FRU_VERSION:
		return qla2x00_update_fru_versions(bsg_job);

	case QL_VND_READ_FRU_STATUS:
		return qla2x00_read_fru_status(bsg_job);

	case QL_VND_WRITE_FRU_STATUS:
		return qla2x00_write_fru_status(bsg_job);

	default:
		bsg_job->reply->result = (DID_ERROR << 16);
		bsg_job->job_done(bsg_job);
		return -ENOSYS;
	}
}

int
qla24xx_bsg_request(struct fc_bsg_job *bsg_job)
{
	int ret = -EINVAL;
	struct fc_rport *rport;
	fc_port_t *fcport = NULL;
	struct Scsi_Host *host;
	scsi_qla_host_t *vha;

	/* In case no data transferred. */
	bsg_job->reply->reply_payload_rcv_len = 0;

	if (bsg_job->request->msgcode == FC_BSG_RPT_ELS) {
		rport = bsg_job->rport;
		fcport = *(fc_port_t **) rport->dd_data;
		host = rport_to_shost(rport);
		vha = shost_priv(host);
	} else {
		host = bsg_job->shost;
		vha = shost_priv(host);
	}

	if (qla2x00_reset_active(vha)) {
		ql_dbg(ql_dbg_user, vha, 0x709f,
		    "BSG: ISP abort active/needed -- cmd=%d.\n",
		    bsg_job->request->msgcode);
		bsg_job->reply->result = (DID_ERROR << 16);
		bsg_job->job_done(bsg_job);
		return -EBUSY;
	}

	ql_dbg(ql_dbg_user, vha, 0x7000,
	    "Entered %s msgcode=0x%x.\n", __func__, bsg_job->request->msgcode);

	switch (bsg_job->request->msgcode) {
	case FC_BSG_RPT_ELS:
	case FC_BSG_HST_ELS_NOLOGIN:
		ret = qla2x00_process_els(bsg_job);
		break;
	case FC_BSG_HST_CT:
		ret = qla2x00_process_ct(bsg_job);
		break;
	case FC_BSG_HST_VENDOR:
		ret = qla2x00_process_vendor_specific(bsg_job);
		break;
	case FC_BSG_HST_ADD_RPORT:
	case FC_BSG_HST_DEL_RPORT:
	case FC_BSG_RPT_CT:
	default:
		ql_log(ql_log_warn, vha, 0x705a, "Unsupported BSG request.\n");
		bsg_job->reply->result = ret;
		break;
	}
	return ret;
}

int
qla24xx_bsg_timeout(struct fc_bsg_job *bsg_job)
{
	scsi_qla_host_t *vha = shost_priv(bsg_job->shost);
	struct qla_hw_data *ha = vha->hw;
	srb_t *sp;
	int cnt, que;
	unsigned long flags;
	struct req_que *req;

	/* find the bsg job from the active list of commands */
	spin_lock_irqsave(&ha->hardware_lock, flags);
	for (que = 0; que < ha->max_req_queues; que++) {
		req = ha->req_q_map[que];
		if (!req)
			continue;

		for (cnt = 1; cnt < MAX_OUTSTANDING_COMMANDS; cnt++) {
			sp = req->outstanding_cmds[cnt];
			if (sp) {
				if (((sp->type == SRB_CT_CMD) ||
					(sp->type == SRB_ELS_CMD_HST))
					&& (sp->u.bsg_job == bsg_job)) {
					spin_unlock_irqrestore(&ha->hardware_lock, flags);
					if (ha->isp_ops->abort_command(sp)) {
						ql_log(ql_log_warn, vha, 0x7089,
						    "mbx abort_command "
						    "failed.\n");
						bsg_job->req->errors =
						bsg_job->reply->result = -EIO;
					} else {
						ql_dbg(ql_dbg_user, vha, 0x708a,
						    "mbx abort_command "
						    "success.\n");
						bsg_job->req->errors =
						bsg_job->reply->result = 0;
					}
					spin_lock_irqsave(&ha->hardware_lock, flags);
					goto done;
				}
			}
		}
	}
	spin_unlock_irqrestore(&ha->hardware_lock, flags);
	ql_log(ql_log_info, vha, 0x708b, "SRB not found to abort.\n");
	bsg_job->req->errors = bsg_job->reply->result = -ENXIO;
	return 0;

done:
	spin_unlock_irqrestore(&ha->hardware_lock, flags);
	if (bsg_job->request->msgcode == FC_BSG_HST_CT)
		kfree(sp->fcport);
	mempool_free(sp, ha->srb_mempool);
	return 0;
}<|MERGE_RESOLUTION|>--- conflicted
+++ resolved
@@ -1206,11 +1206,6 @@
 	uint16_t mb[MAILBOX_REGISTER_COUNT];
 	uint8_t *rsp_ptr = NULL;
 
-<<<<<<< HEAD
-	bsg_job->reply->reply_payload_rcv_len = 0;
-
-=======
->>>>>>> e9676695
 	if (!IS_IIDMA_CAPABLE(vha->hw)) {
 		ql_log(ql_log_info, vha, 0x7046, "iiDMA not supported.\n");
 		return -EINVAL;
