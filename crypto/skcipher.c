/*
 * Symmetric key cipher operations.
 *
 * Generic encrypt/decrypt wrapper for ciphers, handles operations across
 * multiple page boundaries by using temporary blocks.  In user context,
 * the kernel is given a chance to schedule us once per page.
 *
 * Copyright (c) 2015 Herbert Xu <herbert@gondor.apana.org.au>
 *
 * This program is free software; you can redistribute it and/or modify it
 * under the terms of the GNU General Public License as published by the Free
 * Software Foundation; either version 2 of the License, or (at your option)
 * any later version.
 *
 */

#include <crypto/internal/aead.h>
#include <crypto/internal/skcipher.h>
#include <crypto/scatterwalk.h>
#include <linux/bug.h>
#include <linux/cryptouser.h>
#include <linux/compiler.h>
#include <linux/list.h>
#include <linux/module.h>
#include <linux/rtnetlink.h>
#include <linux/seq_file.h>
#include <net/netlink.h>

#include "internal.h"

enum {
	SKCIPHER_WALK_PHYS = 1 << 0,
	SKCIPHER_WALK_SLOW = 1 << 1,
	SKCIPHER_WALK_COPY = 1 << 2,
	SKCIPHER_WALK_DIFF = 1 << 3,
	SKCIPHER_WALK_SLEEP = 1 << 4,
};

struct skcipher_walk_buffer {
	struct list_head entry;
	struct scatter_walk dst;
	unsigned int len;
	u8 *data;
	u8 buffer[];
};

static int skcipher_walk_next(struct skcipher_walk *walk);

static inline void skcipher_unmap(struct scatter_walk *walk, void *vaddr)
{
	if (PageHighMem(scatterwalk_page(walk)))
		kunmap_atomic(vaddr);
}

static inline void *skcipher_map(struct scatter_walk *walk)
{
	struct page *page = scatterwalk_page(walk);

	return (PageHighMem(page) ? kmap_atomic(page) : page_address(page)) +
	       offset_in_page(walk->offset);
}

static inline void skcipher_map_src(struct skcipher_walk *walk)
{
	walk->src.virt.addr = skcipher_map(&walk->in);
}

static inline void skcipher_map_dst(struct skcipher_walk *walk)
{
	walk->dst.virt.addr = skcipher_map(&walk->out);
}

static inline void skcipher_unmap_src(struct skcipher_walk *walk)
{
	skcipher_unmap(&walk->in, walk->src.virt.addr);
}

static inline void skcipher_unmap_dst(struct skcipher_walk *walk)
{
	skcipher_unmap(&walk->out, walk->dst.virt.addr);
}

static inline gfp_t skcipher_walk_gfp(struct skcipher_walk *walk)
{
	return walk->flags & SKCIPHER_WALK_SLEEP ? GFP_KERNEL : GFP_ATOMIC;
}

/* Get a spot of the specified length that does not straddle a page.
 * The caller needs to ensure that there is enough space for this operation.
 */
static inline u8 *skcipher_get_spot(u8 *start, unsigned int len)
{
	u8 *end_page = (u8 *)(((unsigned long)(start + len - 1)) & PAGE_MASK);

	return max(start, end_page);
}

static int skcipher_done_slow(struct skcipher_walk *walk, unsigned int bsize)
{
	u8 *addr;

	addr = (u8 *)ALIGN((unsigned long)walk->buffer, walk->alignmask + 1);
	addr = skcipher_get_spot(addr, bsize);
	scatterwalk_copychunks(addr, &walk->out, bsize,
			       (walk->flags & SKCIPHER_WALK_PHYS) ? 2 : 1);
	return 0;
}

int skcipher_walk_done(struct skcipher_walk *walk, int err)
{
	unsigned int n = walk->nbytes - err;
	unsigned int nbytes;

	nbytes = walk->total - n;

	if (unlikely(err < 0)) {
		nbytes = 0;
		n = 0;
	} else if (likely(!(walk->flags & (SKCIPHER_WALK_PHYS |
					   SKCIPHER_WALK_SLOW |
					   SKCIPHER_WALK_COPY |
					   SKCIPHER_WALK_DIFF)))) {
unmap_src:
		skcipher_unmap_src(walk);
	} else if (walk->flags & SKCIPHER_WALK_DIFF) {
		skcipher_unmap_dst(walk);
		goto unmap_src;
	} else if (walk->flags & SKCIPHER_WALK_COPY) {
		skcipher_map_dst(walk);
		memcpy(walk->dst.virt.addr, walk->page, n);
		skcipher_unmap_dst(walk);
	} else if (unlikely(walk->flags & SKCIPHER_WALK_SLOW)) {
		if (WARN_ON(err)) {
			err = -EINVAL;
			nbytes = 0;
		} else
			n = skcipher_done_slow(walk, n);
	}

	if (err > 0)
		err = 0;

	walk->total = nbytes;
	walk->nbytes = nbytes;

	scatterwalk_advance(&walk->in, n);
	scatterwalk_advance(&walk->out, n);
	scatterwalk_done(&walk->in, 0, nbytes);
	scatterwalk_done(&walk->out, 1, nbytes);

	if (nbytes) {
		crypto_yield(walk->flags & SKCIPHER_WALK_SLEEP ?
			     CRYPTO_TFM_REQ_MAY_SLEEP : 0);
		return skcipher_walk_next(walk);
	}

	/* Short-circuit for the common/fast path. */
	if (!((unsigned long)walk->buffer | (unsigned long)walk->page))
		goto out;

	if (walk->flags & SKCIPHER_WALK_PHYS)
		goto out;

	if (walk->iv != walk->oiv)
		memcpy(walk->oiv, walk->iv, walk->ivsize);
	if (walk->buffer != walk->page)
		kfree(walk->buffer);
	if (walk->page)
		free_page((unsigned long)walk->page);

out:
	return err;
}
EXPORT_SYMBOL_GPL(skcipher_walk_done);

void skcipher_walk_complete(struct skcipher_walk *walk, int err)
{
	struct skcipher_walk_buffer *p, *tmp;

	list_for_each_entry_safe(p, tmp, &walk->buffers, entry) {
		u8 *data;

		if (err)
			goto done;

		data = p->data;
		if (!data) {
			data = PTR_ALIGN(&p->buffer[0], walk->alignmask + 1);
			data = skcipher_get_spot(data, walk->stride);
		}

		scatterwalk_copychunks(data, &p->dst, p->len, 1);

		if (offset_in_page(p->data) + p->len + walk->stride >
		    PAGE_SIZE)
			free_page((unsigned long)p->data);

done:
		list_del(&p->entry);
		kfree(p);
	}

	if (!err && walk->iv != walk->oiv)
		memcpy(walk->oiv, walk->iv, walk->ivsize);
	if (walk->buffer != walk->page)
		kfree(walk->buffer);
	if (walk->page)
		free_page((unsigned long)walk->page);
}
EXPORT_SYMBOL_GPL(skcipher_walk_complete);

static void skcipher_queue_write(struct skcipher_walk *walk,
				 struct skcipher_walk_buffer *p)
{
	p->dst = walk->out;
	list_add_tail(&p->entry, &walk->buffers);
}

static int skcipher_next_slow(struct skcipher_walk *walk, unsigned int bsize)
{
	bool phys = walk->flags & SKCIPHER_WALK_PHYS;
	unsigned alignmask = walk->alignmask;
	struct skcipher_walk_buffer *p;
	unsigned a;
	unsigned n;
	u8 *buffer;
	void *v;

	if (!phys) {
		if (!walk->buffer)
			walk->buffer = walk->page;
		buffer = walk->buffer;
		if (buffer)
			goto ok;
	}

	/* Start with the minimum alignment of kmalloc. */
	a = crypto_tfm_ctx_alignment() - 1;
	n = bsize;

	if (phys) {
		/* Calculate the minimum alignment of p->buffer. */
		a &= (sizeof(*p) ^ (sizeof(*p) - 1)) >> 1;
		n += sizeof(*p);
	}

	/* Minimum size to align p->buffer by alignmask. */
	n += alignmask & ~a;

	/* Minimum size to ensure p->buffer does not straddle a page. */
	n += (bsize - 1) & ~(alignmask | a);

	v = kzalloc(n, skcipher_walk_gfp(walk));
	if (!v)
		return skcipher_walk_done(walk, -ENOMEM);

	if (phys) {
		p = v;
		p->len = bsize;
		skcipher_queue_write(walk, p);
		buffer = p->buffer;
	} else {
		walk->buffer = v;
		buffer = v;
	}

ok:
	walk->dst.virt.addr = PTR_ALIGN(buffer, alignmask + 1);
	walk->dst.virt.addr = skcipher_get_spot(walk->dst.virt.addr, bsize);
	walk->src.virt.addr = walk->dst.virt.addr;

	scatterwalk_copychunks(walk->src.virt.addr, &walk->in, bsize, 0);

	walk->nbytes = bsize;
	walk->flags |= SKCIPHER_WALK_SLOW;

	return 0;
}

static int skcipher_next_copy(struct skcipher_walk *walk)
{
	struct skcipher_walk_buffer *p;
	u8 *tmp = walk->page;

	skcipher_map_src(walk);
	memcpy(tmp, walk->src.virt.addr, walk->nbytes);
	skcipher_unmap_src(walk);

	walk->src.virt.addr = tmp;
	walk->dst.virt.addr = tmp;

	if (!(walk->flags & SKCIPHER_WALK_PHYS))
		return 0;

	p = kmalloc(sizeof(*p), skcipher_walk_gfp(walk));
	if (!p)
		return -ENOMEM;

	p->data = walk->page;
	p->len = walk->nbytes;
	skcipher_queue_write(walk, p);

	if (offset_in_page(walk->page) + walk->nbytes + walk->stride >
	    PAGE_SIZE)
		walk->page = NULL;
	else
		walk->page += walk->nbytes;

	return 0;
}

static int skcipher_next_fast(struct skcipher_walk *walk)
{
	unsigned long diff;

	walk->src.phys.page = scatterwalk_page(&walk->in);
	walk->src.phys.offset = offset_in_page(walk->in.offset);
	walk->dst.phys.page = scatterwalk_page(&walk->out);
	walk->dst.phys.offset = offset_in_page(walk->out.offset);

	if (walk->flags & SKCIPHER_WALK_PHYS)
		return 0;

	diff = walk->src.phys.offset - walk->dst.phys.offset;
	diff |= walk->src.virt.page - walk->dst.virt.page;

	skcipher_map_src(walk);
	walk->dst.virt.addr = walk->src.virt.addr;

	if (diff) {
		walk->flags |= SKCIPHER_WALK_DIFF;
		skcipher_map_dst(walk);
	}

	return 0;
}

static int skcipher_walk_next(struct skcipher_walk *walk)
{
	unsigned int bsize;
	unsigned int n;
	int err;

	walk->flags &= ~(SKCIPHER_WALK_SLOW | SKCIPHER_WALK_COPY |
			 SKCIPHER_WALK_DIFF);

	n = walk->total;
	bsize = min(walk->stride, max(n, walk->blocksize));
	n = scatterwalk_clamp(&walk->in, n);
	n = scatterwalk_clamp(&walk->out, n);

	if (unlikely(n < bsize)) {
		if (unlikely(walk->total < walk->blocksize))
			return skcipher_walk_done(walk, -EINVAL);

slow_path:
		err = skcipher_next_slow(walk, bsize);
		goto set_phys_lowmem;
	}

	if (unlikely((walk->in.offset | walk->out.offset) & walk->alignmask)) {
		if (!walk->page) {
			gfp_t gfp = skcipher_walk_gfp(walk);

			walk->page = (void *)__get_free_page(gfp);
			if (!walk->page)
				goto slow_path;
		}

		walk->nbytes = min_t(unsigned, n,
				     PAGE_SIZE - offset_in_page(walk->page));
		walk->flags |= SKCIPHER_WALK_COPY;
		err = skcipher_next_copy(walk);
		goto set_phys_lowmem;
	}

	walk->nbytes = n;

	return skcipher_next_fast(walk);

set_phys_lowmem:
	if (!err && (walk->flags & SKCIPHER_WALK_PHYS)) {
		walk->src.phys.page = virt_to_page(walk->src.virt.addr);
		walk->dst.phys.page = virt_to_page(walk->dst.virt.addr);
		walk->src.phys.offset &= PAGE_SIZE - 1;
		walk->dst.phys.offset &= PAGE_SIZE - 1;
	}
	return err;
}
EXPORT_SYMBOL_GPL(skcipher_walk_next);

static int skcipher_copy_iv(struct skcipher_walk *walk)
{
	unsigned a = crypto_tfm_ctx_alignment() - 1;
	unsigned alignmask = walk->alignmask;
	unsigned ivsize = walk->ivsize;
	unsigned bs = walk->stride;
	unsigned aligned_bs;
	unsigned size;
	u8 *iv;

	aligned_bs = ALIGN(bs, alignmask);

	/* Minimum size to align buffer by alignmask. */
	size = alignmask & ~a;

	if (walk->flags & SKCIPHER_WALK_PHYS)
		size += ivsize;
	else {
		size += aligned_bs + ivsize;

		/* Minimum size to ensure buffer does not straddle a page. */
		size += (bs - 1) & ~(alignmask | a);
	}

	walk->buffer = kmalloc(size, skcipher_walk_gfp(walk));
	if (!walk->buffer)
		return -ENOMEM;

	iv = PTR_ALIGN(walk->buffer, alignmask + 1);
	iv = skcipher_get_spot(iv, bs) + aligned_bs;

	walk->iv = memcpy(iv, walk->iv, walk->ivsize);
	return 0;
}

static int skcipher_walk_first(struct skcipher_walk *walk)
{
	if (WARN_ON_ONCE(in_irq()))
		return -EDEADLK;

	walk->buffer = NULL;
	if (unlikely(((unsigned long)walk->iv & walk->alignmask))) {
		int err = skcipher_copy_iv(walk);
		if (err)
			return err;
	}

	walk->page = NULL;
	walk->nbytes = walk->total;

	return skcipher_walk_next(walk);
}

static int skcipher_walk_skcipher(struct skcipher_walk *walk,
				  struct skcipher_request *req)
{
	struct crypto_skcipher *tfm = crypto_skcipher_reqtfm(req);

	walk->total = req->cryptlen;
	walk->nbytes = 0;
	walk->iv = req->iv;
	walk->oiv = req->iv;

	if (unlikely(!walk->total))
		return 0;

	scatterwalk_start(&walk->in, req->src);
	scatterwalk_start(&walk->out, req->dst);

	walk->flags &= ~SKCIPHER_WALK_SLEEP;
	walk->flags |= req->base.flags & CRYPTO_TFM_REQ_MAY_SLEEP ?
		       SKCIPHER_WALK_SLEEP : 0;

	walk->blocksize = crypto_skcipher_blocksize(tfm);
	walk->stride = crypto_skcipher_walksize(tfm);
	walk->ivsize = crypto_skcipher_ivsize(tfm);
	walk->alignmask = crypto_skcipher_alignmask(tfm);

	return skcipher_walk_first(walk);
}

int skcipher_walk_virt(struct skcipher_walk *walk,
		       struct skcipher_request *req, bool atomic)
{
	int err;

	walk->flags &= ~SKCIPHER_WALK_PHYS;

	err = skcipher_walk_skcipher(walk, req);

	walk->flags &= atomic ? ~SKCIPHER_WALK_SLEEP : ~0;

	return err;
}
EXPORT_SYMBOL_GPL(skcipher_walk_virt);

void skcipher_walk_atomise(struct skcipher_walk *walk)
{
	walk->flags &= ~SKCIPHER_WALK_SLEEP;
}
EXPORT_SYMBOL_GPL(skcipher_walk_atomise);

int skcipher_walk_async(struct skcipher_walk *walk,
			struct skcipher_request *req)
{
	walk->flags |= SKCIPHER_WALK_PHYS;

	INIT_LIST_HEAD(&walk->buffers);

	return skcipher_walk_skcipher(walk, req);
}
EXPORT_SYMBOL_GPL(skcipher_walk_async);

static int skcipher_walk_aead_common(struct skcipher_walk *walk,
				     struct aead_request *req, bool atomic)
{
	struct crypto_aead *tfm = crypto_aead_reqtfm(req);
	int err;

	walk->nbytes = 0;
	walk->iv = req->iv;
	walk->oiv = req->iv;

	if (unlikely(!walk->total))
		return 0;

	walk->flags &= ~SKCIPHER_WALK_PHYS;

	scatterwalk_start(&walk->in, req->src);
	scatterwalk_start(&walk->out, req->dst);

	scatterwalk_copychunks(NULL, &walk->in, req->assoclen, 2);
	scatterwalk_copychunks(NULL, &walk->out, req->assoclen, 2);

	scatterwalk_done(&walk->in, 0, walk->total);
	scatterwalk_done(&walk->out, 0, walk->total);
<<<<<<< HEAD

	walk->iv = req->iv;
	walk->oiv = req->iv;
=======
>>>>>>> 5fa4ec9c

	if (req->base.flags & CRYPTO_TFM_REQ_MAY_SLEEP)
		walk->flags |= SKCIPHER_WALK_SLEEP;
	else
		walk->flags &= ~SKCIPHER_WALK_SLEEP;

	walk->blocksize = crypto_aead_blocksize(tfm);
	walk->stride = crypto_aead_chunksize(tfm);
	walk->ivsize = crypto_aead_ivsize(tfm);
	walk->alignmask = crypto_aead_alignmask(tfm);

	err = skcipher_walk_first(walk);

	if (atomic)
		walk->flags &= ~SKCIPHER_WALK_SLEEP;

	return err;
}

int skcipher_walk_aead(struct skcipher_walk *walk, struct aead_request *req,
		       bool atomic)
{
	walk->total = req->cryptlen;

	return skcipher_walk_aead_common(walk, req, atomic);
}
EXPORT_SYMBOL_GPL(skcipher_walk_aead);

int skcipher_walk_aead_encrypt(struct skcipher_walk *walk,
			       struct aead_request *req, bool atomic)
{
	walk->total = req->cryptlen;

	return skcipher_walk_aead_common(walk, req, atomic);
}
EXPORT_SYMBOL_GPL(skcipher_walk_aead_encrypt);

int skcipher_walk_aead_decrypt(struct skcipher_walk *walk,
			       struct aead_request *req, bool atomic)
{
	struct crypto_aead *tfm = crypto_aead_reqtfm(req);

	walk->total = req->cryptlen - crypto_aead_authsize(tfm);

	return skcipher_walk_aead_common(walk, req, atomic);
}
EXPORT_SYMBOL_GPL(skcipher_walk_aead_decrypt);

static unsigned int crypto_skcipher_extsize(struct crypto_alg *alg)
{
	if (alg->cra_type == &crypto_blkcipher_type)
		return sizeof(struct crypto_blkcipher *);

	if (alg->cra_type == &crypto_ablkcipher_type ||
	    alg->cra_type == &crypto_givcipher_type)
		return sizeof(struct crypto_ablkcipher *);

	return crypto_alg_extsize(alg);
}

static int skcipher_setkey_blkcipher(struct crypto_skcipher *tfm,
				     const u8 *key, unsigned int keylen)
{
	struct crypto_blkcipher **ctx = crypto_skcipher_ctx(tfm);
	struct crypto_blkcipher *blkcipher = *ctx;
	int err;

	crypto_blkcipher_clear_flags(blkcipher, ~0);
	crypto_blkcipher_set_flags(blkcipher, crypto_skcipher_get_flags(tfm) &
					      CRYPTO_TFM_REQ_MASK);
	err = crypto_blkcipher_setkey(blkcipher, key, keylen);
	crypto_skcipher_set_flags(tfm, crypto_blkcipher_get_flags(blkcipher) &
				       CRYPTO_TFM_RES_MASK);

	return err;
}

static int skcipher_crypt_blkcipher(struct skcipher_request *req,
				    int (*crypt)(struct blkcipher_desc *,
						 struct scatterlist *,
						 struct scatterlist *,
						 unsigned int))
{
	struct crypto_skcipher *tfm = crypto_skcipher_reqtfm(req);
	struct crypto_blkcipher **ctx = crypto_skcipher_ctx(tfm);
	struct blkcipher_desc desc = {
		.tfm = *ctx,
		.info = req->iv,
		.flags = req->base.flags,
	};


	return crypt(&desc, req->dst, req->src, req->cryptlen);
}

static int skcipher_encrypt_blkcipher(struct skcipher_request *req)
{
	struct crypto_skcipher *skcipher = crypto_skcipher_reqtfm(req);
	struct crypto_tfm *tfm = crypto_skcipher_tfm(skcipher);
	struct blkcipher_alg *alg = &tfm->__crt_alg->cra_blkcipher;

	return skcipher_crypt_blkcipher(req, alg->encrypt);
}

static int skcipher_decrypt_blkcipher(struct skcipher_request *req)
{
	struct crypto_skcipher *skcipher = crypto_skcipher_reqtfm(req);
	struct crypto_tfm *tfm = crypto_skcipher_tfm(skcipher);
	struct blkcipher_alg *alg = &tfm->__crt_alg->cra_blkcipher;

	return skcipher_crypt_blkcipher(req, alg->decrypt);
}

static void crypto_exit_skcipher_ops_blkcipher(struct crypto_tfm *tfm)
{
	struct crypto_blkcipher **ctx = crypto_tfm_ctx(tfm);

	crypto_free_blkcipher(*ctx);
}

static int crypto_init_skcipher_ops_blkcipher(struct crypto_tfm *tfm)
{
	struct crypto_alg *calg = tfm->__crt_alg;
	struct crypto_skcipher *skcipher = __crypto_skcipher_cast(tfm);
	struct crypto_blkcipher **ctx = crypto_tfm_ctx(tfm);
	struct crypto_blkcipher *blkcipher;
	struct crypto_tfm *btfm;

	if (!crypto_mod_get(calg))
		return -EAGAIN;

	btfm = __crypto_alloc_tfm(calg, CRYPTO_ALG_TYPE_BLKCIPHER,
					CRYPTO_ALG_TYPE_MASK);
	if (IS_ERR(btfm)) {
		crypto_mod_put(calg);
		return PTR_ERR(btfm);
	}

	blkcipher = __crypto_blkcipher_cast(btfm);
	*ctx = blkcipher;
	tfm->exit = crypto_exit_skcipher_ops_blkcipher;

	skcipher->setkey = skcipher_setkey_blkcipher;
	skcipher->encrypt = skcipher_encrypt_blkcipher;
	skcipher->decrypt = skcipher_decrypt_blkcipher;

	skcipher->ivsize = crypto_blkcipher_ivsize(blkcipher);
	skcipher->keysize = calg->cra_blkcipher.max_keysize;

	return 0;
}

static int skcipher_setkey_ablkcipher(struct crypto_skcipher *tfm,
				      const u8 *key, unsigned int keylen)
{
	struct crypto_ablkcipher **ctx = crypto_skcipher_ctx(tfm);
	struct crypto_ablkcipher *ablkcipher = *ctx;
	int err;

	crypto_ablkcipher_clear_flags(ablkcipher, ~0);
	crypto_ablkcipher_set_flags(ablkcipher,
				    crypto_skcipher_get_flags(tfm) &
				    CRYPTO_TFM_REQ_MASK);
	err = crypto_ablkcipher_setkey(ablkcipher, key, keylen);
	crypto_skcipher_set_flags(tfm,
				  crypto_ablkcipher_get_flags(ablkcipher) &
				  CRYPTO_TFM_RES_MASK);

	return err;
}

static int skcipher_crypt_ablkcipher(struct skcipher_request *req,
				     int (*crypt)(struct ablkcipher_request *))
{
	struct crypto_skcipher *tfm = crypto_skcipher_reqtfm(req);
	struct crypto_ablkcipher **ctx = crypto_skcipher_ctx(tfm);
	struct ablkcipher_request *subreq = skcipher_request_ctx(req);

	ablkcipher_request_set_tfm(subreq, *ctx);
	ablkcipher_request_set_callback(subreq, skcipher_request_flags(req),
					req->base.complete, req->base.data);
	ablkcipher_request_set_crypt(subreq, req->src, req->dst, req->cryptlen,
				     req->iv);

	return crypt(subreq);
}

static int skcipher_encrypt_ablkcipher(struct skcipher_request *req)
{
	struct crypto_skcipher *skcipher = crypto_skcipher_reqtfm(req);
	struct crypto_tfm *tfm = crypto_skcipher_tfm(skcipher);
	struct ablkcipher_alg *alg = &tfm->__crt_alg->cra_ablkcipher;

	return skcipher_crypt_ablkcipher(req, alg->encrypt);
}

static int skcipher_decrypt_ablkcipher(struct skcipher_request *req)
{
	struct crypto_skcipher *skcipher = crypto_skcipher_reqtfm(req);
	struct crypto_tfm *tfm = crypto_skcipher_tfm(skcipher);
	struct ablkcipher_alg *alg = &tfm->__crt_alg->cra_ablkcipher;

	return skcipher_crypt_ablkcipher(req, alg->decrypt);
}

static void crypto_exit_skcipher_ops_ablkcipher(struct crypto_tfm *tfm)
{
	struct crypto_ablkcipher **ctx = crypto_tfm_ctx(tfm);

	crypto_free_ablkcipher(*ctx);
}

static int crypto_init_skcipher_ops_ablkcipher(struct crypto_tfm *tfm)
{
	struct crypto_alg *calg = tfm->__crt_alg;
	struct crypto_skcipher *skcipher = __crypto_skcipher_cast(tfm);
	struct crypto_ablkcipher **ctx = crypto_tfm_ctx(tfm);
	struct crypto_ablkcipher *ablkcipher;
	struct crypto_tfm *abtfm;

	if (!crypto_mod_get(calg))
		return -EAGAIN;

	abtfm = __crypto_alloc_tfm(calg, 0, 0);
	if (IS_ERR(abtfm)) {
		crypto_mod_put(calg);
		return PTR_ERR(abtfm);
	}

	ablkcipher = __crypto_ablkcipher_cast(abtfm);
	*ctx = ablkcipher;
	tfm->exit = crypto_exit_skcipher_ops_ablkcipher;

	skcipher->setkey = skcipher_setkey_ablkcipher;
	skcipher->encrypt = skcipher_encrypt_ablkcipher;
	skcipher->decrypt = skcipher_decrypt_ablkcipher;

	skcipher->ivsize = crypto_ablkcipher_ivsize(ablkcipher);
	skcipher->reqsize = crypto_ablkcipher_reqsize(ablkcipher) +
			    sizeof(struct ablkcipher_request);
	skcipher->keysize = calg->cra_ablkcipher.max_keysize;

	return 0;
}

static int skcipher_setkey_unaligned(struct crypto_skcipher *tfm,
				     const u8 *key, unsigned int keylen)
{
	unsigned long alignmask = crypto_skcipher_alignmask(tfm);
	struct skcipher_alg *cipher = crypto_skcipher_alg(tfm);
	u8 *buffer, *alignbuffer;
	unsigned long absize;
	int ret;

	absize = keylen + alignmask;
	buffer = kmalloc(absize, GFP_ATOMIC);
	if (!buffer)
		return -ENOMEM;

	alignbuffer = (u8 *)ALIGN((unsigned long)buffer, alignmask + 1);
	memcpy(alignbuffer, key, keylen);
	ret = cipher->setkey(tfm, alignbuffer, keylen);
	kzfree(buffer);
	return ret;
}

static int skcipher_setkey(struct crypto_skcipher *tfm, const u8 *key,
			   unsigned int keylen)
{
	struct skcipher_alg *cipher = crypto_skcipher_alg(tfm);
	unsigned long alignmask = crypto_skcipher_alignmask(tfm);

	if (keylen < cipher->min_keysize || keylen > cipher->max_keysize) {
		crypto_skcipher_set_flags(tfm, CRYPTO_TFM_RES_BAD_KEY_LEN);
		return -EINVAL;
	}

	if ((unsigned long)key & alignmask)
		return skcipher_setkey_unaligned(tfm, key, keylen);

	return cipher->setkey(tfm, key, keylen);
}

static void crypto_skcipher_exit_tfm(struct crypto_tfm *tfm)
{
	struct crypto_skcipher *skcipher = __crypto_skcipher_cast(tfm);
	struct skcipher_alg *alg = crypto_skcipher_alg(skcipher);

	alg->exit(skcipher);
}

static int crypto_skcipher_init_tfm(struct crypto_tfm *tfm)
{
	struct crypto_skcipher *skcipher = __crypto_skcipher_cast(tfm);
	struct skcipher_alg *alg = crypto_skcipher_alg(skcipher);

	if (tfm->__crt_alg->cra_type == &crypto_blkcipher_type)
		return crypto_init_skcipher_ops_blkcipher(tfm);

	if (tfm->__crt_alg->cra_type == &crypto_ablkcipher_type ||
	    tfm->__crt_alg->cra_type == &crypto_givcipher_type)
		return crypto_init_skcipher_ops_ablkcipher(tfm);

	skcipher->setkey = skcipher_setkey;
	skcipher->encrypt = alg->encrypt;
	skcipher->decrypt = alg->decrypt;
	skcipher->ivsize = alg->ivsize;
	skcipher->keysize = alg->max_keysize;

	if (alg->exit)
		skcipher->base.exit = crypto_skcipher_exit_tfm;

	if (alg->init)
		return alg->init(skcipher);

	return 0;
}

static void crypto_skcipher_free_instance(struct crypto_instance *inst)
{
	struct skcipher_instance *skcipher =
		container_of(inst, struct skcipher_instance, s.base);

	skcipher->free(skcipher);
}

static void crypto_skcipher_show(struct seq_file *m, struct crypto_alg *alg)
	__maybe_unused;
static void crypto_skcipher_show(struct seq_file *m, struct crypto_alg *alg)
{
	struct skcipher_alg *skcipher = container_of(alg, struct skcipher_alg,
						     base);

	seq_printf(m, "type         : skcipher\n");
	seq_printf(m, "async        : %s\n",
		   alg->cra_flags & CRYPTO_ALG_ASYNC ?  "yes" : "no");
	seq_printf(m, "blocksize    : %u\n", alg->cra_blocksize);
	seq_printf(m, "min keysize  : %u\n", skcipher->min_keysize);
	seq_printf(m, "max keysize  : %u\n", skcipher->max_keysize);
	seq_printf(m, "ivsize       : %u\n", skcipher->ivsize);
	seq_printf(m, "chunksize    : %u\n", skcipher->chunksize);
	seq_printf(m, "walksize     : %u\n", skcipher->walksize);
}

#ifdef CONFIG_NET
static int crypto_skcipher_report(struct sk_buff *skb, struct crypto_alg *alg)
{
	struct crypto_report_blkcipher rblkcipher;
	struct skcipher_alg *skcipher = container_of(alg, struct skcipher_alg,
						     base);

	strncpy(rblkcipher.type, "skcipher", sizeof(rblkcipher.type));
	strncpy(rblkcipher.geniv, "<none>", sizeof(rblkcipher.geniv));

	rblkcipher.blocksize = alg->cra_blocksize;
	rblkcipher.min_keysize = skcipher->min_keysize;
	rblkcipher.max_keysize = skcipher->max_keysize;
	rblkcipher.ivsize = skcipher->ivsize;

	if (nla_put(skb, CRYPTOCFGA_REPORT_BLKCIPHER,
		    sizeof(struct crypto_report_blkcipher), &rblkcipher))
		goto nla_put_failure;
	return 0;

nla_put_failure:
	return -EMSGSIZE;
}
#else
static int crypto_skcipher_report(struct sk_buff *skb, struct crypto_alg *alg)
{
	return -ENOSYS;
}
#endif

static const struct crypto_type crypto_skcipher_type2 = {
	.extsize = crypto_skcipher_extsize,
	.init_tfm = crypto_skcipher_init_tfm,
	.free = crypto_skcipher_free_instance,
#ifdef CONFIG_PROC_FS
	.show = crypto_skcipher_show,
#endif
	.report = crypto_skcipher_report,
	.maskclear = ~CRYPTO_ALG_TYPE_MASK,
	.maskset = CRYPTO_ALG_TYPE_BLKCIPHER_MASK,
	.type = CRYPTO_ALG_TYPE_SKCIPHER,
	.tfmsize = offsetof(struct crypto_skcipher, base),
};

int crypto_grab_skcipher(struct crypto_skcipher_spawn *spawn,
			  const char *name, u32 type, u32 mask)
{
	spawn->base.frontend = &crypto_skcipher_type2;
	return crypto_grab_spawn(&spawn->base, name, type, mask);
}
EXPORT_SYMBOL_GPL(crypto_grab_skcipher);

struct crypto_skcipher *crypto_alloc_skcipher(const char *alg_name,
					      u32 type, u32 mask)
{
	return crypto_alloc_tfm(alg_name, &crypto_skcipher_type2, type, mask);
}
EXPORT_SYMBOL_GPL(crypto_alloc_skcipher);

int crypto_has_skcipher2(const char *alg_name, u32 type, u32 mask)
{
	return crypto_type_has_alg(alg_name, &crypto_skcipher_type2,
				   type, mask);
}
EXPORT_SYMBOL_GPL(crypto_has_skcipher2);

static int skcipher_prepare_alg(struct skcipher_alg *alg)
{
	struct crypto_alg *base = &alg->base;

	if (alg->ivsize > PAGE_SIZE / 8 || alg->chunksize > PAGE_SIZE / 8 ||
	    alg->walksize > PAGE_SIZE / 8)
		return -EINVAL;

	if (!alg->chunksize)
		alg->chunksize = base->cra_blocksize;
	if (!alg->walksize)
		alg->walksize = alg->chunksize;

	base->cra_type = &crypto_skcipher_type2;
	base->cra_flags &= ~CRYPTO_ALG_TYPE_MASK;
	base->cra_flags |= CRYPTO_ALG_TYPE_SKCIPHER;

	return 0;
}

int crypto_register_skcipher(struct skcipher_alg *alg)
{
	struct crypto_alg *base = &alg->base;
	int err;

	err = skcipher_prepare_alg(alg);
	if (err)
		return err;

	return crypto_register_alg(base);
}
EXPORT_SYMBOL_GPL(crypto_register_skcipher);

void crypto_unregister_skcipher(struct skcipher_alg *alg)
{
	crypto_unregister_alg(&alg->base);
}
EXPORT_SYMBOL_GPL(crypto_unregister_skcipher);

int crypto_register_skciphers(struct skcipher_alg *algs, int count)
{
	int i, ret;

	for (i = 0; i < count; i++) {
		ret = crypto_register_skcipher(&algs[i]);
		if (ret)
			goto err;
	}

	return 0;

err:
	for (--i; i >= 0; --i)
		crypto_unregister_skcipher(&algs[i]);

	return ret;
}
EXPORT_SYMBOL_GPL(crypto_register_skciphers);

void crypto_unregister_skciphers(struct skcipher_alg *algs, int count)
{
	int i;

	for (i = count - 1; i >= 0; --i)
		crypto_unregister_skcipher(&algs[i]);
}
EXPORT_SYMBOL_GPL(crypto_unregister_skciphers);

int skcipher_register_instance(struct crypto_template *tmpl,
			   struct skcipher_instance *inst)
{
	int err;

	err = skcipher_prepare_alg(&inst->alg);
	if (err)
		return err;

	return crypto_register_instance(tmpl, skcipher_crypto_instance(inst));
}
EXPORT_SYMBOL_GPL(skcipher_register_instance);

MODULE_LICENSE("GPL");
MODULE_DESCRIPTION("Symmetric key cipher type");<|MERGE_RESOLUTION|>--- conflicted
+++ resolved
@@ -525,12 +525,6 @@
 
 	scatterwalk_done(&walk->in, 0, walk->total);
 	scatterwalk_done(&walk->out, 0, walk->total);
-<<<<<<< HEAD
-
-	walk->iv = req->iv;
-	walk->oiv = req->iv;
-=======
->>>>>>> 5fa4ec9c
 
 	if (req->base.flags & CRYPTO_TFM_REQ_MAY_SLEEP)
 		walk->flags |= SKCIPHER_WALK_SLEEP;
