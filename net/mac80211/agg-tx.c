--- conflicted
+++ resolved
@@ -136,8 +136,6 @@
 	ieee80211_tx_skb(sdata, skb);
 }
 
-<<<<<<< HEAD
-=======
 void ieee80211_assign_tid_tx(struct sta_info *sta, int tid,
 			     struct tid_ampdu_tx *tid_tx)
 {
@@ -146,15 +144,6 @@
 	rcu_assign_pointer(sta->ampdu_mlme.tid_tx[tid], tid_tx);
 }
 
-static void kfree_tid_tx(struct rcu_head *rcu_head)
-{
-	struct tid_ampdu_tx *tid_tx =
-	    container_of(rcu_head, struct tid_ampdu_tx, rcu_head);
-
-	kfree(tid_tx);
-}
-
->>>>>>> d9351561
 int ___ieee80211_stop_tx_ba_session(struct sta_info *sta, u16 tid,
 				    enum ieee80211_back_parties initiator,
 				    bool tx)
