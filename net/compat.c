// SPDX-License-Identifier: GPL-2.0-only
/*
 * 32bit Socket syscall emulation. Based on arch/sparc64/kernel/sys_sparc32.c.
 *
 * Copyright (C) 2000		VA Linux Co
 * Copyright (C) 2000		Don Dugger <n0ano@valinux.com>
 * Copyright (C) 1999 		Arun Sharma <arun.sharma@intel.com>
 * Copyright (C) 1997,1998 	Jakub Jelinek (jj@sunsite.mff.cuni.cz)
 * Copyright (C) 1997 		David S. Miller (davem@caip.rutgers.edu)
 * Copyright (C) 2000		Hewlett-Packard Co.
 * Copyright (C) 2000		David Mosberger-Tang <davidm@hpl.hp.com>
 * Copyright (C) 2000,2001	Andi Kleen, SuSE Labs
 */

#include <linux/kernel.h>
#include <linux/gfp.h>
#include <linux/fs.h>
#include <linux/types.h>
#include <linux/file.h>
#include <linux/icmpv6.h>
#include <linux/socket.h>
#include <linux/syscalls.h>
#include <linux/filter.h>
#include <linux/compat.h>
#include <linux/security.h>
#include <linux/audit.h>
#include <linux/export.h>

#include <net/scm.h>
#include <net/sock.h>
#include <net/ip.h>
#include <net/ipv6.h>
#include <linux/uaccess.h>
#include <net/compat.h>

int get_compat_msghdr(struct msghdr *kmsg,
		      struct compat_msghdr __user *umsg,
		      struct sockaddr __user **save_addr,
		      struct iovec **iov)
{
	struct compat_msghdr msg;
	ssize_t err;

	if (copy_from_user(&msg, umsg, sizeof(*umsg)))
		return -EFAULT;

	kmsg->msg_flags = msg.msg_flags;
	kmsg->msg_namelen = msg.msg_namelen;

	if (!msg.msg_name)
		kmsg->msg_namelen = 0;

	if (kmsg->msg_namelen < 0)
		return -EINVAL;

	if (kmsg->msg_namelen > sizeof(struct sockaddr_storage))
		kmsg->msg_namelen = sizeof(struct sockaddr_storage);

	kmsg->msg_control = compat_ptr(msg.msg_control);
	kmsg->msg_controllen = msg.msg_controllen;

	if (save_addr)
		*save_addr = compat_ptr(msg.msg_name);

	if (msg.msg_name && kmsg->msg_namelen) {
		if (!save_addr) {
			err = move_addr_to_kernel(compat_ptr(msg.msg_name),
						  kmsg->msg_namelen,
						  kmsg->msg_name);
			if (err < 0)
				return err;
		}
	} else {
		kmsg->msg_name = NULL;
		kmsg->msg_namelen = 0;
	}

	if (msg.msg_iovlen > UIO_MAXIOV)
		return -EMSGSIZE;

	kmsg->msg_iocb = NULL;

	return compat_import_iovec(save_addr ? READ : WRITE,
				   compat_ptr(msg.msg_iov), msg.msg_iovlen,
				   UIO_FASTIOV, iov, &kmsg->msg_iter);
}

/* Bleech... */
#define CMSG_COMPAT_ALIGN(len)	ALIGN((len), sizeof(s32))

#define CMSG_COMPAT_DATA(cmsg)				\
	((void __user *)((char __user *)(cmsg) + sizeof(struct compat_cmsghdr)))
#define CMSG_COMPAT_SPACE(len)				\
	(sizeof(struct compat_cmsghdr) + CMSG_COMPAT_ALIGN(len))
#define CMSG_COMPAT_LEN(len)				\
	(sizeof(struct compat_cmsghdr) + (len))

#define CMSG_COMPAT_FIRSTHDR(msg)			\
	(((msg)->msg_controllen) >= sizeof(struct compat_cmsghdr) ?	\
	 (struct compat_cmsghdr __user *)((msg)->msg_control) :		\
	 (struct compat_cmsghdr __user *)NULL)

#define CMSG_COMPAT_OK(ucmlen, ucmsg, mhdr) \
	((ucmlen) >= sizeof(struct compat_cmsghdr) && \
	 (ucmlen) <= (unsigned long) \
	 ((mhdr)->msg_controllen - \
	  ((char *)(ucmsg) - (char *)(mhdr)->msg_control)))

static inline struct compat_cmsghdr __user *cmsg_compat_nxthdr(struct msghdr *msg,
		struct compat_cmsghdr __user *cmsg, int cmsg_len)
{
	char __user *ptr = (char __user *)cmsg + CMSG_COMPAT_ALIGN(cmsg_len);
	if ((unsigned long)(ptr + 1 - (char __user *)msg->msg_control) >
			msg->msg_controllen)
		return NULL;
	return (struct compat_cmsghdr __user *)ptr;
}

/* There is a lot of hair here because the alignment rules (and
 * thus placement) of cmsg headers and length are different for
 * 32-bit apps.  -DaveM
 */
int cmsghdr_from_user_compat_to_kern(struct msghdr *kmsg, struct sock *sk,
			       unsigned char *stackbuf, int stackbuf_size)
{
	struct compat_cmsghdr __user *ucmsg;
	struct cmsghdr *kcmsg, *kcmsg_base;
	compat_size_t ucmlen;
	__kernel_size_t kcmlen, tmp;
	int err = -EFAULT;

	BUILD_BUG_ON(sizeof(struct compat_cmsghdr) !=
		     CMSG_COMPAT_ALIGN(sizeof(struct compat_cmsghdr)));

	kcmlen = 0;
	kcmsg_base = kcmsg = (struct cmsghdr *)stackbuf;
	ucmsg = CMSG_COMPAT_FIRSTHDR(kmsg);
	while (ucmsg != NULL) {
		if (get_user(ucmlen, &ucmsg->cmsg_len))
			return -EFAULT;

		/* Catch bogons. */
		if (!CMSG_COMPAT_OK(ucmlen, ucmsg, kmsg))
			return -EINVAL;

		tmp = ((ucmlen - sizeof(*ucmsg)) + sizeof(struct cmsghdr));
		tmp = CMSG_ALIGN(tmp);
		kcmlen += tmp;
		ucmsg = cmsg_compat_nxthdr(kmsg, ucmsg, ucmlen);
	}
	if (kcmlen == 0)
		return -EINVAL;

	/* The kcmlen holds the 64-bit version of the control length.
	 * It may not be modified as we do not stick it into the kmsg
	 * until we have successfully copied over all of the data
	 * from the user.
	 */
	if (kcmlen > stackbuf_size)
		kcmsg_base = kcmsg = sock_kmalloc(sk, kcmlen, GFP_KERNEL);
	if (kcmsg == NULL)
		return -ENOBUFS;

	/* Now copy them over neatly. */
	memset(kcmsg, 0, kcmlen);
	ucmsg = CMSG_COMPAT_FIRSTHDR(kmsg);
	while (ucmsg != NULL) {
		if (__get_user(ucmlen, &ucmsg->cmsg_len))
			goto Efault;
		if (!CMSG_COMPAT_OK(ucmlen, ucmsg, kmsg))
			goto Einval;
		tmp = ((ucmlen - sizeof(*ucmsg)) + sizeof(struct cmsghdr));
		if ((char *)kcmsg_base + kcmlen - (char *)kcmsg < CMSG_ALIGN(tmp))
			goto Einval;
		kcmsg->cmsg_len = tmp;
		tmp = CMSG_ALIGN(tmp);
		if (__get_user(kcmsg->cmsg_level, &ucmsg->cmsg_level) ||
		    __get_user(kcmsg->cmsg_type, &ucmsg->cmsg_type) ||
		    copy_from_user(CMSG_DATA(kcmsg),
				   CMSG_COMPAT_DATA(ucmsg),
				   (ucmlen - sizeof(*ucmsg))))
			goto Efault;

		/* Advance. */
		kcmsg = (struct cmsghdr *)((char *)kcmsg + tmp);
		ucmsg = cmsg_compat_nxthdr(kmsg, ucmsg, ucmlen);
	}

	/*
	 * check the length of messages copied in is the same as the
	 * what we get from the first loop
	 */
	if ((char *)kcmsg - (char *)kcmsg_base != kcmlen)
		goto Einval;

	/* Ok, looks like we made it.  Hook it up and return success. */
	kmsg->msg_control = kcmsg_base;
	kmsg->msg_controllen = kcmlen;
	return 0;

Einval:
	err = -EINVAL;
Efault:
	if (kcmsg_base != (struct cmsghdr *)stackbuf)
		sock_kfree_s(sk, kcmsg_base, kcmlen);
	return err;
}

int put_cmsg_compat(struct msghdr *kmsg, int level, int type, int len, void *data)
{
	struct compat_cmsghdr __user *cm = (struct compat_cmsghdr __user *) kmsg->msg_control;
	struct compat_cmsghdr cmhdr;
	struct old_timeval32 ctv;
	struct old_timespec32 cts[3];
	int cmlen;

	if (cm == NULL || kmsg->msg_controllen < sizeof(*cm)) {
		kmsg->msg_flags |= MSG_CTRUNC;
		return 0; /* XXX: return error? check spec. */
	}

	if (!COMPAT_USE_64BIT_TIME) {
		if (level == SOL_SOCKET && type == SO_TIMESTAMP_OLD) {
			struct __kernel_old_timeval *tv = (struct __kernel_old_timeval *)data;
			ctv.tv_sec = tv->tv_sec;
			ctv.tv_usec = tv->tv_usec;
			data = &ctv;
			len = sizeof(ctv);
		}
		if (level == SOL_SOCKET &&
		    (type == SO_TIMESTAMPNS_OLD || type == SO_TIMESTAMPING_OLD)) {
			int count = type == SO_TIMESTAMPNS_OLD ? 1 : 3;
			int i;
			struct timespec *ts = (struct timespec *)data;
			for (i = 0; i < count; i++) {
				cts[i].tv_sec = ts[i].tv_sec;
				cts[i].tv_nsec = ts[i].tv_nsec;
			}
			data = &cts;
			len = sizeof(cts[0]) * count;
		}
	}

	cmlen = CMSG_COMPAT_LEN(len);
	if (kmsg->msg_controllen < cmlen) {
		kmsg->msg_flags |= MSG_CTRUNC;
		cmlen = kmsg->msg_controllen;
	}
	cmhdr.cmsg_level = level;
	cmhdr.cmsg_type = type;
	cmhdr.cmsg_len = cmlen;

	if (copy_to_user(cm, &cmhdr, sizeof cmhdr))
		return -EFAULT;
	if (copy_to_user(CMSG_COMPAT_DATA(cm), data, cmlen - sizeof(struct compat_cmsghdr)))
		return -EFAULT;
	cmlen = CMSG_COMPAT_SPACE(len);
	if (kmsg->msg_controllen < cmlen)
		cmlen = kmsg->msg_controllen;
	kmsg->msg_control += cmlen;
	kmsg->msg_controllen -= cmlen;
	return 0;
}

void scm_detach_fds_compat(struct msghdr *kmsg, struct scm_cookie *scm)
{
	struct compat_cmsghdr __user *cm = (struct compat_cmsghdr __user *) kmsg->msg_control;
	int fdmax = (kmsg->msg_controllen - sizeof(struct compat_cmsghdr)) / sizeof(int);
	int fdnum = scm->fp->count;
	struct file **fp = scm->fp->fp;
	int __user *cmfptr;
	int err = 0, i;

	if (fdnum < fdmax)
		fdmax = fdnum;

	for (i = 0, cmfptr = (int __user *) CMSG_COMPAT_DATA(cm); i < fdmax; i++, cmfptr++) {
		int new_fd;
		err = security_file_receive(fp[i]);
		if (err)
			break;
		err = get_unused_fd_flags(MSG_CMSG_CLOEXEC & kmsg->msg_flags
					  ? O_CLOEXEC : 0);
		if (err < 0)
			break;
		new_fd = err;
		err = put_user(new_fd, cmfptr);
		if (err) {
			put_unused_fd(new_fd);
			break;
		}
		/* Bump the usage count and install the file. */
		fd_install(new_fd, get_file(fp[i]));
	}

	if (i > 0) {
		int cmlen = CMSG_COMPAT_LEN(i * sizeof(int));
		err = put_user(SOL_SOCKET, &cm->cmsg_level);
		if (!err)
			err = put_user(SCM_RIGHTS, &cm->cmsg_type);
		if (!err)
			err = put_user(cmlen, &cm->cmsg_len);
		if (!err) {
			cmlen = CMSG_COMPAT_SPACE(i * sizeof(int));
			kmsg->msg_control += cmlen;
			kmsg->msg_controllen -= cmlen;
		}
	}
	if (i < fdnum)
		kmsg->msg_flags |= MSG_CTRUNC;

	/*
	 * All of the files that fit in the message have had their
	 * usage counts incremented, so we just free the list.
	 */
	__scm_destroy(scm);
}

/* allocate a 64-bit sock_fprog on the user stack for duration of syscall. */
struct sock_fprog __user *get_compat_bpf_fprog(char __user *optval)
{
	struct compat_sock_fprog __user *fprog32 = (struct compat_sock_fprog __user *)optval;
	struct sock_fprog __user *kfprog = compat_alloc_user_space(sizeof(struct sock_fprog));
	struct compat_sock_fprog f32;
	struct sock_fprog f;

	if (copy_from_user(&f32, fprog32, sizeof(*fprog32)))
		return NULL;
	memset(&f, 0, sizeof(f));
	f.len = f32.len;
	f.filter = compat_ptr(f32.filter);
	if (copy_to_user(kfprog, &f, sizeof(struct sock_fprog)))
		return NULL;

	return kfprog;
}
EXPORT_SYMBOL_GPL(get_compat_bpf_fprog);

static int do_set_attach_filter(struct socket *sock, int level, int optname,
				char __user *optval, unsigned int optlen)
{
	struct sock_fprog __user *kfprog;

	kfprog = get_compat_bpf_fprog(optval);
	if (!kfprog)
		return -EFAULT;

	return sock_setsockopt(sock, level, optname, (char __user *)kfprog,
			      sizeof(struct sock_fprog));
}

static int compat_sock_setsockopt(struct socket *sock, int level, int optname,
				char __user *optval, unsigned int optlen)
{
	if (optname == SO_ATTACH_FILTER ||
	    optname == SO_ATTACH_REUSEPORT_CBPF)
		return do_set_attach_filter(sock, level, optname,
					    optval, optlen);
	return sock_setsockopt(sock, level, optname, optval, optlen);
}

static int __compat_sys_setsockopt(int fd, int level, int optname,
				   char __user *optval, unsigned int optlen)
{
	int err;
	struct socket *sock;

	if (optlen > INT_MAX)
		return -EINVAL;

	sock = sockfd_lookup(fd, &err);
	if (sock) {
		err = security_socket_setsockopt(sock, level, optname);
		if (err) {
			sockfd_put(sock);
			return err;
		}

		if (level == SOL_SOCKET)
			err = compat_sock_setsockopt(sock, level,
					optname, optval, optlen);
		else if (sock->ops->compat_setsockopt)
			err = sock->ops->compat_setsockopt(sock, level,
					optname, optval, optlen);
		else
			err = sock->ops->setsockopt(sock, level,
					optname, optval, optlen);
		sockfd_put(sock);
	}
	return err;
}

COMPAT_SYSCALL_DEFINE5(setsockopt, int, fd, int, level, int, optname,
		       char __user *, optval, unsigned int, optlen)
{
	return __compat_sys_setsockopt(fd, level, optname, optval, optlen);
}

<<<<<<< HEAD
int compat_sock_get_timestamp(struct sock *sk, struct timeval __user *userstamp)
{
	struct compat_timeval __user *ctv;
	int err;
	struct timeval tv;

	if (COMPAT_USE_64BIT_TIME)
		return sock_get_timestamp(sk, userstamp);

	ctv = (struct compat_timeval __user *) userstamp;
	err = -ENOENT;
	sock_enable_timestamp(sk, SOCK_TIMESTAMP);
	tv = ktime_to_timeval(sock_read_timestamp(sk));

	if (tv.tv_sec == -1)
		return err;
	if (tv.tv_sec == 0) {
		ktime_t kt = ktime_get_real();
		sock_write_timestamp(sk, kt);
		tv = ktime_to_timeval(kt);
	}
	err = 0;
	if (put_user(tv.tv_sec, &ctv->tv_sec) ||
			put_user(tv.tv_usec, &ctv->tv_usec))
		err = -EFAULT;
	return err;
}
EXPORT_SYMBOL(compat_sock_get_timestamp);

int compat_sock_get_timestampns(struct sock *sk, struct timespec __user *userstamp)
{
	struct compat_timespec __user *ctv;
	int err;
	struct timespec ts;

	if (COMPAT_USE_64BIT_TIME)
		return sock_get_timestampns (sk, userstamp);

	ctv = (struct compat_timespec __user *) userstamp;
	err = -ENOENT;
	sock_enable_timestamp(sk, SOCK_TIMESTAMP);
	ts = ktime_to_timespec(sock_read_timestamp(sk));
	if (ts.tv_sec == -1)
		return err;
	if (ts.tv_sec == 0) {
		ktime_t kt = ktime_get_real();
		sock_write_timestamp(sk, kt);
		ts = ktime_to_timespec(kt);
	}
	err = 0;
	if (put_user(ts.tv_sec, &ctv->tv_sec) ||
			put_user(ts.tv_nsec, &ctv->tv_nsec))
		err = -EFAULT;
	return err;
}
EXPORT_SYMBOL(compat_sock_get_timestampns);

=======
>>>>>>> 0ecfebd2
static int __compat_sys_getsockopt(int fd, int level, int optname,
				   char __user *optval,
				   int __user *optlen)
{
	int err;
	struct socket *sock = sockfd_lookup(fd, &err);

	if (sock) {
		err = security_socket_getsockopt(sock, level, optname);
		if (err) {
			sockfd_put(sock);
			return err;
		}

		if (level == SOL_SOCKET)
			err = sock_getsockopt(sock, level,
					optname, optval, optlen);
		else if (sock->ops->compat_getsockopt)
			err = sock->ops->compat_getsockopt(sock, level,
					optname, optval, optlen);
		else
			err = sock->ops->getsockopt(sock, level,
					optname, optval, optlen);
		sockfd_put(sock);
	}
	return err;
}

COMPAT_SYSCALL_DEFINE5(getsockopt, int, fd, int, level, int, optname,
		       char __user *, optval, int __user *, optlen)
{
	return __compat_sys_getsockopt(fd, level, optname, optval, optlen);
}

struct compat_group_req {
	__u32				 gr_interface;
	struct __kernel_sockaddr_storage gr_group
		__aligned(4);
} __packed;

struct compat_group_source_req {
	__u32				 gsr_interface;
	struct __kernel_sockaddr_storage gsr_group
		__aligned(4);
	struct __kernel_sockaddr_storage gsr_source
		__aligned(4);
} __packed;

struct compat_group_filter {
	__u32				 gf_interface;
	struct __kernel_sockaddr_storage gf_group
		__aligned(4);
	__u32				 gf_fmode;
	__u32				 gf_numsrc;
	struct __kernel_sockaddr_storage gf_slist[1]
		__aligned(4);
} __packed;

#define __COMPAT_GF0_SIZE (sizeof(struct compat_group_filter) - \
			sizeof(struct __kernel_sockaddr_storage))


int compat_mc_setsockopt(struct sock *sock, int level, int optname,
	char __user *optval, unsigned int optlen,
	int (*setsockopt)(struct sock *, int, int, char __user *, unsigned int))
{
	char __user	*koptval = optval;
	int		koptlen = optlen;

	switch (optname) {
	case MCAST_JOIN_GROUP:
	case MCAST_LEAVE_GROUP:
	{
		struct compat_group_req __user *gr32 = (void __user *)optval;
		struct group_req __user *kgr =
			compat_alloc_user_space(sizeof(struct group_req));
		u32 interface;

		if (!access_ok(gr32, sizeof(*gr32)) ||
		    !access_ok(kgr, sizeof(struct group_req)) ||
		    __get_user(interface, &gr32->gr_interface) ||
		    __put_user(interface, &kgr->gr_interface) ||
		    copy_in_user(&kgr->gr_group, &gr32->gr_group,
				sizeof(kgr->gr_group)))
			return -EFAULT;
		koptval = (char __user *)kgr;
		koptlen = sizeof(struct group_req);
		break;
	}
	case MCAST_JOIN_SOURCE_GROUP:
	case MCAST_LEAVE_SOURCE_GROUP:
	case MCAST_BLOCK_SOURCE:
	case MCAST_UNBLOCK_SOURCE:
	{
		struct compat_group_source_req __user *gsr32 = (void __user *)optval;
		struct group_source_req __user *kgsr = compat_alloc_user_space(
			sizeof(struct group_source_req));
		u32 interface;

		if (!access_ok(gsr32, sizeof(*gsr32)) ||
		    !access_ok(kgsr,
			sizeof(struct group_source_req)) ||
		    __get_user(interface, &gsr32->gsr_interface) ||
		    __put_user(interface, &kgsr->gsr_interface) ||
		    copy_in_user(&kgsr->gsr_group, &gsr32->gsr_group,
				sizeof(kgsr->gsr_group)) ||
		    copy_in_user(&kgsr->gsr_source, &gsr32->gsr_source,
				sizeof(kgsr->gsr_source)))
			return -EFAULT;
		koptval = (char __user *)kgsr;
		koptlen = sizeof(struct group_source_req);
		break;
	}
	case MCAST_MSFILTER:
	{
		struct compat_group_filter __user *gf32 = (void __user *)optval;
		struct group_filter __user *kgf;
		u32 interface, fmode, numsrc;

		if (!access_ok(gf32, __COMPAT_GF0_SIZE) ||
		    __get_user(interface, &gf32->gf_interface) ||
		    __get_user(fmode, &gf32->gf_fmode) ||
		    __get_user(numsrc, &gf32->gf_numsrc))
			return -EFAULT;
		koptlen = optlen + sizeof(struct group_filter) -
				sizeof(struct compat_group_filter);
		if (koptlen < GROUP_FILTER_SIZE(numsrc))
			return -EINVAL;
		kgf = compat_alloc_user_space(koptlen);
		if (!access_ok(kgf, koptlen) ||
		    __put_user(interface, &kgf->gf_interface) ||
		    __put_user(fmode, &kgf->gf_fmode) ||
		    __put_user(numsrc, &kgf->gf_numsrc) ||
		    copy_in_user(&kgf->gf_group, &gf32->gf_group,
				sizeof(kgf->gf_group)) ||
		    (numsrc && copy_in_user(kgf->gf_slist, gf32->gf_slist,
				numsrc * sizeof(kgf->gf_slist[0]))))
			return -EFAULT;
		koptval = (char __user *)kgf;
		break;
	}

	default:
		break;
	}
	return setsockopt(sock, level, optname, koptval, koptlen);
}
EXPORT_SYMBOL(compat_mc_setsockopt);

int compat_mc_getsockopt(struct sock *sock, int level, int optname,
	char __user *optval, int __user *optlen,
	int (*getsockopt)(struct sock *, int, int, char __user *, int __user *))
{
	struct compat_group_filter __user *gf32 = (void __user *)optval;
	struct group_filter __user *kgf;
	int __user	*koptlen;
	u32 interface, fmode, numsrc;
	int klen, ulen, err;

	if (optname != MCAST_MSFILTER)
		return getsockopt(sock, level, optname, optval, optlen);

	koptlen = compat_alloc_user_space(sizeof(*koptlen));
	if (!access_ok(optlen, sizeof(*optlen)) ||
	    __get_user(ulen, optlen))
		return -EFAULT;

	/* adjust len for pad */
	klen = ulen + sizeof(*kgf) - sizeof(*gf32);

	if (klen < GROUP_FILTER_SIZE(0))
		return -EINVAL;

	if (!access_ok(koptlen, sizeof(*koptlen)) ||
	    __put_user(klen, koptlen))
		return -EFAULT;

	/* have to allow space for previous compat_alloc_user_space, too */
	kgf = compat_alloc_user_space(klen+sizeof(*optlen));

	if (!access_ok(gf32, __COMPAT_GF0_SIZE) ||
	    __get_user(interface, &gf32->gf_interface) ||
	    __get_user(fmode, &gf32->gf_fmode) ||
	    __get_user(numsrc, &gf32->gf_numsrc) ||
	    __put_user(interface, &kgf->gf_interface) ||
	    __put_user(fmode, &kgf->gf_fmode) ||
	    __put_user(numsrc, &kgf->gf_numsrc) ||
	    copy_in_user(&kgf->gf_group, &gf32->gf_group, sizeof(kgf->gf_group)))
		return -EFAULT;

	err = getsockopt(sock, level, optname, (char __user *)kgf, koptlen);
	if (err)
		return err;

	if (!access_ok(koptlen, sizeof(*koptlen)) ||
	    __get_user(klen, koptlen))
		return -EFAULT;

	ulen = klen - (sizeof(*kgf)-sizeof(*gf32));

	if (!access_ok(optlen, sizeof(*optlen)) ||
	    __put_user(ulen, optlen))
		return -EFAULT;

	if (!access_ok(kgf, klen) ||
	    !access_ok(gf32, ulen) ||
	    __get_user(interface, &kgf->gf_interface) ||
	    __get_user(fmode, &kgf->gf_fmode) ||
	    __get_user(numsrc, &kgf->gf_numsrc) ||
	    __put_user(interface, &gf32->gf_interface) ||
	    __put_user(fmode, &gf32->gf_fmode) ||
	    __put_user(numsrc, &gf32->gf_numsrc))
		return -EFAULT;
	if (numsrc) {
		int copylen;

		klen -= GROUP_FILTER_SIZE(0);
		copylen = numsrc * sizeof(gf32->gf_slist[0]);
		if (copylen > klen)
			copylen = klen;
		if (copy_in_user(gf32->gf_slist, kgf->gf_slist, copylen))
			return -EFAULT;
	}
	return err;
}
EXPORT_SYMBOL(compat_mc_getsockopt);


/* Argument list sizes for compat_sys_socketcall */
#define AL(x) ((x) * sizeof(u32))
static unsigned char nas[21] = {
	AL(0), AL(3), AL(3), AL(3), AL(2), AL(3),
	AL(3), AL(3), AL(4), AL(4), AL(4), AL(6),
	AL(6), AL(2), AL(5), AL(5), AL(3), AL(3),
	AL(4), AL(5), AL(4)
};
#undef AL

static inline long __compat_sys_sendmsg(int fd,
					struct compat_msghdr __user *msg,
					unsigned int flags)
{
	return __sys_sendmsg(fd, (struct user_msghdr __user *)msg,
			     flags | MSG_CMSG_COMPAT, false);
}

COMPAT_SYSCALL_DEFINE3(sendmsg, int, fd, struct compat_msghdr __user *, msg,
		       unsigned int, flags)
{
	return __compat_sys_sendmsg(fd, msg, flags);
}

static inline long __compat_sys_sendmmsg(int fd,
					 struct compat_mmsghdr __user *mmsg,
					 unsigned int vlen, unsigned int flags)
{
	return __sys_sendmmsg(fd, (struct mmsghdr __user *)mmsg, vlen,
			      flags | MSG_CMSG_COMPAT, false);
}

COMPAT_SYSCALL_DEFINE4(sendmmsg, int, fd, struct compat_mmsghdr __user *, mmsg,
		       unsigned int, vlen, unsigned int, flags)
{
	return __compat_sys_sendmmsg(fd, mmsg, vlen, flags);
}

static inline long __compat_sys_recvmsg(int fd,
					struct compat_msghdr __user *msg,
					unsigned int flags)
{
	return __sys_recvmsg(fd, (struct user_msghdr __user *)msg,
			     flags | MSG_CMSG_COMPAT, false);
}

COMPAT_SYSCALL_DEFINE3(recvmsg, int, fd, struct compat_msghdr __user *, msg,
		       unsigned int, flags)
{
	return __compat_sys_recvmsg(fd, msg, flags);
}

static inline long __compat_sys_recvfrom(int fd, void __user *buf,
					 compat_size_t len, unsigned int flags,
					 struct sockaddr __user *addr,
					 int __user *addrlen)
{
	return __sys_recvfrom(fd, buf, len, flags | MSG_CMSG_COMPAT, addr,
			      addrlen);
}

COMPAT_SYSCALL_DEFINE4(recv, int, fd, void __user *, buf, compat_size_t, len, unsigned int, flags)
{
	return __compat_sys_recvfrom(fd, buf, len, flags, NULL, NULL);
}

COMPAT_SYSCALL_DEFINE6(recvfrom, int, fd, void __user *, buf, compat_size_t, len,
		       unsigned int, flags, struct sockaddr __user *, addr,
		       int __user *, addrlen)
{
	return __compat_sys_recvfrom(fd, buf, len, flags, addr, addrlen);
}

COMPAT_SYSCALL_DEFINE5(recvmmsg_time64, int, fd, struct compat_mmsghdr __user *, mmsg,
		       unsigned int, vlen, unsigned int, flags,
		       struct __kernel_timespec __user *, timeout)
{
	return __sys_recvmmsg(fd, (struct mmsghdr __user *)mmsg, vlen,
			      flags | MSG_CMSG_COMPAT, timeout, NULL);
}

#ifdef CONFIG_COMPAT_32BIT_TIME
COMPAT_SYSCALL_DEFINE5(recvmmsg_time32, int, fd, struct compat_mmsghdr __user *, mmsg,
		       unsigned int, vlen, unsigned int, flags,
		       struct old_timespec32 __user *, timeout)
{
	return __sys_recvmmsg(fd, (struct mmsghdr __user *)mmsg, vlen,
			      flags | MSG_CMSG_COMPAT, NULL, timeout);
}
#endif

COMPAT_SYSCALL_DEFINE2(socketcall, int, call, u32 __user *, args)
{
	u32 a[AUDITSC_ARGS];
	unsigned int len;
	u32 a0, a1;
	int ret;

	if (call < SYS_SOCKET || call > SYS_SENDMMSG)
		return -EINVAL;
	len = nas[call];
	if (len > sizeof(a))
		return -EINVAL;

	if (copy_from_user(a, args, len))
		return -EFAULT;

	ret = audit_socketcall_compat(len / sizeof(a[0]), a);
	if (ret)
		return ret;

	a0 = a[0];
	a1 = a[1];

	switch (call) {
	case SYS_SOCKET:
		ret = __sys_socket(a0, a1, a[2]);
		break;
	case SYS_BIND:
		ret = __sys_bind(a0, compat_ptr(a1), a[2]);
		break;
	case SYS_CONNECT:
		ret = __sys_connect(a0, compat_ptr(a1), a[2]);
		break;
	case SYS_LISTEN:
		ret = __sys_listen(a0, a1);
		break;
	case SYS_ACCEPT:
		ret = __sys_accept4(a0, compat_ptr(a1), compat_ptr(a[2]), 0);
		break;
	case SYS_GETSOCKNAME:
		ret = __sys_getsockname(a0, compat_ptr(a1), compat_ptr(a[2]));
		break;
	case SYS_GETPEERNAME:
		ret = __sys_getpeername(a0, compat_ptr(a1), compat_ptr(a[2]));
		break;
	case SYS_SOCKETPAIR:
		ret = __sys_socketpair(a0, a1, a[2], compat_ptr(a[3]));
		break;
	case SYS_SEND:
		ret = __sys_sendto(a0, compat_ptr(a1), a[2], a[3], NULL, 0);
		break;
	case SYS_SENDTO:
		ret = __sys_sendto(a0, compat_ptr(a1), a[2], a[3],
				   compat_ptr(a[4]), a[5]);
		break;
	case SYS_RECV:
		ret = __compat_sys_recvfrom(a0, compat_ptr(a1), a[2], a[3],
					    NULL, NULL);
		break;
	case SYS_RECVFROM:
		ret = __compat_sys_recvfrom(a0, compat_ptr(a1), a[2], a[3],
					    compat_ptr(a[4]),
					    compat_ptr(a[5]));
		break;
	case SYS_SHUTDOWN:
		ret = __sys_shutdown(a0, a1);
		break;
	case SYS_SETSOCKOPT:
		ret = __compat_sys_setsockopt(a0, a1, a[2],
					      compat_ptr(a[3]), a[4]);
		break;
	case SYS_GETSOCKOPT:
		ret = __compat_sys_getsockopt(a0, a1, a[2],
					      compat_ptr(a[3]),
					      compat_ptr(a[4]));
		break;
	case SYS_SENDMSG:
		ret = __compat_sys_sendmsg(a0, compat_ptr(a1), a[2]);
		break;
	case SYS_SENDMMSG:
		ret = __compat_sys_sendmmsg(a0, compat_ptr(a1), a[2], a[3]);
		break;
	case SYS_RECVMSG:
		ret = __compat_sys_recvmsg(a0, compat_ptr(a1), a[2]);
		break;
	case SYS_RECVMMSG:
		ret = __sys_recvmmsg(a0, compat_ptr(a1), a[2],
				     a[3] | MSG_CMSG_COMPAT, NULL,
				     compat_ptr(a[4]));
		break;
	case SYS_ACCEPT4:
		ret = __sys_accept4(a0, compat_ptr(a1), compat_ptr(a[2]), a[3]);
		break;
	default:
		ret = -EINVAL;
		break;
	}
	return ret;
}<|MERGE_RESOLUTION|>--- conflicted
+++ resolved
@@ -396,66 +396,6 @@
 	return __compat_sys_setsockopt(fd, level, optname, optval, optlen);
 }
 
-<<<<<<< HEAD
-int compat_sock_get_timestamp(struct sock *sk, struct timeval __user *userstamp)
-{
-	struct compat_timeval __user *ctv;
-	int err;
-	struct timeval tv;
-
-	if (COMPAT_USE_64BIT_TIME)
-		return sock_get_timestamp(sk, userstamp);
-
-	ctv = (struct compat_timeval __user *) userstamp;
-	err = -ENOENT;
-	sock_enable_timestamp(sk, SOCK_TIMESTAMP);
-	tv = ktime_to_timeval(sock_read_timestamp(sk));
-
-	if (tv.tv_sec == -1)
-		return err;
-	if (tv.tv_sec == 0) {
-		ktime_t kt = ktime_get_real();
-		sock_write_timestamp(sk, kt);
-		tv = ktime_to_timeval(kt);
-	}
-	err = 0;
-	if (put_user(tv.tv_sec, &ctv->tv_sec) ||
-			put_user(tv.tv_usec, &ctv->tv_usec))
-		err = -EFAULT;
-	return err;
-}
-EXPORT_SYMBOL(compat_sock_get_timestamp);
-
-int compat_sock_get_timestampns(struct sock *sk, struct timespec __user *userstamp)
-{
-	struct compat_timespec __user *ctv;
-	int err;
-	struct timespec ts;
-
-	if (COMPAT_USE_64BIT_TIME)
-		return sock_get_timestampns (sk, userstamp);
-
-	ctv = (struct compat_timespec __user *) userstamp;
-	err = -ENOENT;
-	sock_enable_timestamp(sk, SOCK_TIMESTAMP);
-	ts = ktime_to_timespec(sock_read_timestamp(sk));
-	if (ts.tv_sec == -1)
-		return err;
-	if (ts.tv_sec == 0) {
-		ktime_t kt = ktime_get_real();
-		sock_write_timestamp(sk, kt);
-		ts = ktime_to_timespec(kt);
-	}
-	err = 0;
-	if (put_user(ts.tv_sec, &ctv->tv_sec) ||
-			put_user(ts.tv_nsec, &ctv->tv_nsec))
-		err = -EFAULT;
-	return err;
-}
-EXPORT_SYMBOL(compat_sock_get_timestampns);
-
-=======
->>>>>>> 0ecfebd2
 static int __compat_sys_getsockopt(int fd, int level, int optname,
 				   char __user *optval,
 				   int __user *optlen)
