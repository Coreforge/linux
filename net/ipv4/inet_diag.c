// SPDX-License-Identifier: GPL-2.0-or-later
/*
 * inet_diag.c	Module for monitoring INET transport protocols sockets.
 *
 * Authors:	Alexey Kuznetsov, <kuznet@ms2.inr.ac.ru>
 */

#include <linux/kernel.h>
#include <linux/module.h>
#include <linux/types.h>
#include <linux/fcntl.h>
#include <linux/random.h>
#include <linux/slab.h>
#include <linux/cache.h>
#include <linux/init.h>
#include <linux/time.h>

#include <net/icmp.h>
#include <net/tcp.h>
#include <net/ipv6.h>
#include <net/inet_common.h>
#include <net/inet_connection_sock.h>
#include <net/inet_hashtables.h>
#include <net/inet_timewait_sock.h>
#include <net/inet6_hashtables.h>
#include <net/bpf_sk_storage.h>
#include <net/netlink.h>

#include <linux/inet.h>
#include <linux/stddef.h>

#include <linux/inet_diag.h>
#include <linux/sock_diag.h>

static const struct inet_diag_handler **inet_diag_table;

struct inet_diag_entry {
	const __be32 *saddr;
	const __be32 *daddr;
	u16 sport;
	u16 dport;
	u16 family;
	u16 userlocks;
	u32 ifindex;
	u32 mark;
};

static DEFINE_MUTEX(inet_diag_table_mutex);

static const struct inet_diag_handler *inet_diag_lock_handler(int proto)
{
	if (!inet_diag_table[proto])
		sock_load_diag_module(AF_INET, proto);

	mutex_lock(&inet_diag_table_mutex);
	if (!inet_diag_table[proto])
		return ERR_PTR(-ENOENT);

	return inet_diag_table[proto];
}

static void inet_diag_unlock_handler(const struct inet_diag_handler *handler)
{
	mutex_unlock(&inet_diag_table_mutex);
}

void inet_diag_msg_common_fill(struct inet_diag_msg *r, struct sock *sk)
{
	r->idiag_family = sk->sk_family;

	r->id.idiag_sport = htons(sk->sk_num);
	r->id.idiag_dport = sk->sk_dport;
	r->id.idiag_if = sk->sk_bound_dev_if;
	sock_diag_save_cookie(sk, r->id.idiag_cookie);

#if IS_ENABLED(CONFIG_IPV6)
	if (sk->sk_family == AF_INET6) {
		*(struct in6_addr *)r->id.idiag_src = sk->sk_v6_rcv_saddr;
		*(struct in6_addr *)r->id.idiag_dst = sk->sk_v6_daddr;
	} else
#endif
	{
	memset(&r->id.idiag_src, 0, sizeof(r->id.idiag_src));
	memset(&r->id.idiag_dst, 0, sizeof(r->id.idiag_dst));

	r->id.idiag_src[0] = sk->sk_rcv_saddr;
	r->id.idiag_dst[0] = sk->sk_daddr;
	}
}
EXPORT_SYMBOL_GPL(inet_diag_msg_common_fill);

static size_t inet_sk_attr_size(struct sock *sk,
				const struct inet_diag_req_v2 *req,
				bool net_admin)
{
	const struct inet_diag_handler *handler;
	size_t aux = 0;

	handler = inet_diag_table[req->sdiag_protocol];
	if (handler && handler->idiag_get_aux_size)
		aux = handler->idiag_get_aux_size(sk, net_admin);

	return	  nla_total_size(sizeof(struct tcp_info))
		+ nla_total_size(sizeof(struct inet_diag_msg))
		+ inet_diag_msg_attrs_size()
		+ nla_total_size(sizeof(struct inet_diag_meminfo))
		+ nla_total_size(SK_MEMINFO_VARS * sizeof(u32))
		+ nla_total_size(TCP_CA_NAME_MAX)
		+ nla_total_size(sizeof(struct tcpvegas_info))
		+ aux
		+ 64;
}

int inet_diag_msg_attrs_fill(struct sock *sk, struct sk_buff *skb,
			     struct inet_diag_msg *r, int ext,
			     struct user_namespace *user_ns,
			     bool net_admin)
{
	const struct inet_sock *inet = inet_sk(sk);

	if (nla_put_u8(skb, INET_DIAG_SHUTDOWN, sk->sk_shutdown))
		goto errout;

	/* IPv6 dual-stack sockets use inet->tos for IPv4 connections,
	 * hence this needs to be included regardless of socket family.
	 */
	if (ext & (1 << (INET_DIAG_TOS - 1)))
		if (nla_put_u8(skb, INET_DIAG_TOS, inet->tos) < 0)
			goto errout;

#if IS_ENABLED(CONFIG_IPV6)
	if (r->idiag_family == AF_INET6) {
		if (ext & (1 << (INET_DIAG_TCLASS - 1)))
			if (nla_put_u8(skb, INET_DIAG_TCLASS,
				       inet6_sk(sk)->tclass) < 0)
				goto errout;

		if (((1 << sk->sk_state) & (TCPF_LISTEN | TCPF_CLOSE)) &&
		    nla_put_u8(skb, INET_DIAG_SKV6ONLY, ipv6_only_sock(sk)))
			goto errout;
	}
#endif

	if (net_admin && nla_put_u32(skb, INET_DIAG_MARK, sk->sk_mark))
		goto errout;

	if (ext & (1 << (INET_DIAG_CLASS_ID - 1)) ||
	    ext & (1 << (INET_DIAG_TCLASS - 1))) {
		u32 classid = 0;

#ifdef CONFIG_SOCK_CGROUP_DATA
		classid = sock_cgroup_classid(&sk->sk_cgrp_data);
#endif
		/* Fallback to socket priority if class id isn't set.
		 * Classful qdiscs use it as direct reference to class.
		 * For cgroup2 classid is always zero.
		 */
		if (!classid)
			classid = sk->sk_priority;

		if (nla_put_u32(skb, INET_DIAG_CLASS_ID, classid))
			goto errout;
	}

	r->idiag_uid = from_kuid_munged(user_ns, sock_i_uid(sk));
	r->idiag_inode = sock_i_ino(sk);

	return 0;
errout:
	return 1;
}
EXPORT_SYMBOL_GPL(inet_diag_msg_attrs_fill);

#define MAX_DUMP_ALLOC_SIZE (KMALLOC_MAX_SIZE - SKB_DATA_ALIGN(sizeof(struct skb_shared_info)))

int inet_sk_diag_fill(struct sock *sk, struct inet_connection_sock *icsk,
		      struct sk_buff *skb, struct netlink_callback *cb,
		      const struct inet_diag_req_v2 *req,
		      u16 nlmsg_flags, bool net_admin)
{
	const struct tcp_congestion_ops *ca_ops;
	const struct inet_diag_handler *handler;
	struct inet_diag_dump_data *cb_data;
	int ext = req->idiag_ext;
	struct inet_diag_msg *r;
	struct nlmsghdr  *nlh;
	struct nlattr *attr;
	void *info = NULL;

	cb_data = cb->data;
	handler = inet_diag_table[req->sdiag_protocol];
	BUG_ON(!handler);

	nlh = nlmsg_put(skb, NETLINK_CB(cb->skb).portid, cb->nlh->nlmsg_seq,
			cb->nlh->nlmsg_type, sizeof(*r), nlmsg_flags);
	if (!nlh)
		return -EMSGSIZE;

	r = nlmsg_data(nlh);
	BUG_ON(!sk_fullsock(sk));

	inet_diag_msg_common_fill(r, sk);
	r->idiag_state = sk->sk_state;
	r->idiag_timer = 0;
	r->idiag_retrans = 0;

	if (inet_diag_msg_attrs_fill(sk, skb, r, ext,
				     sk_user_ns(NETLINK_CB(cb->skb).sk),
				     net_admin))
		goto errout;

	if (ext & (1 << (INET_DIAG_MEMINFO - 1))) {
		struct inet_diag_meminfo minfo = {
			.idiag_rmem = sk_rmem_alloc_get(sk),
			.idiag_wmem = READ_ONCE(sk->sk_wmem_queued),
			.idiag_fmem = sk->sk_forward_alloc,
			.idiag_tmem = sk_wmem_alloc_get(sk),
		};

		if (nla_put(skb, INET_DIAG_MEMINFO, sizeof(minfo), &minfo) < 0)
			goto errout;
	}

	if (ext & (1 << (INET_DIAG_SKMEMINFO - 1)))
		if (sock_diag_put_meminfo(sk, skb, INET_DIAG_SKMEMINFO))
			goto errout;

	/*
	 * RAW sockets might have user-defined protocols assigned,
	 * so report the one supplied on socket creation.
	 */
	if (sk->sk_type == SOCK_RAW) {
		if (nla_put_u8(skb, INET_DIAG_PROTOCOL, sk->sk_protocol))
			goto errout;
	}

	if (!icsk) {
		handler->idiag_get_info(sk, r, NULL);
		goto out;
	}

	if (icsk->icsk_pending == ICSK_TIME_RETRANS ||
	    icsk->icsk_pending == ICSK_TIME_REO_TIMEOUT ||
	    icsk->icsk_pending == ICSK_TIME_LOSS_PROBE) {
		r->idiag_timer = 1;
		r->idiag_retrans = icsk->icsk_retransmits;
		r->idiag_expires =
			jiffies_delta_to_msecs(icsk->icsk_timeout - jiffies);
	} else if (icsk->icsk_pending == ICSK_TIME_PROBE0) {
		r->idiag_timer = 4;
		r->idiag_retrans = icsk->icsk_probes_out;
		r->idiag_expires =
			jiffies_delta_to_msecs(icsk->icsk_timeout - jiffies);
	} else if (timer_pending(&sk->sk_timer)) {
		r->idiag_timer = 2;
		r->idiag_retrans = icsk->icsk_probes_out;
		r->idiag_expires =
			jiffies_delta_to_msecs(sk->sk_timer.expires - jiffies);
	} else {
		r->idiag_timer = 0;
		r->idiag_expires = 0;
	}

	if ((ext & (1 << (INET_DIAG_INFO - 1))) && handler->idiag_info_size) {
		attr = nla_reserve_64bit(skb, INET_DIAG_INFO,
					 handler->idiag_info_size,
					 INET_DIAG_PAD);
		if (!attr)
			goto errout;

		info = nla_data(attr);
	}

	if (ext & (1 << (INET_DIAG_CONG - 1))) {
		int err = 0;

		rcu_read_lock();
		ca_ops = READ_ONCE(icsk->icsk_ca_ops);
		if (ca_ops)
			err = nla_put_string(skb, INET_DIAG_CONG, ca_ops->name);
		rcu_read_unlock();
		if (err < 0)
			goto errout;
	}

	handler->idiag_get_info(sk, r, info);

	if (ext & (1 << (INET_DIAG_INFO - 1)) && handler->idiag_get_aux)
		if (handler->idiag_get_aux(sk, net_admin, skb) < 0)
			goto errout;

	if (sk->sk_state < TCP_TIME_WAIT) {
		union tcp_cc_info info;
		size_t sz = 0;
		int attr;

		rcu_read_lock();
		ca_ops = READ_ONCE(icsk->icsk_ca_ops);
		if (ca_ops && ca_ops->get_info)
			sz = ca_ops->get_info(sk, ext, &attr, &info);
		rcu_read_unlock();
		if (sz && nla_put(skb, attr, sz, &info) < 0)
			goto errout;
	}

<<<<<<< HEAD
=======
	/* Keep it at the end for potential retry with a larger skb,
	 * or else do best-effort fitting, which is only done for the
	 * first_nlmsg.
	 */
	if (cb_data->bpf_stg_diag) {
		bool first_nlmsg = ((unsigned char *)nlh == skb->data);
		unsigned int prev_min_dump_alloc;
		unsigned int total_nla_size = 0;
		unsigned int msg_len;
		int err;

		msg_len = skb_tail_pointer(skb) - (unsigned char *)nlh;
		err = bpf_sk_storage_diag_put(cb_data->bpf_stg_diag, sk, skb,
					      INET_DIAG_SK_BPF_STORAGES,
					      &total_nla_size);

		if (!err)
			goto out;

		total_nla_size += msg_len;
		prev_min_dump_alloc = cb->min_dump_alloc;
		if (total_nla_size > prev_min_dump_alloc)
			cb->min_dump_alloc = min_t(u32, total_nla_size,
						   MAX_DUMP_ALLOC_SIZE);

		if (!first_nlmsg)
			goto errout;

		if (cb->min_dump_alloc > prev_min_dump_alloc)
			/* Retry with pskb_expand_head() with
			 * __GFP_DIRECT_RECLAIM
			 */
			goto errout;

		WARN_ON_ONCE(total_nla_size <= prev_min_dump_alloc);

		/* Send what we have for this sk
		 * and move on to the next sk in the following
		 * dump()
		 */
	}

>>>>>>> 04d5ce62
out:
	nlmsg_end(skb, nlh);
	return 0;

errout:
	nlmsg_cancel(skb, nlh);
	return -EMSGSIZE;
}
EXPORT_SYMBOL_GPL(inet_sk_diag_fill);

static int inet_twsk_diag_fill(struct sock *sk,
			       struct sk_buff *skb,
			       struct netlink_callback *cb,
			       u16 nlmsg_flags)
{
	struct inet_timewait_sock *tw = inet_twsk(sk);
	struct inet_diag_msg *r;
	struct nlmsghdr *nlh;
	long tmo;

	nlh = nlmsg_put(skb, NETLINK_CB(cb->skb).portid,
			cb->nlh->nlmsg_seq, cb->nlh->nlmsg_type,
			sizeof(*r), nlmsg_flags);
	if (!nlh)
		return -EMSGSIZE;

	r = nlmsg_data(nlh);
	BUG_ON(tw->tw_state != TCP_TIME_WAIT);

	inet_diag_msg_common_fill(r, sk);
	r->idiag_retrans      = 0;

	r->idiag_state	      = tw->tw_substate;
	r->idiag_timer	      = 3;
	tmo = tw->tw_timer.expires - jiffies;
	r->idiag_expires      = jiffies_delta_to_msecs(tmo);
	r->idiag_rqueue	      = 0;
	r->idiag_wqueue	      = 0;
	r->idiag_uid	      = 0;
	r->idiag_inode	      = 0;

	nlmsg_end(skb, nlh);
	return 0;
}

static int inet_req_diag_fill(struct sock *sk, struct sk_buff *skb,
			      struct netlink_callback *cb,
			      u16 nlmsg_flags, bool net_admin)
{
	struct request_sock *reqsk = inet_reqsk(sk);
	struct inet_diag_msg *r;
	struct nlmsghdr *nlh;
	long tmo;

	nlh = nlmsg_put(skb, NETLINK_CB(cb->skb).portid, cb->nlh->nlmsg_seq,
			cb->nlh->nlmsg_type, sizeof(*r), nlmsg_flags);
	if (!nlh)
		return -EMSGSIZE;

	r = nlmsg_data(nlh);
	inet_diag_msg_common_fill(r, sk);
	r->idiag_state = TCP_SYN_RECV;
	r->idiag_timer = 1;
	r->idiag_retrans = reqsk->num_retrans;

	BUILD_BUG_ON(offsetof(struct inet_request_sock, ir_cookie) !=
		     offsetof(struct sock, sk_cookie));

	tmo = inet_reqsk(sk)->rsk_timer.expires - jiffies;
	r->idiag_expires = jiffies_delta_to_msecs(tmo);
	r->idiag_rqueue	= 0;
	r->idiag_wqueue	= 0;
	r->idiag_uid	= 0;
	r->idiag_inode	= 0;

	if (net_admin && nla_put_u32(skb, INET_DIAG_MARK,
				     inet_rsk(reqsk)->ir_mark))
		return -EMSGSIZE;

	nlmsg_end(skb, nlh);
	return 0;
}

static int sk_diag_fill(struct sock *sk, struct sk_buff *skb,
			struct netlink_callback *cb,
			const struct inet_diag_req_v2 *r,
			u16 nlmsg_flags, bool net_admin)
{
	if (sk->sk_state == TCP_TIME_WAIT)
		return inet_twsk_diag_fill(sk, skb, cb, nlmsg_flags);

	if (sk->sk_state == TCP_NEW_SYN_RECV)
		return inet_req_diag_fill(sk, skb, cb, nlmsg_flags, net_admin);

	return inet_sk_diag_fill(sk, inet_csk(sk), skb, cb, r, nlmsg_flags,
				 net_admin);
}

struct sock *inet_diag_find_one_icsk(struct net *net,
				     struct inet_hashinfo *hashinfo,
				     const struct inet_diag_req_v2 *req)
{
	struct sock *sk;

	rcu_read_lock();
	if (req->sdiag_family == AF_INET)
		sk = inet_lookup(net, hashinfo, NULL, 0, req->id.idiag_dst[0],
				 req->id.idiag_dport, req->id.idiag_src[0],
				 req->id.idiag_sport, req->id.idiag_if);
#if IS_ENABLED(CONFIG_IPV6)
	else if (req->sdiag_family == AF_INET6) {
		if (ipv6_addr_v4mapped((struct in6_addr *)req->id.idiag_dst) &&
		    ipv6_addr_v4mapped((struct in6_addr *)req->id.idiag_src))
			sk = inet_lookup(net, hashinfo, NULL, 0, req->id.idiag_dst[3],
					 req->id.idiag_dport, req->id.idiag_src[3],
					 req->id.idiag_sport, req->id.idiag_if);
		else
			sk = inet6_lookup(net, hashinfo, NULL, 0,
					  (struct in6_addr *)req->id.idiag_dst,
					  req->id.idiag_dport,
					  (struct in6_addr *)req->id.idiag_src,
					  req->id.idiag_sport,
					  req->id.idiag_if);
	}
#endif
	else {
		rcu_read_unlock();
		return ERR_PTR(-EINVAL);
	}
	rcu_read_unlock();
	if (!sk)
		return ERR_PTR(-ENOENT);

	if (sock_diag_check_cookie(sk, req->id.idiag_cookie)) {
		sock_gen_put(sk);
		return ERR_PTR(-ENOENT);
	}

	return sk;
}
EXPORT_SYMBOL_GPL(inet_diag_find_one_icsk);

int inet_diag_dump_one_icsk(struct inet_hashinfo *hashinfo,
			    struct netlink_callback *cb,
			    const struct inet_diag_req_v2 *req)
{
	struct sk_buff *in_skb = cb->skb;
	bool net_admin = netlink_net_capable(in_skb, CAP_NET_ADMIN);
	struct net *net = sock_net(in_skb->sk);
	struct sk_buff *rep;
	struct sock *sk;
	int err;

	sk = inet_diag_find_one_icsk(net, hashinfo, req);
	if (IS_ERR(sk))
		return PTR_ERR(sk);

	rep = nlmsg_new(inet_sk_attr_size(sk, req, net_admin), GFP_KERNEL);
	if (!rep) {
		err = -ENOMEM;
		goto out;
	}

	err = sk_diag_fill(sk, rep, cb, req, 0, net_admin);
	if (err < 0) {
		WARN_ON(err == -EMSGSIZE);
		nlmsg_free(rep);
		goto out;
	}
	err = netlink_unicast(net->diag_nlsk, rep, NETLINK_CB(in_skb).portid,
			      MSG_DONTWAIT);
	if (err > 0)
		err = 0;

out:
	if (sk)
		sock_gen_put(sk);

	return err;
}
EXPORT_SYMBOL_GPL(inet_diag_dump_one_icsk);

static int inet_diag_cmd_exact(int cmd, struct sk_buff *in_skb,
			       const struct nlmsghdr *nlh,
			       const struct inet_diag_req_v2 *req)
{
	const struct inet_diag_handler *handler;
	int err;

	handler = inet_diag_lock_handler(req->sdiag_protocol);
	if (IS_ERR(handler)) {
		err = PTR_ERR(handler);
	} else if (cmd == SOCK_DIAG_BY_FAMILY) {
		struct inet_diag_dump_data empty_dump_data = {};
		struct netlink_callback cb = {
			.nlh = nlh,
			.skb = in_skb,
			.data = &empty_dump_data,
		};
		err = handler->dump_one(&cb, req);
	} else if (cmd == SOCK_DESTROY && handler->destroy) {
		err = handler->destroy(in_skb, req);
	} else {
		err = -EOPNOTSUPP;
	}
	inet_diag_unlock_handler(handler);

	return err;
}

static int bitstring_match(const __be32 *a1, const __be32 *a2, int bits)
{
	int words = bits >> 5;

	bits &= 0x1f;

	if (words) {
		if (memcmp(a1, a2, words << 2))
			return 0;
	}
	if (bits) {
		__be32 w1, w2;
		__be32 mask;

		w1 = a1[words];
		w2 = a2[words];

		mask = htonl((0xffffffff) << (32 - bits));

		if ((w1 ^ w2) & mask)
			return 0;
	}

	return 1;
}

static int inet_diag_bc_run(const struct nlattr *_bc,
			    const struct inet_diag_entry *entry)
{
	const void *bc = nla_data(_bc);
	int len = nla_len(_bc);

	while (len > 0) {
		int yes = 1;
		const struct inet_diag_bc_op *op = bc;

		switch (op->code) {
		case INET_DIAG_BC_NOP:
			break;
		case INET_DIAG_BC_JMP:
			yes = 0;
			break;
		case INET_DIAG_BC_S_EQ:
			yes = entry->sport == op[1].no;
			break;
		case INET_DIAG_BC_S_GE:
			yes = entry->sport >= op[1].no;
			break;
		case INET_DIAG_BC_S_LE:
			yes = entry->sport <= op[1].no;
			break;
		case INET_DIAG_BC_D_EQ:
			yes = entry->dport == op[1].no;
			break;
		case INET_DIAG_BC_D_GE:
			yes = entry->dport >= op[1].no;
			break;
		case INET_DIAG_BC_D_LE:
			yes = entry->dport <= op[1].no;
			break;
		case INET_DIAG_BC_AUTO:
			yes = !(entry->userlocks & SOCK_BINDPORT_LOCK);
			break;
		case INET_DIAG_BC_S_COND:
		case INET_DIAG_BC_D_COND: {
			const struct inet_diag_hostcond *cond;
			const __be32 *addr;

			cond = (const struct inet_diag_hostcond *)(op + 1);
			if (cond->port != -1 &&
			    cond->port != (op->code == INET_DIAG_BC_S_COND ?
					     entry->sport : entry->dport)) {
				yes = 0;
				break;
			}

			if (op->code == INET_DIAG_BC_S_COND)
				addr = entry->saddr;
			else
				addr = entry->daddr;

			if (cond->family != AF_UNSPEC &&
			    cond->family != entry->family) {
				if (entry->family == AF_INET6 &&
				    cond->family == AF_INET) {
					if (addr[0] == 0 && addr[1] == 0 &&
					    addr[2] == htonl(0xffff) &&
					    bitstring_match(addr + 3,
							    cond->addr,
							    cond->prefix_len))
						break;
				}
				yes = 0;
				break;
			}

			if (cond->prefix_len == 0)
				break;
			if (bitstring_match(addr, cond->addr,
					    cond->prefix_len))
				break;
			yes = 0;
			break;
		}
		case INET_DIAG_BC_DEV_COND: {
			u32 ifindex;

			ifindex = *((const u32 *)(op + 1));
			if (ifindex != entry->ifindex)
				yes = 0;
			break;
		}
		case INET_DIAG_BC_MARK_COND: {
			struct inet_diag_markcond *cond;

			cond = (struct inet_diag_markcond *)(op + 1);
			if ((entry->mark & cond->mask) != cond->mark)
				yes = 0;
			break;
		}
		}

		if (yes) {
			len -= op->yes;
			bc += op->yes;
		} else {
			len -= op->no;
			bc += op->no;
		}
	}
	return len == 0;
}

/* This helper is available for all sockets (ESTABLISH, TIMEWAIT, SYN_RECV)
 */
static void entry_fill_addrs(struct inet_diag_entry *entry,
			     const struct sock *sk)
{
#if IS_ENABLED(CONFIG_IPV6)
	if (sk->sk_family == AF_INET6) {
		entry->saddr = sk->sk_v6_rcv_saddr.s6_addr32;
		entry->daddr = sk->sk_v6_daddr.s6_addr32;
	} else
#endif
	{
		entry->saddr = &sk->sk_rcv_saddr;
		entry->daddr = &sk->sk_daddr;
	}
}

int inet_diag_bc_sk(const struct nlattr *bc, struct sock *sk)
{
	struct inet_sock *inet = inet_sk(sk);
	struct inet_diag_entry entry;

	if (!bc)
		return 1;

	entry.family = sk->sk_family;
	entry_fill_addrs(&entry, sk);
	entry.sport = inet->inet_num;
	entry.dport = ntohs(inet->inet_dport);
	entry.ifindex = sk->sk_bound_dev_if;
	entry.userlocks = sk_fullsock(sk) ? sk->sk_userlocks : 0;
	if (sk_fullsock(sk))
		entry.mark = sk->sk_mark;
	else if (sk->sk_state == TCP_NEW_SYN_RECV)
		entry.mark = inet_rsk(inet_reqsk(sk))->ir_mark;
	else
		entry.mark = 0;

	return inet_diag_bc_run(bc, &entry);
}
EXPORT_SYMBOL_GPL(inet_diag_bc_sk);

static int valid_cc(const void *bc, int len, int cc)
{
	while (len >= 0) {
		const struct inet_diag_bc_op *op = bc;

		if (cc > len)
			return 0;
		if (cc == len)
			return 1;
		if (op->yes < 4 || op->yes & 3)
			return 0;
		len -= op->yes;
		bc  += op->yes;
	}
	return 0;
}

/* data is u32 ifindex */
static bool valid_devcond(const struct inet_diag_bc_op *op, int len,
			  int *min_len)
{
	/* Check ifindex space. */
	*min_len += sizeof(u32);
	if (len < *min_len)
		return false;

	return true;
}
/* Validate an inet_diag_hostcond. */
static bool valid_hostcond(const struct inet_diag_bc_op *op, int len,
			   int *min_len)
{
	struct inet_diag_hostcond *cond;
	int addr_len;

	/* Check hostcond space. */
	*min_len += sizeof(struct inet_diag_hostcond);
	if (len < *min_len)
		return false;
	cond = (struct inet_diag_hostcond *)(op + 1);

	/* Check address family and address length. */
	switch (cond->family) {
	case AF_UNSPEC:
		addr_len = 0;
		break;
	case AF_INET:
		addr_len = sizeof(struct in_addr);
		break;
	case AF_INET6:
		addr_len = sizeof(struct in6_addr);
		break;
	default:
		return false;
	}
	*min_len += addr_len;
	if (len < *min_len)
		return false;

	/* Check prefix length (in bits) vs address length (in bytes). */
	if (cond->prefix_len > 8 * addr_len)
		return false;

	return true;
}

/* Validate a port comparison operator. */
static bool valid_port_comparison(const struct inet_diag_bc_op *op,
				  int len, int *min_len)
{
	/* Port comparisons put the port in a follow-on inet_diag_bc_op. */
	*min_len += sizeof(struct inet_diag_bc_op);
	if (len < *min_len)
		return false;
	return true;
}

static bool valid_markcond(const struct inet_diag_bc_op *op, int len,
			   int *min_len)
{
	*min_len += sizeof(struct inet_diag_markcond);
	return len >= *min_len;
}

static int inet_diag_bc_audit(const struct nlattr *attr,
			      const struct sk_buff *skb)
{
	bool net_admin = netlink_net_capable(skb, CAP_NET_ADMIN);
	const void *bytecode, *bc;
	int bytecode_len, len;

	if (!attr || nla_len(attr) < sizeof(struct inet_diag_bc_op))
		return -EINVAL;

	bytecode = bc = nla_data(attr);
	len = bytecode_len = nla_len(attr);

	while (len > 0) {
		int min_len = sizeof(struct inet_diag_bc_op);
		const struct inet_diag_bc_op *op = bc;

		switch (op->code) {
		case INET_DIAG_BC_S_COND:
		case INET_DIAG_BC_D_COND:
			if (!valid_hostcond(bc, len, &min_len))
				return -EINVAL;
			break;
		case INET_DIAG_BC_DEV_COND:
			if (!valid_devcond(bc, len, &min_len))
				return -EINVAL;
			break;
		case INET_DIAG_BC_S_EQ:
		case INET_DIAG_BC_S_GE:
		case INET_DIAG_BC_S_LE:
		case INET_DIAG_BC_D_EQ:
		case INET_DIAG_BC_D_GE:
		case INET_DIAG_BC_D_LE:
			if (!valid_port_comparison(bc, len, &min_len))
				return -EINVAL;
			break;
		case INET_DIAG_BC_MARK_COND:
			if (!net_admin)
				return -EPERM;
			if (!valid_markcond(bc, len, &min_len))
				return -EINVAL;
			break;
		case INET_DIAG_BC_AUTO:
		case INET_DIAG_BC_JMP:
		case INET_DIAG_BC_NOP:
			break;
		default:
			return -EINVAL;
		}

		if (op->code != INET_DIAG_BC_NOP) {
			if (op->no < min_len || op->no > len + 4 || op->no & 3)
				return -EINVAL;
			if (op->no < len &&
			    !valid_cc(bytecode, bytecode_len, len - op->no))
				return -EINVAL;
		}

		if (op->yes < min_len || op->yes > len + 4 || op->yes & 3)
			return -EINVAL;
		bc  += op->yes;
		len -= op->yes;
	}
	return len == 0 ? 0 : -EINVAL;
}

static void twsk_build_assert(void)
{
	BUILD_BUG_ON(offsetof(struct inet_timewait_sock, tw_family) !=
		     offsetof(struct sock, sk_family));

	BUILD_BUG_ON(offsetof(struct inet_timewait_sock, tw_num) !=
		     offsetof(struct inet_sock, inet_num));

	BUILD_BUG_ON(offsetof(struct inet_timewait_sock, tw_dport) !=
		     offsetof(struct inet_sock, inet_dport));

	BUILD_BUG_ON(offsetof(struct inet_timewait_sock, tw_rcv_saddr) !=
		     offsetof(struct inet_sock, inet_rcv_saddr));

	BUILD_BUG_ON(offsetof(struct inet_timewait_sock, tw_daddr) !=
		     offsetof(struct inet_sock, inet_daddr));

#if IS_ENABLED(CONFIG_IPV6)
	BUILD_BUG_ON(offsetof(struct inet_timewait_sock, tw_v6_rcv_saddr) !=
		     offsetof(struct sock, sk_v6_rcv_saddr));

	BUILD_BUG_ON(offsetof(struct inet_timewait_sock, tw_v6_daddr) !=
		     offsetof(struct sock, sk_v6_daddr));
#endif
}

void inet_diag_dump_icsk(struct inet_hashinfo *hashinfo, struct sk_buff *skb,
			 struct netlink_callback *cb,
			 const struct inet_diag_req_v2 *r)
{
	bool net_admin = netlink_net_capable(cb->skb, CAP_NET_ADMIN);
	struct inet_diag_dump_data *cb_data = cb->data;
	struct net *net = sock_net(skb->sk);
	u32 idiag_states = r->idiag_states;
	int i, num, s_i, s_num;
	struct nlattr *bc;
	struct sock *sk;

	bc = cb_data->inet_diag_nla_bc;
	if (idiag_states & TCPF_SYN_RECV)
		idiag_states |= TCPF_NEW_SYN_RECV;
	s_i = cb->args[1];
	s_num = num = cb->args[2];

	if (cb->args[0] == 0) {
		if (!(idiag_states & TCPF_LISTEN) || r->id.idiag_dport)
			goto skip_listen_ht;

		for (i = s_i; i < INET_LHTABLE_SIZE; i++) {
			struct inet_listen_hashbucket *ilb;
			struct hlist_nulls_node *node;

			num = 0;
			ilb = &hashinfo->listening_hash[i];
			spin_lock(&ilb->lock);
			sk_nulls_for_each(sk, node, &ilb->nulls_head) {
				struct inet_sock *inet = inet_sk(sk);

				if (!net_eq(sock_net(sk), net))
					continue;

				if (num < s_num) {
					num++;
					continue;
				}

				if (r->sdiag_family != AF_UNSPEC &&
				    sk->sk_family != r->sdiag_family)
					goto next_listen;

				if (r->id.idiag_sport != inet->inet_sport &&
				    r->id.idiag_sport)
					goto next_listen;

				if (!inet_diag_bc_sk(bc, sk))
					goto next_listen;

				if (inet_sk_diag_fill(sk, inet_csk(sk), skb,
						      cb, r, NLM_F_MULTI,
						      net_admin) < 0) {
					spin_unlock(&ilb->lock);
					goto done;
				}

next_listen:
				++num;
			}
			spin_unlock(&ilb->lock);

			s_num = 0;
		}
skip_listen_ht:
		cb->args[0] = 1;
		s_i = num = s_num = 0;
	}

	if (!(idiag_states & ~TCPF_LISTEN))
		goto out;

#define SKARR_SZ 16
	for (i = s_i; i <= hashinfo->ehash_mask; i++) {
		struct inet_ehash_bucket *head = &hashinfo->ehash[i];
		spinlock_t *lock = inet_ehash_lockp(hashinfo, i);
		struct hlist_nulls_node *node;
		struct sock *sk_arr[SKARR_SZ];
		int num_arr[SKARR_SZ];
		int idx, accum, res;

		if (hlist_nulls_empty(&head->chain))
			continue;

		if (i > s_i)
			s_num = 0;

next_chunk:
		num = 0;
		accum = 0;
		spin_lock_bh(lock);
		sk_nulls_for_each(sk, node, &head->chain) {
			int state;

			if (!net_eq(sock_net(sk), net))
				continue;
			if (num < s_num)
				goto next_normal;
			state = (sk->sk_state == TCP_TIME_WAIT) ?
				inet_twsk(sk)->tw_substate : sk->sk_state;
			if (!(idiag_states & (1 << state)))
				goto next_normal;
			if (r->sdiag_family != AF_UNSPEC &&
			    sk->sk_family != r->sdiag_family)
				goto next_normal;
			if (r->id.idiag_sport != htons(sk->sk_num) &&
			    r->id.idiag_sport)
				goto next_normal;
			if (r->id.idiag_dport != sk->sk_dport &&
			    r->id.idiag_dport)
				goto next_normal;
			twsk_build_assert();

			if (!inet_diag_bc_sk(bc, sk))
				goto next_normal;

			if (!refcount_inc_not_zero(&sk->sk_refcnt))
				goto next_normal;

			num_arr[accum] = num;
			sk_arr[accum] = sk;
			if (++accum == SKARR_SZ)
				break;
next_normal:
			++num;
		}
		spin_unlock_bh(lock);
		res = 0;
		for (idx = 0; idx < accum; idx++) {
			if (res >= 0) {
				res = sk_diag_fill(sk_arr[idx], skb, cb, r,
						   NLM_F_MULTI, net_admin);
				if (res < 0)
					num = num_arr[idx];
			}
			sock_gen_put(sk_arr[idx]);
		}
		if (res < 0)
			break;
		cond_resched();
		if (accum == SKARR_SZ) {
			s_num = num + 1;
			goto next_chunk;
		}
	}

done:
	cb->args[1] = i;
	cb->args[2] = num;
out:
	;
}
EXPORT_SYMBOL_GPL(inet_diag_dump_icsk);

static int __inet_diag_dump(struct sk_buff *skb, struct netlink_callback *cb,
			    const struct inet_diag_req_v2 *r)
{
	const struct inet_diag_handler *handler;
	u32 prev_min_dump_alloc;
	int err = 0;

again:
	prev_min_dump_alloc = cb->min_dump_alloc;
	handler = inet_diag_lock_handler(r->sdiag_protocol);
	if (!IS_ERR(handler))
		handler->dump(skb, cb, r);
	else
		err = PTR_ERR(handler);
	inet_diag_unlock_handler(handler);

	/* The skb is not large enough to fit one sk info and
	 * inet_sk_diag_fill() has requested for a larger skb.
	 */
	if (!skb->len && cb->min_dump_alloc > prev_min_dump_alloc) {
		err = pskb_expand_head(skb, 0, cb->min_dump_alloc, GFP_KERNEL);
		if (!err)
			goto again;
	}

	return err ? : skb->len;
}

static int inet_diag_dump(struct sk_buff *skb, struct netlink_callback *cb)
{
	return __inet_diag_dump(skb, cb, nlmsg_data(cb->nlh));
}

static int __inet_diag_dump_start(struct netlink_callback *cb, int hdrlen)
{
	const struct nlmsghdr *nlh = cb->nlh;
	struct inet_diag_dump_data *cb_data;
	struct sk_buff *skb = cb->skb;
	struct nlattr *nla;
	int rem, err;

	cb_data = kzalloc(sizeof(*cb_data), GFP_KERNEL);
	if (!cb_data)
		return -ENOMEM;

	nla_for_each_attr(nla, nlmsg_attrdata(nlh, hdrlen),
			  nlmsg_attrlen(nlh, hdrlen), rem) {
		int type = nla_type(nla);

		if (type < __INET_DIAG_REQ_MAX)
			cb_data->req_nlas[type] = nla;
	}

	nla = cb_data->inet_diag_nla_bc;
	if (nla) {
		err = inet_diag_bc_audit(nla, skb);
		if (err) {
			kfree(cb_data);
			return err;
		}
	}

	nla = cb_data->inet_diag_nla_bpf_stgs;
	if (nla) {
		struct bpf_sk_storage_diag *bpf_stg_diag;

		bpf_stg_diag = bpf_sk_storage_diag_alloc(nla);
		if (IS_ERR(bpf_stg_diag)) {
			kfree(cb_data);
			return PTR_ERR(bpf_stg_diag);
		}
		cb_data->bpf_stg_diag = bpf_stg_diag;
	}

	cb->data = cb_data;
	return 0;
}

static int inet_diag_dump_start(struct netlink_callback *cb)
{
	return __inet_diag_dump_start(cb, sizeof(struct inet_diag_req_v2));
}

static int inet_diag_dump_start_compat(struct netlink_callback *cb)
{
	return __inet_diag_dump_start(cb, sizeof(struct inet_diag_req));
}

static int inet_diag_dump_done(struct netlink_callback *cb)
{
	struct inet_diag_dump_data *cb_data = cb->data;

	bpf_sk_storage_diag_free(cb_data->bpf_stg_diag);
	kfree(cb->data);

	return 0;
}

static int inet_diag_type2proto(int type)
{
	switch (type) {
	case TCPDIAG_GETSOCK:
		return IPPROTO_TCP;
	case DCCPDIAG_GETSOCK:
		return IPPROTO_DCCP;
	default:
		return 0;
	}
}

static int inet_diag_dump_compat(struct sk_buff *skb,
				 struct netlink_callback *cb)
{
	struct inet_diag_req *rc = nlmsg_data(cb->nlh);
	struct inet_diag_req_v2 req;

	req.sdiag_family = AF_UNSPEC; /* compatibility */
	req.sdiag_protocol = inet_diag_type2proto(cb->nlh->nlmsg_type);
	req.idiag_ext = rc->idiag_ext;
	req.idiag_states = rc->idiag_states;
	req.id = rc->id;

	return __inet_diag_dump(skb, cb, &req);
}

static int inet_diag_get_exact_compat(struct sk_buff *in_skb,
				      const struct nlmsghdr *nlh)
{
	struct inet_diag_req *rc = nlmsg_data(nlh);
	struct inet_diag_req_v2 req;

	req.sdiag_family = rc->idiag_family;
	req.sdiag_protocol = inet_diag_type2proto(nlh->nlmsg_type);
	req.idiag_ext = rc->idiag_ext;
	req.idiag_states = rc->idiag_states;
	req.id = rc->id;

	return inet_diag_cmd_exact(SOCK_DIAG_BY_FAMILY, in_skb, nlh, &req);
}

static int inet_diag_rcv_msg_compat(struct sk_buff *skb, struct nlmsghdr *nlh)
{
	int hdrlen = sizeof(struct inet_diag_req);
	struct net *net = sock_net(skb->sk);

	if (nlh->nlmsg_type >= INET_DIAG_GETSOCK_MAX ||
	    nlmsg_len(nlh) < hdrlen)
		return -EINVAL;

	if (nlh->nlmsg_flags & NLM_F_DUMP) {
		struct netlink_dump_control c = {
			.start = inet_diag_dump_start_compat,
			.done = inet_diag_dump_done,
			.dump = inet_diag_dump_compat,
		};
		return netlink_dump_start(net->diag_nlsk, skb, nlh, &c);
	}

	return inet_diag_get_exact_compat(skb, nlh);
}

static int inet_diag_handler_cmd(struct sk_buff *skb, struct nlmsghdr *h)
{
	int hdrlen = sizeof(struct inet_diag_req_v2);
	struct net *net = sock_net(skb->sk);

	if (nlmsg_len(h) < hdrlen)
		return -EINVAL;

	if (h->nlmsg_type == SOCK_DIAG_BY_FAMILY &&
	    h->nlmsg_flags & NLM_F_DUMP) {
		struct netlink_dump_control c = {
			.start = inet_diag_dump_start,
			.done = inet_diag_dump_done,
			.dump = inet_diag_dump,
		};
		return netlink_dump_start(net->diag_nlsk, skb, h, &c);
	}

	return inet_diag_cmd_exact(h->nlmsg_type, skb, h, nlmsg_data(h));
}

static
int inet_diag_handler_get_info(struct sk_buff *skb, struct sock *sk)
{
	const struct inet_diag_handler *handler;
	struct nlmsghdr *nlh;
	struct nlattr *attr;
	struct inet_diag_msg *r;
	void *info = NULL;
	int err = 0;

	nlh = nlmsg_put(skb, 0, 0, SOCK_DIAG_BY_FAMILY, sizeof(*r), 0);
	if (!nlh)
		return -ENOMEM;

	r = nlmsg_data(nlh);
	memset(r, 0, sizeof(*r));
	inet_diag_msg_common_fill(r, sk);
	if (sk->sk_type == SOCK_DGRAM || sk->sk_type == SOCK_STREAM)
		r->id.idiag_sport = inet_sk(sk)->inet_sport;
	r->idiag_state = sk->sk_state;

	if ((err = nla_put_u8(skb, INET_DIAG_PROTOCOL, sk->sk_protocol))) {
		nlmsg_cancel(skb, nlh);
		return err;
	}

	handler = inet_diag_lock_handler(sk->sk_protocol);
	if (IS_ERR(handler)) {
		inet_diag_unlock_handler(handler);
		nlmsg_cancel(skb, nlh);
		return PTR_ERR(handler);
	}

	attr = handler->idiag_info_size
		? nla_reserve_64bit(skb, INET_DIAG_INFO,
				    handler->idiag_info_size,
				    INET_DIAG_PAD)
		: NULL;
	if (attr)
		info = nla_data(attr);

	handler->idiag_get_info(sk, r, info);
	inet_diag_unlock_handler(handler);

	nlmsg_end(skb, nlh);
	return 0;
}

static const struct sock_diag_handler inet_diag_handler = {
	.family = AF_INET,
	.dump = inet_diag_handler_cmd,
	.get_info = inet_diag_handler_get_info,
	.destroy = inet_diag_handler_cmd,
};

static const struct sock_diag_handler inet6_diag_handler = {
	.family = AF_INET6,
	.dump = inet_diag_handler_cmd,
	.get_info = inet_diag_handler_get_info,
	.destroy = inet_diag_handler_cmd,
};

int inet_diag_register(const struct inet_diag_handler *h)
{
	const __u16 type = h->idiag_type;
	int err = -EINVAL;

	if (type >= IPPROTO_MAX)
		goto out;

	mutex_lock(&inet_diag_table_mutex);
	err = -EEXIST;
	if (!inet_diag_table[type]) {
		inet_diag_table[type] = h;
		err = 0;
	}
	mutex_unlock(&inet_diag_table_mutex);
out:
	return err;
}
EXPORT_SYMBOL_GPL(inet_diag_register);

void inet_diag_unregister(const struct inet_diag_handler *h)
{
	const __u16 type = h->idiag_type;

	if (type >= IPPROTO_MAX)
		return;

	mutex_lock(&inet_diag_table_mutex);
	inet_diag_table[type] = NULL;
	mutex_unlock(&inet_diag_table_mutex);
}
EXPORT_SYMBOL_GPL(inet_diag_unregister);

static int __init inet_diag_init(void)
{
	const int inet_diag_table_size = (IPPROTO_MAX *
					  sizeof(struct inet_diag_handler *));
	int err = -ENOMEM;

	inet_diag_table = kzalloc(inet_diag_table_size, GFP_KERNEL);
	if (!inet_diag_table)
		goto out;

	err = sock_diag_register(&inet_diag_handler);
	if (err)
		goto out_free_nl;

	err = sock_diag_register(&inet6_diag_handler);
	if (err)
		goto out_free_inet;

	sock_diag_register_inet_compat(inet_diag_rcv_msg_compat);
out:
	return err;

out_free_inet:
	sock_diag_unregister(&inet_diag_handler);
out_free_nl:
	kfree(inet_diag_table);
	goto out;
}

static void __exit inet_diag_exit(void)
{
	sock_diag_unregister(&inet6_diag_handler);
	sock_diag_unregister(&inet_diag_handler);
	sock_diag_unregister_inet_compat(inet_diag_rcv_msg_compat);
	kfree(inet_diag_table);
}

module_init(inet_diag_init);
module_exit(inet_diag_exit);
MODULE_LICENSE("GPL");
MODULE_ALIAS_NET_PF_PROTO_TYPE(PF_NETLINK, NETLINK_SOCK_DIAG, 2 /* AF_INET */);
MODULE_ALIAS_NET_PF_PROTO_TYPE(PF_NETLINK, NETLINK_SOCK_DIAG, 10 /* AF_INET6 */);<|MERGE_RESOLUTION|>--- conflicted
+++ resolved
@@ -303,8 +303,6 @@
 			goto errout;
 	}
 
-<<<<<<< HEAD
-=======
 	/* Keep it at the end for potential retry with a larger skb,
 	 * or else do best-effort fitting, which is only done for the
 	 * first_nlmsg.
@@ -347,7 +345,6 @@
 		 */
 	}
 
->>>>>>> 04d5ce62
 out:
 	nlmsg_end(skb, nlh);
 	return 0;
