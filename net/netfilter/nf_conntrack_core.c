--- conflicted
+++ resolved
@@ -1693,12 +1693,6 @@
 	}
 }
 
-<<<<<<< HEAD
-void nf_ct_iterate_cleanup_net(struct net *net,
-			       int (*iter)(struct nf_conn *i, void *data),
-			       void *data, u32 portid, int report)
-{
-=======
 void nf_ct_unconfirmed_destroy(struct net *net)
 {
 	might_sleep();
@@ -1715,29 +1709,17 @@
 			       int (*iter)(struct nf_conn *i, void *data),
 			       void *data, u32 portid, int report)
 {
->>>>>>> bb176f67
 	struct iter_data d;
 
 	might_sleep();
 
 	if (atomic_read(&net->ct.count) == 0)
 		return;
-
-<<<<<<< HEAD
-	__nf_ct_unconfirmed_destroy(net);
 
 	d.iter = iter;
 	d.data = data;
 	d.net = net;
 
-	synchronize_net();
-
-=======
-	d.iter = iter;
-	d.data = data;
-	d.net = net;
-
->>>>>>> bb176f67
 	nf_ct_iterate_cleanup(iter_net_only, &d, portid, report);
 }
 EXPORT_SYMBOL_GPL(nf_ct_iterate_cleanup_net);
@@ -1763,10 +1745,7 @@
 		if (atomic_read(&net->ct.count) == 0)
 			continue;
 		__nf_ct_unconfirmed_destroy(net);
-<<<<<<< HEAD
-=======
 		nf_queue_nf_hook_drop(net);
->>>>>>> bb176f67
 	}
 	rtnl_unlock();
 
