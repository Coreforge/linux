/*
 *  linux/mm/memory_hotplug.c
 *
 *  Copyright (C)
 */

#include <linux/stddef.h>
#include <linux/mm.h>
#include <linux/sched/signal.h>
#include <linux/swap.h>
#include <linux/interrupt.h>
#include <linux/pagemap.h>
#include <linux/compiler.h>
#include <linux/export.h>
#include <linux/pagevec.h>
#include <linux/writeback.h>
#include <linux/slab.h>
#include <linux/sysctl.h>
#include <linux/cpu.h>
#include <linux/memory.h>
#include <linux/memremap.h>
#include <linux/memory_hotplug.h>
#include <linux/highmem.h>
#include <linux/vmalloc.h>
#include <linux/ioport.h>
#include <linux/delay.h>
#include <linux/migrate.h>
#include <linux/page-isolation.h>
#include <linux/pfn.h>
#include <linux/suspend.h>
#include <linux/mm_inline.h>
#include <linux/firmware-map.h>
#include <linux/stop_machine.h>
#include <linux/hugetlb.h>
#include <linux/memblock.h>
#include <linux/bootmem.h>
#include <linux/compaction.h>

#include <asm/tlbflush.h>

#include "internal.h"

/*
 * online_page_callback contains pointer to current page onlining function.
 * Initially it is generic_online_page(). If it is required it could be
 * changed by calling set_online_page_callback() for callback registration
 * and restore_online_page_callback() for generic callback restore.
 */

static void generic_online_page(struct page *page);

static online_page_callback_t online_page_callback = generic_online_page;
static DEFINE_MUTEX(online_page_callback_lock);

DEFINE_STATIC_PERCPU_RWSEM(mem_hotplug_lock);

void get_online_mems(void)
{
	percpu_down_read(&mem_hotplug_lock);
}

void put_online_mems(void)
{
	percpu_up_read(&mem_hotplug_lock);
}

bool movable_node_enabled = false;

#ifndef CONFIG_MEMORY_HOTPLUG_DEFAULT_ONLINE
bool memhp_auto_online;
#else
bool memhp_auto_online = true;
#endif
EXPORT_SYMBOL_GPL(memhp_auto_online);

static int __init setup_memhp_default_state(char *str)
{
	if (!strcmp(str, "online"))
		memhp_auto_online = true;
	else if (!strcmp(str, "offline"))
		memhp_auto_online = false;

	return 1;
}
__setup("memhp_default_state=", setup_memhp_default_state);

void mem_hotplug_begin(void)
{
	cpus_read_lock();
	percpu_down_write(&mem_hotplug_lock);
}

void mem_hotplug_done(void)
{
	percpu_up_write(&mem_hotplug_lock);
	cpus_read_unlock();
}

/* add this memory to iomem resource */
static struct resource *register_memory_resource(u64 start, u64 size)
{
	struct resource *res, *conflict;
	res = kzalloc(sizeof(struct resource), GFP_KERNEL);
	if (!res)
		return ERR_PTR(-ENOMEM);

	res->name = "System RAM";
	res->start = start;
	res->end = start + size - 1;
	res->flags = IORESOURCE_SYSTEM_RAM | IORESOURCE_BUSY;
	conflict =  request_resource_conflict(&iomem_resource, res);
	if (conflict) {
		if (conflict->desc == IORES_DESC_DEVICE_PRIVATE_MEMORY) {
			pr_debug("Device unaddressable memory block "
				 "memory hotplug at %#010llx !\n",
				 (unsigned long long)start);
		}
		pr_debug("System RAM resource %pR cannot be added\n", res);
		kfree(res);
		return ERR_PTR(-EEXIST);
	}
	return res;
}

static void release_memory_resource(struct resource *res)
{
	if (!res)
		return;
	release_resource(res);
	kfree(res);
	return;
}

#ifdef CONFIG_MEMORY_HOTPLUG_SPARSE
void get_page_bootmem(unsigned long info,  struct page *page,
		      unsigned long type)
{
	page->freelist = (void *)type;
	SetPagePrivate(page);
	set_page_private(page, info);
	page_ref_inc(page);
}

void put_page_bootmem(struct page *page)
{
	unsigned long type;

	type = (unsigned long) page->freelist;
	BUG_ON(type < MEMORY_HOTPLUG_MIN_BOOTMEM_TYPE ||
	       type > MEMORY_HOTPLUG_MAX_BOOTMEM_TYPE);

	if (page_ref_dec_return(page) == 1) {
		page->freelist = NULL;
		ClearPagePrivate(page);
		set_page_private(page, 0);
		INIT_LIST_HEAD(&page->lru);
		free_reserved_page(page);
	}
}

#ifdef CONFIG_HAVE_BOOTMEM_INFO_NODE
#ifndef CONFIG_SPARSEMEM_VMEMMAP
static void register_page_bootmem_info_section(unsigned long start_pfn)
{
	unsigned long *usemap, mapsize, section_nr, i;
	struct mem_section *ms;
	struct page *page, *memmap;

	section_nr = pfn_to_section_nr(start_pfn);
	ms = __nr_to_section(section_nr);

	/* Get section's memmap address */
	memmap = sparse_decode_mem_map(ms->section_mem_map, section_nr);

	/*
	 * Get page for the memmap's phys address
	 * XXX: need more consideration for sparse_vmemmap...
	 */
	page = virt_to_page(memmap);
	mapsize = sizeof(struct page) * PAGES_PER_SECTION;
	mapsize = PAGE_ALIGN(mapsize) >> PAGE_SHIFT;

	/* remember memmap's page */
	for (i = 0; i < mapsize; i++, page++)
		get_page_bootmem(section_nr, page, SECTION_INFO);

	usemap = __nr_to_section(section_nr)->pageblock_flags;
	page = virt_to_page(usemap);

	mapsize = PAGE_ALIGN(usemap_size()) >> PAGE_SHIFT;

	for (i = 0; i < mapsize; i++, page++)
		get_page_bootmem(section_nr, page, MIX_SECTION_INFO);

}
#else /* CONFIG_SPARSEMEM_VMEMMAP */
static void register_page_bootmem_info_section(unsigned long start_pfn)
{
	unsigned long *usemap, mapsize, section_nr, i;
	struct mem_section *ms;
	struct page *page, *memmap;

	if (!pfn_valid(start_pfn))
		return;

	section_nr = pfn_to_section_nr(start_pfn);
	ms = __nr_to_section(section_nr);

	memmap = sparse_decode_mem_map(ms->section_mem_map, section_nr);

	register_page_bootmem_memmap(section_nr, memmap, PAGES_PER_SECTION);

	usemap = __nr_to_section(section_nr)->pageblock_flags;
	page = virt_to_page(usemap);

	mapsize = PAGE_ALIGN(usemap_size()) >> PAGE_SHIFT;

	for (i = 0; i < mapsize; i++, page++)
		get_page_bootmem(section_nr, page, MIX_SECTION_INFO);
}
#endif /* !CONFIG_SPARSEMEM_VMEMMAP */

void __init register_page_bootmem_info_node(struct pglist_data *pgdat)
{
	unsigned long i, pfn, end_pfn, nr_pages;
	int node = pgdat->node_id;
	struct page *page;

	nr_pages = PAGE_ALIGN(sizeof(struct pglist_data)) >> PAGE_SHIFT;
	page = virt_to_page(pgdat);

	for (i = 0; i < nr_pages; i++, page++)
		get_page_bootmem(node, page, NODE_INFO);

	pfn = pgdat->node_start_pfn;
	end_pfn = pgdat_end_pfn(pgdat);

	/* register section info */
	for (; pfn < end_pfn; pfn += PAGES_PER_SECTION) {
		/*
		 * Some platforms can assign the same pfn to multiple nodes - on
		 * node0 as well as nodeN.  To avoid registering a pfn against
		 * multiple nodes we check that this pfn does not already
		 * reside in some other nodes.
		 */
		if (pfn_valid(pfn) && (early_pfn_to_nid(pfn) == node))
			register_page_bootmem_info_section(pfn);
	}
}
#endif /* CONFIG_HAVE_BOOTMEM_INFO_NODE */

static int __meminit __add_section(int nid, unsigned long phys_start_pfn,
		bool want_memblock)
{
	int ret;
	int i;

	if (pfn_valid(phys_start_pfn))
		return -EEXIST;

	ret = sparse_add_one_section(NODE_DATA(nid), phys_start_pfn);
	if (ret < 0)
		return ret;

	/*
	 * Make all the pages reserved so that nobody will stumble over half
	 * initialized state.
	 * FIXME: We also have to associate it with a node because pfn_to_node
	 * relies on having page with the proper node.
	 */
	for (i = 0; i < PAGES_PER_SECTION; i++) {
		unsigned long pfn = phys_start_pfn + i;
		struct page *page;
		if (!pfn_valid(pfn))
			continue;

		page = pfn_to_page(pfn);
		set_page_node(page, nid);
		SetPageReserved(page);
	}

	if (!want_memblock)
		return 0;

	return register_new_memory(nid, __pfn_to_section(phys_start_pfn));
}

/*
 * Reasonably generic function for adding memory.  It is
 * expected that archs that support memory hotplug will
 * call this function after deciding the zone to which to
 * add the new pages.
 */
int __ref __add_pages(int nid, unsigned long phys_start_pfn,
			unsigned long nr_pages, bool want_memblock)
{
	unsigned long i;
	int err = 0;
	int start_sec, end_sec;
	struct vmem_altmap *altmap;

	/* during initialize mem_map, align hot-added range to section */
	start_sec = pfn_to_section_nr(phys_start_pfn);
	end_sec = pfn_to_section_nr(phys_start_pfn + nr_pages - 1);

	altmap = to_vmem_altmap((unsigned long) pfn_to_page(phys_start_pfn));
	if (altmap) {
		/*
		 * Validate altmap is within bounds of the total request
		 */
		if (altmap->base_pfn != phys_start_pfn
				|| vmem_altmap_offset(altmap) > nr_pages) {
			pr_warn_once("memory add fail, invalid altmap\n");
			err = -EINVAL;
			goto out;
		}
		altmap->alloc = 0;
	}

	for (i = start_sec; i <= end_sec; i++) {
		err = __add_section(nid, section_nr_to_pfn(i), want_memblock);

		/*
		 * EEXIST is finally dealt with by ioresource collision
		 * check. see add_memory() => register_memory_resource()
		 * Warning will be printed if there is collision.
		 */
		if (err && (err != -EEXIST))
			break;
		err = 0;
		cond_resched();
	}
	vmemmap_populate_print_last();
out:
	return err;
}
EXPORT_SYMBOL_GPL(__add_pages);

#ifdef CONFIG_MEMORY_HOTREMOVE
/* find the smallest valid pfn in the range [start_pfn, end_pfn) */
static unsigned long find_smallest_section_pfn(int nid, struct zone *zone,
				     unsigned long start_pfn,
				     unsigned long end_pfn)
{
	struct mem_section *ms;

	for (; start_pfn < end_pfn; start_pfn += PAGES_PER_SECTION) {
		ms = __pfn_to_section(start_pfn);

		if (unlikely(!valid_section(ms)))
			continue;

		if (unlikely(pfn_to_nid(start_pfn) != nid))
			continue;

		if (zone && zone != page_zone(pfn_to_page(start_pfn)))
			continue;

		return start_pfn;
	}

	return 0;
}

/* find the biggest valid pfn in the range [start_pfn, end_pfn). */
static unsigned long find_biggest_section_pfn(int nid, struct zone *zone,
				    unsigned long start_pfn,
				    unsigned long end_pfn)
{
	struct mem_section *ms;
	unsigned long pfn;

	/* pfn is the end pfn of a memory section. */
	pfn = end_pfn - 1;
	for (; pfn >= start_pfn; pfn -= PAGES_PER_SECTION) {
		ms = __pfn_to_section(pfn);

		if (unlikely(!valid_section(ms)))
			continue;

		if (unlikely(pfn_to_nid(pfn) != nid))
			continue;

		if (zone && zone != page_zone(pfn_to_page(pfn)))
			continue;

		return pfn;
	}

	return 0;
}

static void shrink_zone_span(struct zone *zone, unsigned long start_pfn,
			     unsigned long end_pfn)
{
	unsigned long zone_start_pfn = zone->zone_start_pfn;
	unsigned long z = zone_end_pfn(zone); /* zone_end_pfn namespace clash */
	unsigned long zone_end_pfn = z;
	unsigned long pfn;
	struct mem_section *ms;
	int nid = zone_to_nid(zone);

	zone_span_writelock(zone);
	if (zone_start_pfn == start_pfn) {
		/*
		 * If the section is smallest section in the zone, it need
		 * shrink zone->zone_start_pfn and zone->zone_spanned_pages.
		 * In this case, we find second smallest valid mem_section
		 * for shrinking zone.
		 */
		pfn = find_smallest_section_pfn(nid, zone, end_pfn,
						zone_end_pfn);
		if (pfn) {
			zone->zone_start_pfn = pfn;
			zone->spanned_pages = zone_end_pfn - pfn;
		}
	} else if (zone_end_pfn == end_pfn) {
		/*
		 * If the section is biggest section in the zone, it need
		 * shrink zone->spanned_pages.
		 * In this case, we find second biggest valid mem_section for
		 * shrinking zone.
		 */
		pfn = find_biggest_section_pfn(nid, zone, zone_start_pfn,
					       start_pfn);
		if (pfn)
			zone->spanned_pages = pfn - zone_start_pfn + 1;
	}

	/*
	 * The section is not biggest or smallest mem_section in the zone, it
	 * only creates a hole in the zone. So in this case, we need not
	 * change the zone. But perhaps, the zone has only hole data. Thus
	 * it check the zone has only hole or not.
	 */
	pfn = zone_start_pfn;
	for (; pfn < zone_end_pfn; pfn += PAGES_PER_SECTION) {
		ms = __pfn_to_section(pfn);

		if (unlikely(!valid_section(ms)))
			continue;

		if (page_zone(pfn_to_page(pfn)) != zone)
			continue;

		 /* If the section is current section, it continues the loop */
		if (start_pfn == pfn)
			continue;

		/* If we find valid section, we have nothing to do */
		zone_span_writeunlock(zone);
		return;
	}

	/* The zone has no valid section */
	zone->zone_start_pfn = 0;
	zone->spanned_pages = 0;
	zone_span_writeunlock(zone);
}

static void shrink_pgdat_span(struct pglist_data *pgdat,
			      unsigned long start_pfn, unsigned long end_pfn)
{
	unsigned long pgdat_start_pfn = pgdat->node_start_pfn;
	unsigned long p = pgdat_end_pfn(pgdat); /* pgdat_end_pfn namespace clash */
	unsigned long pgdat_end_pfn = p;
	unsigned long pfn;
	struct mem_section *ms;
	int nid = pgdat->node_id;

	if (pgdat_start_pfn == start_pfn) {
		/*
		 * If the section is smallest section in the pgdat, it need
		 * shrink pgdat->node_start_pfn and pgdat->node_spanned_pages.
		 * In this case, we find second smallest valid mem_section
		 * for shrinking zone.
		 */
		pfn = find_smallest_section_pfn(nid, NULL, end_pfn,
						pgdat_end_pfn);
		if (pfn) {
			pgdat->node_start_pfn = pfn;
			pgdat->node_spanned_pages = pgdat_end_pfn - pfn;
		}
	} else if (pgdat_end_pfn == end_pfn) {
		/*
		 * If the section is biggest section in the pgdat, it need
		 * shrink pgdat->node_spanned_pages.
		 * In this case, we find second biggest valid mem_section for
		 * shrinking zone.
		 */
		pfn = find_biggest_section_pfn(nid, NULL, pgdat_start_pfn,
					       start_pfn);
		if (pfn)
			pgdat->node_spanned_pages = pfn - pgdat_start_pfn + 1;
	}

	/*
	 * If the section is not biggest or smallest mem_section in the pgdat,
	 * it only creates a hole in the pgdat. So in this case, we need not
	 * change the pgdat.
	 * But perhaps, the pgdat has only hole data. Thus it check the pgdat
	 * has only hole or not.
	 */
	pfn = pgdat_start_pfn;
	for (; pfn < pgdat_end_pfn; pfn += PAGES_PER_SECTION) {
		ms = __pfn_to_section(pfn);

		if (unlikely(!valid_section(ms)))
			continue;

		if (pfn_to_nid(pfn) != nid)
			continue;

		 /* If the section is current section, it continues the loop */
		if (start_pfn == pfn)
			continue;

		/* If we find valid section, we have nothing to do */
		return;
	}

	/* The pgdat has no valid section */
	pgdat->node_start_pfn = 0;
	pgdat->node_spanned_pages = 0;
}

static void __remove_zone(struct zone *zone, unsigned long start_pfn)
{
	struct pglist_data *pgdat = zone->zone_pgdat;
	int nr_pages = PAGES_PER_SECTION;
	unsigned long flags;

	pgdat_resize_lock(zone->zone_pgdat, &flags);
	shrink_zone_span(zone, start_pfn, start_pfn + nr_pages);
	shrink_pgdat_span(pgdat, start_pfn, start_pfn + nr_pages);
	pgdat_resize_unlock(zone->zone_pgdat, &flags);
}

static int __remove_section(struct zone *zone, struct mem_section *ms,
		unsigned long map_offset)
{
	unsigned long start_pfn;
	int scn_nr;
	int ret = -EINVAL;

	if (!valid_section(ms))
		return ret;

	ret = unregister_memory_section(ms);
	if (ret)
		return ret;

	scn_nr = __section_nr(ms);
	start_pfn = section_nr_to_pfn((unsigned long)scn_nr);
	__remove_zone(zone, start_pfn);

	sparse_remove_one_section(zone, ms, map_offset);
	return 0;
}

/**
 * __remove_pages() - remove sections of pages from a zone
 * @zone: zone from which pages need to be removed
 * @phys_start_pfn: starting pageframe (must be aligned to start of a section)
 * @nr_pages: number of pages to remove (must be multiple of section size)
 *
 * Generic helper function to remove section mappings and sysfs entries
 * for the section of the memory we are removing. Caller needs to make
 * sure that pages are marked reserved and zones are adjust properly by
 * calling offline_pages().
 */
int __remove_pages(struct zone *zone, unsigned long phys_start_pfn,
		 unsigned long nr_pages)
{
	unsigned long i;
	unsigned long map_offset = 0;
	int sections_to_remove, ret = 0;

	/* In the ZONE_DEVICE case device driver owns the memory region */
	if (is_dev_zone(zone)) {
		struct page *page = pfn_to_page(phys_start_pfn);
		struct vmem_altmap *altmap;

		altmap = to_vmem_altmap((unsigned long) page);
		if (altmap)
			map_offset = vmem_altmap_offset(altmap);
	} else {
		resource_size_t start, size;

		start = phys_start_pfn << PAGE_SHIFT;
		size = nr_pages * PAGE_SIZE;

		ret = release_mem_region_adjustable(&iomem_resource, start,
					size);
		if (ret) {
			resource_size_t endres = start + size - 1;

			pr_warn("Unable to release resource <%pa-%pa> (%d)\n",
					&start, &endres, ret);
		}
	}

	clear_zone_contiguous(zone);

	/*
	 * We can only remove entire sections
	 */
	BUG_ON(phys_start_pfn & ~PAGE_SECTION_MASK);
	BUG_ON(nr_pages % PAGES_PER_SECTION);

	sections_to_remove = nr_pages / PAGES_PER_SECTION;
	for (i = 0; i < sections_to_remove; i++) {
		unsigned long pfn = phys_start_pfn + i*PAGES_PER_SECTION;

		ret = __remove_section(zone, __pfn_to_section(pfn), map_offset);
		map_offset = 0;
		if (ret)
			break;
	}

	set_zone_contiguous(zone);

	return ret;
}
#endif /* CONFIG_MEMORY_HOTREMOVE */

int set_online_page_callback(online_page_callback_t callback)
{
	int rc = -EINVAL;

	get_online_mems();
	mutex_lock(&online_page_callback_lock);

	if (online_page_callback == generic_online_page) {
		online_page_callback = callback;
		rc = 0;
	}

	mutex_unlock(&online_page_callback_lock);
	put_online_mems();

	return rc;
}
EXPORT_SYMBOL_GPL(set_online_page_callback);

int restore_online_page_callback(online_page_callback_t callback)
{
	int rc = -EINVAL;

	get_online_mems();
	mutex_lock(&online_page_callback_lock);

	if (online_page_callback == callback) {
		online_page_callback = generic_online_page;
		rc = 0;
	}

	mutex_unlock(&online_page_callback_lock);
	put_online_mems();

	return rc;
}
EXPORT_SYMBOL_GPL(restore_online_page_callback);

void __online_page_set_limits(struct page *page)
{
}
EXPORT_SYMBOL_GPL(__online_page_set_limits);

void __online_page_increment_counters(struct page *page)
{
	adjust_managed_page_count(page, 1);
}
EXPORT_SYMBOL_GPL(__online_page_increment_counters);

void __online_page_free(struct page *page)
{
	__free_reserved_page(page);
}
EXPORT_SYMBOL_GPL(__online_page_free);

static void generic_online_page(struct page *page)
{
	__online_page_set_limits(page);
	__online_page_increment_counters(page);
	__online_page_free(page);
}

static int online_pages_range(unsigned long start_pfn, unsigned long nr_pages,
			void *arg)
{
	unsigned long i;
	unsigned long onlined_pages = *(unsigned long *)arg;
	struct page *page;

	if (PageReserved(pfn_to_page(start_pfn)))
		for (i = 0; i < nr_pages; i++) {
			page = pfn_to_page(start_pfn + i);
			(*online_page_callback)(page);
			onlined_pages++;
		}

	online_mem_sections(start_pfn, start_pfn + nr_pages);

	*(unsigned long *)arg = onlined_pages;
	return 0;
}

/* check which state of node_states will be changed when online memory */
static void node_states_check_changes_online(unsigned long nr_pages,
	struct zone *zone, struct memory_notify *arg)
{
	int nid = zone_to_nid(zone);
	enum zone_type zone_last = ZONE_NORMAL;

	/*
	 * If we have HIGHMEM or movable node, node_states[N_NORMAL_MEMORY]
	 * contains nodes which have zones of 0...ZONE_NORMAL,
	 * set zone_last to ZONE_NORMAL.
	 *
	 * If we don't have HIGHMEM nor movable node,
	 * node_states[N_NORMAL_MEMORY] contains nodes which have zones of
	 * 0...ZONE_MOVABLE, set zone_last to ZONE_MOVABLE.
	 */
	if (N_MEMORY == N_NORMAL_MEMORY)
		zone_last = ZONE_MOVABLE;

	/*
	 * if the memory to be online is in a zone of 0...zone_last, and
	 * the zones of 0...zone_last don't have memory before online, we will
	 * need to set the node to node_states[N_NORMAL_MEMORY] after
	 * the memory is online.
	 */
	if (zone_idx(zone) <= zone_last && !node_state(nid, N_NORMAL_MEMORY))
		arg->status_change_nid_normal = nid;
	else
		arg->status_change_nid_normal = -1;

#ifdef CONFIG_HIGHMEM
	/*
	 * If we have movable node, node_states[N_HIGH_MEMORY]
	 * contains nodes which have zones of 0...ZONE_HIGHMEM,
	 * set zone_last to ZONE_HIGHMEM.
	 *
	 * If we don't have movable node, node_states[N_NORMAL_MEMORY]
	 * contains nodes which have zones of 0...ZONE_MOVABLE,
	 * set zone_last to ZONE_MOVABLE.
	 */
	zone_last = ZONE_HIGHMEM;
	if (N_MEMORY == N_HIGH_MEMORY)
		zone_last = ZONE_MOVABLE;

	if (zone_idx(zone) <= zone_last && !node_state(nid, N_HIGH_MEMORY))
		arg->status_change_nid_high = nid;
	else
		arg->status_change_nid_high = -1;
#else
	arg->status_change_nid_high = arg->status_change_nid_normal;
#endif

	/*
	 * if the node don't have memory befor online, we will need to
	 * set the node to node_states[N_MEMORY] after the memory
	 * is online.
	 */
	if (!node_state(nid, N_MEMORY))
		arg->status_change_nid = nid;
	else
		arg->status_change_nid = -1;
}

static void node_states_set_node(int node, struct memory_notify *arg)
{
	if (arg->status_change_nid_normal >= 0)
		node_set_state(node, N_NORMAL_MEMORY);

	if (arg->status_change_nid_high >= 0)
		node_set_state(node, N_HIGH_MEMORY);

	node_set_state(node, N_MEMORY);
}

<<<<<<< HEAD
bool allow_online_pfn_range(int nid, unsigned long pfn, unsigned long nr_pages, int online_type)
{
	struct pglist_data *pgdat = NODE_DATA(nid);
	struct zone *movable_zone = &pgdat->node_zones[ZONE_MOVABLE];
	struct zone *default_zone = default_zone_for_pfn(nid, pfn, nr_pages);

	/*
	 * TODO there shouldn't be any inherent reason to have ZONE_NORMAL
	 * physically before ZONE_MOVABLE. All we need is they do not
	 * overlap. Historically we didn't allow ZONE_NORMAL after ZONE_MOVABLE
	 * though so let's stick with it for simplicity for now.
	 * TODO make sure we do not overlap with ZONE_DEVICE
	 */
	if (online_type == MMOP_ONLINE_KERNEL) {
		if (zone_is_empty(movable_zone))
			return true;
		return movable_zone->zone_start_pfn >= pfn + nr_pages;
	} else if (online_type == MMOP_ONLINE_MOVABLE) {
		return zone_end_pfn(default_zone) <= pfn;
	}

	/* MMOP_ONLINE_KEEP will always succeed and inherits the current zone */
	return online_type == MMOP_ONLINE_KEEP;
}

static void __meminit resize_zone_range(struct zone *zone, unsigned long start_pfn,
		unsigned long nr_pages)
{
	unsigned long old_end_pfn = zone_end_pfn(zone);

	if (zone_is_empty(zone) || start_pfn < zone->zone_start_pfn)
		zone->zone_start_pfn = start_pfn;

=======
static void __meminit resize_zone_range(struct zone *zone, unsigned long start_pfn,
		unsigned long nr_pages)
{
	unsigned long old_end_pfn = zone_end_pfn(zone);

	if (zone_is_empty(zone) || start_pfn < zone->zone_start_pfn)
		zone->zone_start_pfn = start_pfn;

>>>>>>> bb176f67
	zone->spanned_pages = max(start_pfn + nr_pages, old_end_pfn) - zone->zone_start_pfn;
}

static void __meminit resize_pgdat_range(struct pglist_data *pgdat, unsigned long start_pfn,
                                     unsigned long nr_pages)
{
	unsigned long old_end_pfn = pgdat_end_pfn(pgdat);
<<<<<<< HEAD

	if (!pgdat->node_spanned_pages || start_pfn < pgdat->node_start_pfn)
		pgdat->node_start_pfn = start_pfn;

	pgdat->node_spanned_pages = max(start_pfn + nr_pages, old_end_pfn) - pgdat->node_start_pfn;
}

void __ref move_pfn_range_to_zone(struct zone *zone,
		unsigned long start_pfn, unsigned long nr_pages)
{
	struct pglist_data *pgdat = zone->zone_pgdat;
	int nid = pgdat->node_id;
	unsigned long flags;

	if (zone_is_empty(zone))
		init_currently_empty_zone(zone, start_pfn, nr_pages);

	clear_zone_contiguous(zone);

	/* TODO Huh pgdat is irqsave while zone is not. It used to be like that before */
	pgdat_resize_lock(pgdat, &flags);
	zone_span_writelock(zone);
	resize_zone_range(zone, start_pfn, nr_pages);
	zone_span_writeunlock(zone);
	resize_pgdat_range(pgdat, start_pfn, nr_pages);
	pgdat_resize_unlock(pgdat, &flags);

	/*
	 * TODO now we have a visible range of pages which are not associated
	 * with their zone properly. Not nice but set_pfnblock_flags_mask
	 * expects the zone spans the pfn range. All the pages in the range
	 * are reserved so nobody should be touching them so we should be safe
	 */
	memmap_init_zone(nr_pages, nid, zone_idx(zone), start_pfn, MEMMAP_HOTPLUG);

	set_zone_contiguous(zone);
}

/*
 * Returns a default kernel memory zone for the given pfn range.
 * If no kernel zone covers this pfn range it will automatically go
 * to the ZONE_NORMAL.
 */
struct zone *default_zone_for_pfn(int nid, unsigned long start_pfn,
		unsigned long nr_pages)
{
	struct pglist_data *pgdat = NODE_DATA(nid);
	int zid;

	for (zid = 0; zid <= ZONE_NORMAL; zid++) {
		struct zone *zone = &pgdat->node_zones[zid];

		if (zone_intersects(zone, start_pfn, nr_pages))
			return zone;
	}

	return &pgdat->node_zones[ZONE_NORMAL];
}

static inline bool movable_pfn_range(int nid, struct zone *default_zone,
		unsigned long start_pfn, unsigned long nr_pages)
{
	if (!allow_online_pfn_range(nid, start_pfn, nr_pages,
				MMOP_ONLINE_KERNEL))
		return true;

	if (!movable_node_is_enabled())
		return false;

	return !zone_intersects(default_zone, start_pfn, nr_pages);
}

/*
 * Associates the given pfn range with the given node and the zone appropriate
 * for the given online type.
 */
static struct zone * __meminit move_pfn_range(int online_type, int nid,
		unsigned long start_pfn, unsigned long nr_pages)
{
	struct pglist_data *pgdat = NODE_DATA(nid);
	struct zone *zone = default_zone_for_pfn(nid, start_pfn, nr_pages);

	if (online_type == MMOP_ONLINE_KEEP) {
		struct zone *movable_zone = &pgdat->node_zones[ZONE_MOVABLE];
		/*
		 * MMOP_ONLINE_KEEP defaults to MMOP_ONLINE_KERNEL but use
		 * movable zone if that is not possible (e.g. we are within
		 * or past the existing movable zone). movable_node overrides
		 * this default and defaults to movable zone
		 */
		if (movable_pfn_range(nid, zone, start_pfn, nr_pages))
			zone = movable_zone;
	} else if (online_type == MMOP_ONLINE_MOVABLE) {
		zone = &pgdat->node_zones[ZONE_MOVABLE];
	}

	move_pfn_range_to_zone(zone, start_pfn, nr_pages);
	return zone;
=======

	if (!pgdat->node_spanned_pages || start_pfn < pgdat->node_start_pfn)
		pgdat->node_start_pfn = start_pfn;

	pgdat->node_spanned_pages = max(start_pfn + nr_pages, old_end_pfn) - pgdat->node_start_pfn;
}

void __ref move_pfn_range_to_zone(struct zone *zone,
		unsigned long start_pfn, unsigned long nr_pages)
{
	struct pglist_data *pgdat = zone->zone_pgdat;
	int nid = pgdat->node_id;
	unsigned long flags;

	if (zone_is_empty(zone))
		init_currently_empty_zone(zone, start_pfn, nr_pages);

	clear_zone_contiguous(zone);

	/* TODO Huh pgdat is irqsave while zone is not. It used to be like that before */
	pgdat_resize_lock(pgdat, &flags);
	zone_span_writelock(zone);
	resize_zone_range(zone, start_pfn, nr_pages);
	zone_span_writeunlock(zone);
	resize_pgdat_range(pgdat, start_pfn, nr_pages);
	pgdat_resize_unlock(pgdat, &flags);

	/*
	 * TODO now we have a visible range of pages which are not associated
	 * with their zone properly. Not nice but set_pfnblock_flags_mask
	 * expects the zone spans the pfn range. All the pages in the range
	 * are reserved so nobody should be touching them so we should be safe
	 */
	memmap_init_zone(nr_pages, nid, zone_idx(zone), start_pfn, MEMMAP_HOTPLUG);

	set_zone_contiguous(zone);
}

/*
 * Returns a default kernel memory zone for the given pfn range.
 * If no kernel zone covers this pfn range it will automatically go
 * to the ZONE_NORMAL.
 */
static struct zone *default_kernel_zone_for_pfn(int nid, unsigned long start_pfn,
		unsigned long nr_pages)
{
	struct pglist_data *pgdat = NODE_DATA(nid);
	int zid;

	for (zid = 0; zid <= ZONE_NORMAL; zid++) {
		struct zone *zone = &pgdat->node_zones[zid];

		if (zone_intersects(zone, start_pfn, nr_pages))
			return zone;
	}

	return &pgdat->node_zones[ZONE_NORMAL];
>>>>>>> bb176f67
}

static inline struct zone *default_zone_for_pfn(int nid, unsigned long start_pfn,
		unsigned long nr_pages)
{
	struct zone *kernel_zone = default_kernel_zone_for_pfn(nid, start_pfn,
			nr_pages);
	struct zone *movable_zone = &NODE_DATA(nid)->node_zones[ZONE_MOVABLE];
	bool in_kernel = zone_intersects(kernel_zone, start_pfn, nr_pages);
	bool in_movable = zone_intersects(movable_zone, start_pfn, nr_pages);

	/*
	 * We inherit the existing zone in a simple case where zones do not
	 * overlap in the given range
	 */
	if (in_kernel ^ in_movable)
		return (in_kernel) ? kernel_zone : movable_zone;

	/*
	 * If the range doesn't belong to any zone or two zones overlap in the
	 * given range then we use movable zone only if movable_node is
	 * enabled because we always online to a kernel zone by default.
	 */
	return movable_node_enabled ? movable_zone : kernel_zone;
}

struct zone * zone_for_pfn_range(int online_type, int nid, unsigned start_pfn,
		unsigned long nr_pages)
{
	if (online_type == MMOP_ONLINE_KERNEL)
		return default_kernel_zone_for_pfn(nid, start_pfn, nr_pages);

	if (online_type == MMOP_ONLINE_MOVABLE)
		return &NODE_DATA(nid)->node_zones[ZONE_MOVABLE];

	return default_zone_for_pfn(nid, start_pfn, nr_pages);
}

/*
 * Associates the given pfn range with the given node and the zone appropriate
 * for the given online type.
 */
static struct zone * __meminit move_pfn_range(int online_type, int nid,
		unsigned long start_pfn, unsigned long nr_pages)
{
	struct zone *zone;

	zone = zone_for_pfn_range(online_type, nid, start_pfn, nr_pages);
	move_pfn_range_to_zone(zone, start_pfn, nr_pages);
	return zone;
}

/* Must be protected by mem_hotplug_begin() or a device_lock */
int __ref online_pages(unsigned long pfn, unsigned long nr_pages, int online_type)
{
	unsigned long flags;
	unsigned long onlined_pages = 0;
	struct zone *zone;
	int need_zonelists_rebuild = 0;
	int nid;
	int ret;
	struct memory_notify arg;

	nid = pfn_to_nid(pfn);
<<<<<<< HEAD
	if (!allow_online_pfn_range(nid, pfn, nr_pages, online_type))
		return -EINVAL;

=======
>>>>>>> bb176f67
	/* associate pfn range with the zone */
	zone = move_pfn_range(online_type, nid, pfn, nr_pages);

	arg.start_pfn = pfn;
	arg.nr_pages = nr_pages;
	node_states_check_changes_online(nr_pages, zone, &arg);

	ret = memory_notify(MEM_GOING_ONLINE, &arg);
	ret = notifier_to_errno(ret);
	if (ret)
		goto failed_addition;

	/*
	 * If this zone is not populated, then it is not in zonelist.
	 * This means the page allocator ignores this zone.
	 * So, zonelist must be updated after online.
	 */
	if (!populated_zone(zone)) {
		need_zonelists_rebuild = 1;
		setup_zone_pageset(zone);
	}

	ret = walk_system_ram_range(pfn, nr_pages, &onlined_pages,
		online_pages_range);
	if (ret) {
		if (need_zonelists_rebuild)
			zone_pcp_reset(zone);
		goto failed_addition;
	}

	zone->present_pages += onlined_pages;

	pgdat_resize_lock(zone->zone_pgdat, &flags);
	zone->zone_pgdat->node_present_pages += onlined_pages;
	pgdat_resize_unlock(zone->zone_pgdat, &flags);

	if (onlined_pages) {
		node_states_set_node(nid, &arg);
		if (need_zonelists_rebuild)
			build_all_zonelists(NULL);
		else
			zone_pcp_update(zone);
	}

	init_per_zone_wmark_min();

	if (onlined_pages) {
		kswapd_run(nid);
		kcompactd_run(nid);
	}

	vm_total_pages = nr_free_pagecache_pages();

	writeback_set_ratelimit();

	if (onlined_pages)
		memory_notify(MEM_ONLINE, &arg);
	return 0;

failed_addition:
	pr_debug("online_pages [mem %#010llx-%#010llx] failed\n",
		 (unsigned long long) pfn << PAGE_SHIFT,
		 (((unsigned long long) pfn + nr_pages) << PAGE_SHIFT) - 1);
	memory_notify(MEM_CANCEL_ONLINE, &arg);
	return ret;
}
#endif /* CONFIG_MEMORY_HOTPLUG_SPARSE */

static void reset_node_present_pages(pg_data_t *pgdat)
{
	struct zone *z;

	for (z = pgdat->node_zones; z < pgdat->node_zones + MAX_NR_ZONES; z++)
		z->present_pages = 0;

	pgdat->node_present_pages = 0;
}

/* we are OK calling __meminit stuff here - we have CONFIG_MEMORY_HOTPLUG */
static pg_data_t __ref *hotadd_new_pgdat(int nid, u64 start)
{
	struct pglist_data *pgdat;
	unsigned long zones_size[MAX_NR_ZONES] = {0};
	unsigned long zholes_size[MAX_NR_ZONES] = {0};
	unsigned long start_pfn = PFN_DOWN(start);

	pgdat = NODE_DATA(nid);
	if (!pgdat) {
		pgdat = arch_alloc_nodedata(nid);
		if (!pgdat)
			return NULL;

		arch_refresh_nodedata(nid, pgdat);
	} else {
		/*
		 * Reset the nr_zones, order and classzone_idx before reuse.
		 * Note that kswapd will init kswapd_classzone_idx properly
		 * when it starts in the near future.
		 */
		pgdat->nr_zones = 0;
		pgdat->kswapd_order = 0;
		pgdat->kswapd_classzone_idx = 0;
	}

	/* we can use NODE_DATA(nid) from here */

	/* init node's zones as empty zones, we don't have any present pages.*/
	free_area_init_node(nid, zones_size, start_pfn, zholes_size);
	pgdat->per_cpu_nodestats = alloc_percpu(struct per_cpu_nodestat);

	/*
	 * The node we allocated has no zone fallback lists. For avoiding
	 * to access not-initialized zonelist, build here.
	 */
	build_all_zonelists(pgdat);

	/*
	 * zone->managed_pages is set to an approximate value in
	 * free_area_init_core(), which will cause
	 * /sys/device/system/node/nodeX/meminfo has wrong data.
	 * So reset it to 0 before any memory is onlined.
	 */
	reset_node_managed_pages(pgdat);

	/*
	 * When memory is hot-added, all the memory is in offline state. So
	 * clear all zones' present_pages because they will be updated in
	 * online_pages() and offline_pages().
	 */
	reset_node_present_pages(pgdat);

	return pgdat;
}

static void rollback_node_hotadd(int nid, pg_data_t *pgdat)
{
	arch_refresh_nodedata(nid, NULL);
	free_percpu(pgdat->per_cpu_nodestats);
	arch_free_nodedata(pgdat);
	return;
}


/**
 * try_online_node - online a node if offlined
 *
 * called by cpu_up() to online a node without onlined memory.
 */
int try_online_node(int nid)
{
	pg_data_t	*pgdat;
	int	ret;

	if (node_online(nid))
		return 0;

	mem_hotplug_begin();
	pgdat = hotadd_new_pgdat(nid, 0);
	if (!pgdat) {
		pr_err("Cannot online node %d due to NULL pgdat\n", nid);
		ret = -ENOMEM;
		goto out;
	}
	node_set_online(nid);
	ret = register_one_node(nid);
	BUG_ON(ret);
out:
	mem_hotplug_done();
	return ret;
}

static int check_hotplug_memory_range(u64 start, u64 size)
{
	u64 start_pfn = PFN_DOWN(start);
	u64 nr_pages = size >> PAGE_SHIFT;

	/* Memory range must be aligned with section */
	if ((start_pfn & ~PAGE_SECTION_MASK) ||
	    (nr_pages % PAGES_PER_SECTION) || (!nr_pages)) {
		pr_err("Section-unaligned hotplug range: start 0x%llx, size 0x%llx\n",
				(unsigned long long)start,
				(unsigned long long)size);
		return -EINVAL;
	}

	return 0;
}

static int online_memory_block(struct memory_block *mem, void *arg)
{
	return device_online(&mem->dev);
}

/* we are OK calling __meminit stuff here - we have CONFIG_MEMORY_HOTPLUG */
int __ref add_memory_resource(int nid, struct resource *res, bool online)
{
	u64 start, size;
	pg_data_t *pgdat = NULL;
	bool new_pgdat;
	bool new_node;
	int ret;

	start = res->start;
	size = resource_size(res);

	ret = check_hotplug_memory_range(start, size);
	if (ret)
		return ret;

	{	/* Stupid hack to suppress address-never-null warning */
		void *p = NODE_DATA(nid);
		new_pgdat = !p;
	}

	mem_hotplug_begin();

	/*
	 * Add new range to memblock so that when hotadd_new_pgdat() is called
	 * to allocate new pgdat, get_pfn_range_for_nid() will be able to find
	 * this new range and calculate total pages correctly.  The range will
	 * be removed at hot-remove time.
	 */
	memblock_add_node(start, size, nid);

	new_node = !node_online(nid);
	if (new_node) {
		pgdat = hotadd_new_pgdat(nid, start);
		ret = -ENOMEM;
		if (!pgdat)
			goto error;
	}

	/* call arch's memory hotadd */
	ret = arch_add_memory(nid, start, size, true);

	if (ret < 0)
		goto error;

	/* we online node here. we can't roll back from here. */
	node_set_online(nid);

	if (new_node) {
		unsigned long start_pfn = start >> PAGE_SHIFT;
		unsigned long nr_pages = size >> PAGE_SHIFT;

		ret = __register_one_node(nid);
		if (ret)
			goto register_fail;

		/*
		 * link memory sections under this node. This is already
		 * done when creatig memory section in register_new_memory
		 * but that depends to have the node registered so offline
		 * nodes have to go through register_node.
		 * TODO clean up this mess.
		 */
		ret = link_mem_sections(nid, start_pfn, nr_pages);
register_fail:
		/*
		 * If sysfs file of new node can't create, cpu on the node
		 * can't be hot-added. There is no rollback way now.
		 * So, check by BUG_ON() to catch it reluctantly..
		 */
		BUG_ON(ret);
	}

	/* create new memmap entry */
	firmware_map_add_hotplug(start, start + size, "System RAM");

	/* online pages if requested */
	if (online)
		walk_memory_range(PFN_DOWN(start), PFN_UP(start + size - 1),
				  NULL, online_memory_block);

	goto out;

error:
	/* rollback pgdat allocation and others */
	if (new_pgdat && pgdat)
		rollback_node_hotadd(nid, pgdat);
	memblock_remove(start, size);

out:
	mem_hotplug_done();
	return ret;
}
EXPORT_SYMBOL_GPL(add_memory_resource);

int __ref add_memory(int nid, u64 start, u64 size)
{
	struct resource *res;
	int ret;

	res = register_memory_resource(start, size);
	if (IS_ERR(res))
		return PTR_ERR(res);

	ret = add_memory_resource(nid, res, memhp_auto_online);
	if (ret < 0)
		release_memory_resource(res);
	return ret;
}
EXPORT_SYMBOL_GPL(add_memory);

#ifdef CONFIG_MEMORY_HOTREMOVE
/*
 * A free page on the buddy free lists (not the per-cpu lists) has PageBuddy
 * set and the size of the free page is given by page_order(). Using this,
 * the function determines if the pageblock contains only free pages.
 * Due to buddy contraints, a free page at least the size of a pageblock will
 * be located at the start of the pageblock
 */
static inline int pageblock_free(struct page *page)
{
	return PageBuddy(page) && page_order(page) >= pageblock_order;
}

/* Return the start of the next active pageblock after a given page */
static struct page *next_active_pageblock(struct page *page)
{
	/* Ensure the starting page is pageblock-aligned */
	BUG_ON(page_to_pfn(page) & (pageblock_nr_pages - 1));

	/* If the entire pageblock is free, move to the end of free page */
	if (pageblock_free(page)) {
		int order;
		/* be careful. we don't have locks, page_order can be changed.*/
		order = page_order(page);
		if ((order < MAX_ORDER) && (order >= pageblock_order))
			return page + (1 << order);
	}

	return page + pageblock_nr_pages;
}

/* Checks if this range of memory is likely to be hot-removable. */
bool is_mem_section_removable(unsigned long start_pfn, unsigned long nr_pages)
{
	struct page *page = pfn_to_page(start_pfn);
	struct page *end_page = page + nr_pages;

	/* Check the starting page of each pageblock within the range */
	for (; page < end_page; page = next_active_pageblock(page)) {
		if (!is_pageblock_removable_nolock(page))
			return false;
		cond_resched();
	}

	/* All pageblocks in the memory block are likely to be hot-removable */
	return true;
}

/*
 * Confirm all pages in a range [start, end) belong to the same zone.
 * When true, return its valid [start, end).
 */
int test_pages_in_a_zone(unsigned long start_pfn, unsigned long end_pfn,
			 unsigned long *valid_start, unsigned long *valid_end)
{
	unsigned long pfn, sec_end_pfn;
	unsigned long start, end;
	struct zone *zone = NULL;
	struct page *page;
	int i;
	for (pfn = start_pfn, sec_end_pfn = SECTION_ALIGN_UP(start_pfn + 1);
	     pfn < end_pfn;
	     pfn = sec_end_pfn, sec_end_pfn += PAGES_PER_SECTION) {
		/* Make sure the memory section is present first */
		if (!present_section_nr(pfn_to_section_nr(pfn)))
			continue;
		for (; pfn < sec_end_pfn && pfn < end_pfn;
		     pfn += MAX_ORDER_NR_PAGES) {
			i = 0;
			/* This is just a CONFIG_HOLES_IN_ZONE check.*/
			while ((i < MAX_ORDER_NR_PAGES) &&
				!pfn_valid_within(pfn + i))
				i++;
			if (i == MAX_ORDER_NR_PAGES || pfn + i >= end_pfn)
				continue;
			page = pfn_to_page(pfn + i);
			if (zone && page_zone(page) != zone)
				return 0;
			if (!zone)
				start = pfn + i;
			zone = page_zone(page);
			end = pfn + MAX_ORDER_NR_PAGES;
		}
	}

	if (zone) {
		*valid_start = start;
		*valid_end = min(end, end_pfn);
		return 1;
	} else {
		return 0;
	}
}

/*
 * Scan pfn range [start,end) to find movable/migratable pages (LRU pages,
 * non-lru movable pages and hugepages). We scan pfn because it's much
 * easier than scanning over linked list. This function returns the pfn
 * of the first found movable page if it's found, otherwise 0.
 */
static unsigned long scan_movable_pages(unsigned long start, unsigned long end)
{
	unsigned long pfn;
	struct page *page;
	for (pfn = start; pfn < end; pfn++) {
		if (pfn_valid(pfn)) {
			page = pfn_to_page(pfn);
			if (PageLRU(page))
				return pfn;
			if (__PageMovable(page))
				return pfn;
			if (PageHuge(page)) {
				if (page_huge_active(page))
					return pfn;
				else
					pfn = round_up(pfn + 1,
						1 << compound_order(page)) - 1;
			}
		}
	}
	return 0;
}

static struct page *new_node_page(struct page *page, unsigned long private,
		int **result)
{
	int nid = page_to_nid(page);
	nodemask_t nmask = node_states[N_MEMORY];

	/*
	 * try to allocate from a different node but reuse this node if there
	 * are no other online nodes to be used (e.g. we are offlining a part
	 * of the only existing node)
	 */
	node_clear(nid, nmask);
	if (nodes_empty(nmask))
		node_set(nid, nmask);

	return new_page_nodemask(page, nid, &nmask);
}

#define NR_OFFLINE_AT_ONCE_PAGES	(256)
static int
do_migrate_range(unsigned long start_pfn, unsigned long end_pfn)
{
	unsigned long pfn;
	struct page *page;
	int move_pages = NR_OFFLINE_AT_ONCE_PAGES;
	int not_managed = 0;
	int ret = 0;
	LIST_HEAD(source);

	for (pfn = start_pfn; pfn < end_pfn && move_pages > 0; pfn++) {
		if (!pfn_valid(pfn))
			continue;
		page = pfn_to_page(pfn);

		if (PageHuge(page)) {
			struct page *head = compound_head(page);
			pfn = page_to_pfn(head) + (1<<compound_order(head)) - 1;
			if (compound_order(head) > PFN_SECTION_SHIFT) {
				ret = -EBUSY;
				break;
			}
			if (isolate_huge_page(page, &source))
				move_pages -= 1 << compound_order(head);
			continue;
		} else if (thp_migration_supported() && PageTransHuge(page))
			pfn = page_to_pfn(compound_head(page))
				+ hpage_nr_pages(page) - 1;

		if (!get_page_unless_zero(page))
			continue;
		/*
		 * We can skip free pages. And we can deal with pages on
		 * LRU and non-lru movable pages.
		 */
		if (PageLRU(page))
			ret = isolate_lru_page(page);
		else
			ret = isolate_movable_page(page, ISOLATE_UNEVICTABLE);
		if (!ret) { /* Success */
			put_page(page);
			list_add_tail(&page->lru, &source);
			move_pages--;
			if (!__PageMovable(page))
				inc_node_page_state(page, NR_ISOLATED_ANON +
						    page_is_file_cache(page));

		} else {
#ifdef CONFIG_DEBUG_VM
			pr_alert("failed to isolate pfn %lx\n", pfn);
			dump_page(page, "isolation failed");
#endif
			put_page(page);
			/* Because we don't have big zone->lock. we should
			   check this again here. */
			if (page_count(page)) {
				not_managed++;
				ret = -EBUSY;
				break;
			}
		}
	}
	if (!list_empty(&source)) {
		if (not_managed) {
			putback_movable_pages(&source);
			goto out;
		}

		/* Allocate a new page from the nearest neighbor node */
		ret = migrate_pages(&source, new_node_page, NULL, 0,
					MIGRATE_SYNC, MR_MEMORY_HOTPLUG);
		if (ret)
			putback_movable_pages(&source);
	}
out:
	return ret;
}

/*
 * remove from free_area[] and mark all as Reserved.
 */
static int
offline_isolated_pages_cb(unsigned long start, unsigned long nr_pages,
			void *data)
{
	__offline_isolated_pages(start, start + nr_pages);
	return 0;
}

static void
offline_isolated_pages(unsigned long start_pfn, unsigned long end_pfn)
{
	walk_system_ram_range(start_pfn, end_pfn - start_pfn, NULL,
				offline_isolated_pages_cb);
}

/*
 * Check all pages in range, recoreded as memory resource, are isolated.
 */
static int
check_pages_isolated_cb(unsigned long start_pfn, unsigned long nr_pages,
			void *data)
{
	int ret;
	long offlined = *(long *)data;
	ret = test_pages_isolated(start_pfn, start_pfn + nr_pages, true);
	offlined = nr_pages;
	if (!ret)
		*(long *)data += offlined;
	return ret;
}

static long
check_pages_isolated(unsigned long start_pfn, unsigned long end_pfn)
{
	long offlined = 0;
	int ret;

	ret = walk_system_ram_range(start_pfn, end_pfn - start_pfn, &offlined,
			check_pages_isolated_cb);
	if (ret < 0)
		offlined = (long)ret;
	return offlined;
}

static int __init cmdline_parse_movable_node(char *p)
{
#ifdef CONFIG_HAVE_MEMBLOCK_NODE_MAP
	movable_node_enabled = true;
#else
	pr_warn("movable_node parameter depends on CONFIG_HAVE_MEMBLOCK_NODE_MAP to work properly\n");
#endif
	return 0;
}
early_param("movable_node", cmdline_parse_movable_node);

/* check which state of node_states will be changed when offline memory */
static void node_states_check_changes_offline(unsigned long nr_pages,
		struct zone *zone, struct memory_notify *arg)
{
	struct pglist_data *pgdat = zone->zone_pgdat;
	unsigned long present_pages = 0;
	enum zone_type zt, zone_last = ZONE_NORMAL;

	/*
	 * If we have HIGHMEM or movable node, node_states[N_NORMAL_MEMORY]
	 * contains nodes which have zones of 0...ZONE_NORMAL,
	 * set zone_last to ZONE_NORMAL.
	 *
	 * If we don't have HIGHMEM nor movable node,
	 * node_states[N_NORMAL_MEMORY] contains nodes which have zones of
	 * 0...ZONE_MOVABLE, set zone_last to ZONE_MOVABLE.
	 */
	if (N_MEMORY == N_NORMAL_MEMORY)
		zone_last = ZONE_MOVABLE;

	/*
	 * check whether node_states[N_NORMAL_MEMORY] will be changed.
	 * If the memory to be offline is in a zone of 0...zone_last,
	 * and it is the last present memory, 0...zone_last will
	 * become empty after offline , thus we can determind we will
	 * need to clear the node from node_states[N_NORMAL_MEMORY].
	 */
	for (zt = 0; zt <= zone_last; zt++)
		present_pages += pgdat->node_zones[zt].present_pages;
	if (zone_idx(zone) <= zone_last && nr_pages >= present_pages)
		arg->status_change_nid_normal = zone_to_nid(zone);
	else
		arg->status_change_nid_normal = -1;

#ifdef CONFIG_HIGHMEM
	/*
	 * If we have movable node, node_states[N_HIGH_MEMORY]
	 * contains nodes which have zones of 0...ZONE_HIGHMEM,
	 * set zone_last to ZONE_HIGHMEM.
	 *
	 * If we don't have movable node, node_states[N_NORMAL_MEMORY]
	 * contains nodes which have zones of 0...ZONE_MOVABLE,
	 * set zone_last to ZONE_MOVABLE.
	 */
	zone_last = ZONE_HIGHMEM;
	if (N_MEMORY == N_HIGH_MEMORY)
		zone_last = ZONE_MOVABLE;

	for (; zt <= zone_last; zt++)
		present_pages += pgdat->node_zones[zt].present_pages;
	if (zone_idx(zone) <= zone_last && nr_pages >= present_pages)
		arg->status_change_nid_high = zone_to_nid(zone);
	else
		arg->status_change_nid_high = -1;
#else
	arg->status_change_nid_high = arg->status_change_nid_normal;
#endif

	/*
	 * node_states[N_HIGH_MEMORY] contains nodes which have 0...ZONE_MOVABLE
	 */
	zone_last = ZONE_MOVABLE;

	/*
	 * check whether node_states[N_HIGH_MEMORY] will be changed
	 * If we try to offline the last present @nr_pages from the node,
	 * we can determind we will need to clear the node from
	 * node_states[N_HIGH_MEMORY].
	 */
	for (; zt <= zone_last; zt++)
		present_pages += pgdat->node_zones[zt].present_pages;
	if (nr_pages >= present_pages)
		arg->status_change_nid = zone_to_nid(zone);
	else
		arg->status_change_nid = -1;
}

static void node_states_clear_node(int node, struct memory_notify *arg)
{
	if (arg->status_change_nid_normal >= 0)
		node_clear_state(node, N_NORMAL_MEMORY);

	if ((N_MEMORY != N_NORMAL_MEMORY) &&
	    (arg->status_change_nid_high >= 0))
		node_clear_state(node, N_HIGH_MEMORY);

	if ((N_MEMORY != N_HIGH_MEMORY) &&
	    (arg->status_change_nid >= 0))
		node_clear_state(node, N_MEMORY);
}

static int __ref __offline_pages(unsigned long start_pfn,
		  unsigned long end_pfn, unsigned long timeout)
{
	unsigned long pfn, nr_pages, expire;
	long offlined_pages;
	int ret, drain, retry_max, node;
	unsigned long flags;
	unsigned long valid_start, valid_end;
	struct zone *zone;
	struct memory_notify arg;

	/* at least, alignment against pageblock is necessary */
	if (!IS_ALIGNED(start_pfn, pageblock_nr_pages))
		return -EINVAL;
	if (!IS_ALIGNED(end_pfn, pageblock_nr_pages))
		return -EINVAL;
	/* This makes hotplug much easier...and readable.
	   we assume this for now. .*/
	if (!test_pages_in_a_zone(start_pfn, end_pfn, &valid_start, &valid_end))
		return -EINVAL;

	zone = page_zone(pfn_to_page(valid_start));
	node = zone_to_nid(zone);
	nr_pages = end_pfn - start_pfn;

	/* set above range as isolated */
	ret = start_isolate_page_range(start_pfn, end_pfn,
				       MIGRATE_MOVABLE, true);
	if (ret)
		return ret;

	arg.start_pfn = start_pfn;
	arg.nr_pages = nr_pages;
	node_states_check_changes_offline(nr_pages, zone, &arg);

	ret = memory_notify(MEM_GOING_OFFLINE, &arg);
	ret = notifier_to_errno(ret);
	if (ret)
		goto failed_removal;

	pfn = start_pfn;
	expire = jiffies + timeout;
	drain = 0;
	retry_max = 5;
repeat:
	/* start memory hot removal */
	ret = -EAGAIN;
	if (time_after(jiffies, expire))
		goto failed_removal;
	ret = -EINTR;
	if (signal_pending(current))
		goto failed_removal;
	ret = 0;
	if (drain) {
		lru_add_drain_all_cpuslocked();
		cond_resched();
		drain_all_pages(zone);
	}

	pfn = scan_movable_pages(start_pfn, end_pfn);
	if (pfn) { /* We have movable pages */
		ret = do_migrate_range(pfn, end_pfn);
		if (!ret) {
			drain = 1;
			goto repeat;
		} else {
			if (ret < 0)
				if (--retry_max == 0)
					goto failed_removal;
			yield();
			drain = 1;
			goto repeat;
		}
	}
	/* drain all zone's lru pagevec, this is asynchronous... */
	lru_add_drain_all_cpuslocked();
	yield();
	/* drain pcp pages, this is synchronous. */
	drain_all_pages(zone);
	/*
	 * dissolve free hugepages in the memory block before doing offlining
	 * actually in order to make hugetlbfs's object counting consistent.
	 */
	ret = dissolve_free_huge_pages(start_pfn, end_pfn);
	if (ret)
		goto failed_removal;
	/* check again */
	offlined_pages = check_pages_isolated(start_pfn, end_pfn);
	if (offlined_pages < 0) {
		ret = -EBUSY;
		goto failed_removal;
	}
	pr_info("Offlined Pages %ld\n", offlined_pages);
	/* Ok, all of our target is isolated.
	   We cannot do rollback at this point. */
	offline_isolated_pages(start_pfn, end_pfn);
	/* reset pagetype flags and makes migrate type to be MOVABLE */
	undo_isolate_page_range(start_pfn, end_pfn, MIGRATE_MOVABLE);
	/* removal success */
	adjust_managed_page_count(pfn_to_page(start_pfn), -offlined_pages);
	zone->present_pages -= offlined_pages;

	pgdat_resize_lock(zone->zone_pgdat, &flags);
	zone->zone_pgdat->node_present_pages -= offlined_pages;
	pgdat_resize_unlock(zone->zone_pgdat, &flags);

	init_per_zone_wmark_min();

	if (!populated_zone(zone)) {
		zone_pcp_reset(zone);
		build_all_zonelists(NULL);
	} else
		zone_pcp_update(zone);

	node_states_clear_node(node, &arg);
	if (arg.status_change_nid >= 0) {
		kswapd_stop(node);
		kcompactd_stop(node);
	}

	vm_total_pages = nr_free_pagecache_pages();
	writeback_set_ratelimit();

	memory_notify(MEM_OFFLINE, &arg);
	return 0;

failed_removal:
	pr_debug("memory offlining [mem %#010llx-%#010llx] failed\n",
		 (unsigned long long) start_pfn << PAGE_SHIFT,
		 ((unsigned long long) end_pfn << PAGE_SHIFT) - 1);
	memory_notify(MEM_CANCEL_OFFLINE, &arg);
	/* pushback to free area */
	undo_isolate_page_range(start_pfn, end_pfn, MIGRATE_MOVABLE);
	return ret;
}

/* Must be protected by mem_hotplug_begin() or a device_lock */
int offline_pages(unsigned long start_pfn, unsigned long nr_pages)
{
	return __offline_pages(start_pfn, start_pfn + nr_pages, 120 * HZ);
}
#endif /* CONFIG_MEMORY_HOTREMOVE */

/**
 * walk_memory_range - walks through all mem sections in [start_pfn, end_pfn)
 * @start_pfn: start pfn of the memory range
 * @end_pfn: end pfn of the memory range
 * @arg: argument passed to func
 * @func: callback for each memory section walked
 *
 * This function walks through all present mem sections in range
 * [start_pfn, end_pfn) and call func on each mem section.
 *
 * Returns the return value of func.
 */
int walk_memory_range(unsigned long start_pfn, unsigned long end_pfn,
		void *arg, int (*func)(struct memory_block *, void *))
{
	struct memory_block *mem = NULL;
	struct mem_section *section;
	unsigned long pfn, section_nr;
	int ret;

	for (pfn = start_pfn; pfn < end_pfn; pfn += PAGES_PER_SECTION) {
		section_nr = pfn_to_section_nr(pfn);
		if (!present_section_nr(section_nr))
			continue;

		section = __nr_to_section(section_nr);
		/* same memblock? */
		if (mem)
			if ((section_nr >= mem->start_section_nr) &&
			    (section_nr <= mem->end_section_nr))
				continue;

		mem = find_memory_block_hinted(section, mem);
		if (!mem)
			continue;

		ret = func(mem, arg);
		if (ret) {
			kobject_put(&mem->dev.kobj);
			return ret;
		}
	}

	if (mem)
		kobject_put(&mem->dev.kobj);

	return 0;
}

#ifdef CONFIG_MEMORY_HOTREMOVE
static int check_memblock_offlined_cb(struct memory_block *mem, void *arg)
{
	int ret = !is_memblock_offlined(mem);

	if (unlikely(ret)) {
		phys_addr_t beginpa, endpa;

		beginpa = PFN_PHYS(section_nr_to_pfn(mem->start_section_nr));
		endpa = PFN_PHYS(section_nr_to_pfn(mem->end_section_nr + 1))-1;
		pr_warn("removing memory fails, because memory [%pa-%pa] is onlined\n",
			&beginpa, &endpa);
	}

	return ret;
}

static int check_cpu_on_node(pg_data_t *pgdat)
{
	int cpu;

	for_each_present_cpu(cpu) {
		if (cpu_to_node(cpu) == pgdat->node_id)
			/*
			 * the cpu on this node isn't removed, and we can't
			 * offline this node.
			 */
			return -EBUSY;
	}

	return 0;
}

static void unmap_cpu_on_node(pg_data_t *pgdat)
{
#ifdef CONFIG_ACPI_NUMA
	int cpu;

	for_each_possible_cpu(cpu)
		if (cpu_to_node(cpu) == pgdat->node_id)
			numa_clear_node(cpu);
#endif
}

static int check_and_unmap_cpu_on_node(pg_data_t *pgdat)
{
	int ret;

	ret = check_cpu_on_node(pgdat);
	if (ret)
		return ret;

	/*
	 * the node will be offlined when we come here, so we can clear
	 * the cpu_to_node() now.
	 */

	unmap_cpu_on_node(pgdat);
	return 0;
}

/**
 * try_offline_node
 *
 * Offline a node if all memory sections and cpus of the node are removed.
 *
 * NOTE: The caller must call lock_device_hotplug() to serialize hotplug
 * and online/offline operations before this call.
 */
void try_offline_node(int nid)
{
	pg_data_t *pgdat = NODE_DATA(nid);
	unsigned long start_pfn = pgdat->node_start_pfn;
	unsigned long end_pfn = start_pfn + pgdat->node_spanned_pages;
	unsigned long pfn;

	for (pfn = start_pfn; pfn < end_pfn; pfn += PAGES_PER_SECTION) {
		unsigned long section_nr = pfn_to_section_nr(pfn);

		if (!present_section_nr(section_nr))
			continue;

		if (pfn_to_nid(pfn) != nid)
			continue;

		/*
		 * some memory sections of this node are not removed, and we
		 * can't offline node now.
		 */
		return;
	}

	if (check_and_unmap_cpu_on_node(pgdat))
		return;

	/*
	 * all memory/cpu of this node are removed, we can offline this
	 * node now.
	 */
	node_set_offline(nid);
	unregister_one_node(nid);
}
EXPORT_SYMBOL(try_offline_node);

/**
 * remove_memory
 *
 * NOTE: The caller must call lock_device_hotplug() to serialize hotplug
 * and online/offline operations before this call, as required by
 * try_offline_node().
 */
void __ref remove_memory(int nid, u64 start, u64 size)
{
	int ret;

	BUG_ON(check_hotplug_memory_range(start, size));

	mem_hotplug_begin();

	/*
	 * All memory blocks must be offlined before removing memory.  Check
	 * whether all memory blocks in question are offline and trigger a BUG()
	 * if this is not the case.
	 */
	ret = walk_memory_range(PFN_DOWN(start), PFN_UP(start + size - 1), NULL,
				check_memblock_offlined_cb);
	if (ret)
		BUG();

	/* remove memmap entry */
	firmware_map_remove(start, start + size, "System RAM");
	memblock_free(start, size);
	memblock_remove(start, size);

	arch_remove_memory(start, size);

	try_offline_node(nid);

	mem_hotplug_done();
}
EXPORT_SYMBOL_GPL(remove_memory);
#endif /* CONFIG_MEMORY_HOTREMOVE */<|MERGE_RESOLUTION|>--- conflicted
+++ resolved
@@ -780,32 +780,6 @@
 	node_set_state(node, N_MEMORY);
 }
 
-<<<<<<< HEAD
-bool allow_online_pfn_range(int nid, unsigned long pfn, unsigned long nr_pages, int online_type)
-{
-	struct pglist_data *pgdat = NODE_DATA(nid);
-	struct zone *movable_zone = &pgdat->node_zones[ZONE_MOVABLE];
-	struct zone *default_zone = default_zone_for_pfn(nid, pfn, nr_pages);
-
-	/*
-	 * TODO there shouldn't be any inherent reason to have ZONE_NORMAL
-	 * physically before ZONE_MOVABLE. All we need is they do not
-	 * overlap. Historically we didn't allow ZONE_NORMAL after ZONE_MOVABLE
-	 * though so let's stick with it for simplicity for now.
-	 * TODO make sure we do not overlap with ZONE_DEVICE
-	 */
-	if (online_type == MMOP_ONLINE_KERNEL) {
-		if (zone_is_empty(movable_zone))
-			return true;
-		return movable_zone->zone_start_pfn >= pfn + nr_pages;
-	} else if (online_type == MMOP_ONLINE_MOVABLE) {
-		return zone_end_pfn(default_zone) <= pfn;
-	}
-
-	/* MMOP_ONLINE_KEEP will always succeed and inherits the current zone */
-	return online_type == MMOP_ONLINE_KEEP;
-}
-
 static void __meminit resize_zone_range(struct zone *zone, unsigned long start_pfn,
 		unsigned long nr_pages)
 {
@@ -814,16 +788,6 @@
 	if (zone_is_empty(zone) || start_pfn < zone->zone_start_pfn)
 		zone->zone_start_pfn = start_pfn;
 
-=======
-static void __meminit resize_zone_range(struct zone *zone, unsigned long start_pfn,
-		unsigned long nr_pages)
-{
-	unsigned long old_end_pfn = zone_end_pfn(zone);
-
-	if (zone_is_empty(zone) || start_pfn < zone->zone_start_pfn)
-		zone->zone_start_pfn = start_pfn;
-
->>>>>>> bb176f67
 	zone->spanned_pages = max(start_pfn + nr_pages, old_end_pfn) - zone->zone_start_pfn;
 }
 
@@ -831,7 +795,6 @@
                                      unsigned long nr_pages)
 {
 	unsigned long old_end_pfn = pgdat_end_pfn(pgdat);
-<<<<<<< HEAD
 
 	if (!pgdat->node_spanned_pages || start_pfn < pgdat->node_start_pfn)
 		pgdat->node_start_pfn = start_pfn;
@@ -875,7 +838,7 @@
  * If no kernel zone covers this pfn range it will automatically go
  * to the ZONE_NORMAL.
  */
-struct zone *default_zone_for_pfn(int nid, unsigned long start_pfn,
+static struct zone *default_kernel_zone_for_pfn(int nid, unsigned long start_pfn,
 		unsigned long nr_pages)
 {
 	struct pglist_data *pgdat = NODE_DATA(nid);
@@ -889,106 +852,6 @@
 	}
 
 	return &pgdat->node_zones[ZONE_NORMAL];
-}
-
-static inline bool movable_pfn_range(int nid, struct zone *default_zone,
-		unsigned long start_pfn, unsigned long nr_pages)
-{
-	if (!allow_online_pfn_range(nid, start_pfn, nr_pages,
-				MMOP_ONLINE_KERNEL))
-		return true;
-
-	if (!movable_node_is_enabled())
-		return false;
-
-	return !zone_intersects(default_zone, start_pfn, nr_pages);
-}
-
-/*
- * Associates the given pfn range with the given node and the zone appropriate
- * for the given online type.
- */
-static struct zone * __meminit move_pfn_range(int online_type, int nid,
-		unsigned long start_pfn, unsigned long nr_pages)
-{
-	struct pglist_data *pgdat = NODE_DATA(nid);
-	struct zone *zone = default_zone_for_pfn(nid, start_pfn, nr_pages);
-
-	if (online_type == MMOP_ONLINE_KEEP) {
-		struct zone *movable_zone = &pgdat->node_zones[ZONE_MOVABLE];
-		/*
-		 * MMOP_ONLINE_KEEP defaults to MMOP_ONLINE_KERNEL but use
-		 * movable zone if that is not possible (e.g. we are within
-		 * or past the existing movable zone). movable_node overrides
-		 * this default and defaults to movable zone
-		 */
-		if (movable_pfn_range(nid, zone, start_pfn, nr_pages))
-			zone = movable_zone;
-	} else if (online_type == MMOP_ONLINE_MOVABLE) {
-		zone = &pgdat->node_zones[ZONE_MOVABLE];
-	}
-
-	move_pfn_range_to_zone(zone, start_pfn, nr_pages);
-	return zone;
-=======
-
-	if (!pgdat->node_spanned_pages || start_pfn < pgdat->node_start_pfn)
-		pgdat->node_start_pfn = start_pfn;
-
-	pgdat->node_spanned_pages = max(start_pfn + nr_pages, old_end_pfn) - pgdat->node_start_pfn;
-}
-
-void __ref move_pfn_range_to_zone(struct zone *zone,
-		unsigned long start_pfn, unsigned long nr_pages)
-{
-	struct pglist_data *pgdat = zone->zone_pgdat;
-	int nid = pgdat->node_id;
-	unsigned long flags;
-
-	if (zone_is_empty(zone))
-		init_currently_empty_zone(zone, start_pfn, nr_pages);
-
-	clear_zone_contiguous(zone);
-
-	/* TODO Huh pgdat is irqsave while zone is not. It used to be like that before */
-	pgdat_resize_lock(pgdat, &flags);
-	zone_span_writelock(zone);
-	resize_zone_range(zone, start_pfn, nr_pages);
-	zone_span_writeunlock(zone);
-	resize_pgdat_range(pgdat, start_pfn, nr_pages);
-	pgdat_resize_unlock(pgdat, &flags);
-
-	/*
-	 * TODO now we have a visible range of pages which are not associated
-	 * with their zone properly. Not nice but set_pfnblock_flags_mask
-	 * expects the zone spans the pfn range. All the pages in the range
-	 * are reserved so nobody should be touching them so we should be safe
-	 */
-	memmap_init_zone(nr_pages, nid, zone_idx(zone), start_pfn, MEMMAP_HOTPLUG);
-
-	set_zone_contiguous(zone);
-}
-
-/*
- * Returns a default kernel memory zone for the given pfn range.
- * If no kernel zone covers this pfn range it will automatically go
- * to the ZONE_NORMAL.
- */
-static struct zone *default_kernel_zone_for_pfn(int nid, unsigned long start_pfn,
-		unsigned long nr_pages)
-{
-	struct pglist_data *pgdat = NODE_DATA(nid);
-	int zid;
-
-	for (zid = 0; zid <= ZONE_NORMAL; zid++) {
-		struct zone *zone = &pgdat->node_zones[zid];
-
-		if (zone_intersects(zone, start_pfn, nr_pages))
-			return zone;
-	}
-
-	return &pgdat->node_zones[ZONE_NORMAL];
->>>>>>> bb176f67
 }
 
 static inline struct zone *default_zone_for_pfn(int nid, unsigned long start_pfn,
@@ -1053,12 +916,6 @@
 	struct memory_notify arg;
 
 	nid = pfn_to_nid(pfn);
-<<<<<<< HEAD
-	if (!allow_online_pfn_range(nid, pfn, nr_pages, online_type))
-		return -EINVAL;
-
-=======
->>>>>>> bb176f67
 	/* associate pfn range with the zone */
 	zone = move_pfn_range(online_type, nid, pfn, nr_pages);
 
