--- conflicted
+++ resolved
@@ -588,8 +588,6 @@
 
 #define SFB_MAX_PROB 0xFFFF
 
-<<<<<<< HEAD
-=======
 /* QFQ */
 enum {
 	TCA_QFQ_UNSPEC,
@@ -605,5 +603,4 @@
 	__u32 lmax;
 };
 
->>>>>>> d762f438
 #endif