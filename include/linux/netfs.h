/* SPDX-License-Identifier: GPL-2.0-or-later */
/* Network filesystem support services.
 *
 * Copyright (C) 2021 Red Hat, Inc. All Rights Reserved.
 * Written by David Howells (dhowells@redhat.com)
 *
 * See:
 *
 *	Documentation/filesystems/netfs_library.rst
 *
 * for a description of the network filesystem interface declared here.
 */

#ifndef _LINUX_NETFS_H
#define _LINUX_NETFS_H

#include <linux/workqueue.h>
#include <linux/fs.h>
#include <linux/pagemap.h>

/*
 * Overload PG_private_2 to give us PG_fscache - this is used to indicate that
 * a page is currently backed by a local disk cache
 */
#define folio_test_fscache(folio)	folio_test_private_2(folio)
#define PageFsCache(page)		PagePrivate2((page))
#define SetPageFsCache(page)		SetPagePrivate2((page))
#define ClearPageFsCache(page)		ClearPagePrivate2((page))
#define TestSetPageFsCache(page)	TestSetPagePrivate2((page))
#define TestClearPageFsCache(page)	TestClearPagePrivate2((page))

/**
 * folio_start_fscache - Start an fscache write on a folio.
 * @folio: The folio.
 *
 * Call this function before writing a folio to a local cache.  Starting a
 * second write before the first one finishes is not allowed.
 */
static inline void folio_start_fscache(struct folio *folio)
{
	VM_BUG_ON_FOLIO(folio_test_private_2(folio), folio);
	folio_get(folio);
	folio_set_private_2(folio);
}

/**
 * folio_end_fscache - End an fscache write on a folio.
 * @folio: The folio.
 *
 * Call this function after the folio has been written to the local cache.
 * This will wake any sleepers waiting on this folio.
 */
static inline void folio_end_fscache(struct folio *folio)
{
	folio_end_private_2(folio);
}

/**
 * folio_wait_fscache - Wait for an fscache write on this folio to end.
 * @folio: The folio.
 *
 * If this folio is currently being written to a local cache, wait for
 * the write to finish.  Another write may start after this one finishes,
 * unless the caller holds the folio lock.
 */
static inline void folio_wait_fscache(struct folio *folio)
{
	folio_wait_private_2(folio);
}

/**
 * folio_wait_fscache_killable - Wait for an fscache write on this folio to end.
 * @folio: The folio.
 *
 * If this folio is currently being written to a local cache, wait
 * for the write to finish or for a fatal signal to be received.
 * Another write may start after this one finishes, unless the caller
 * holds the folio lock.
 *
 * Return:
 * - 0 if successful.
 * - -EINTR if a fatal signal was encountered.
 */
static inline int folio_wait_fscache_killable(struct folio *folio)
{
	return folio_wait_private_2_killable(folio);
}

static inline void set_page_fscache(struct page *page)
{
	folio_start_fscache(page_folio(page));
}

static inline void end_page_fscache(struct page *page)
{
	folio_end_private_2(page_folio(page));
}

static inline void wait_on_page_fscache(struct page *page)
{
	folio_wait_private_2(page_folio(page));
}

static inline int wait_on_page_fscache_killable(struct page *page)
{
	return folio_wait_private_2_killable(page_folio(page));
}

enum netfs_read_source {
	NETFS_FILL_WITH_ZEROES,
	NETFS_DOWNLOAD_FROM_SERVER,
	NETFS_READ_FROM_CACHE,
	NETFS_INVALID_READ,
} __mode(byte);

typedef void (*netfs_io_terminated_t)(void *priv, ssize_t transferred_or_error,
				      bool was_async);

/*
 * Resources required to do operations on a cache.
 */
struct netfs_cache_resources {
	const struct netfs_cache_ops	*ops;
	void				*cache_priv;
	void				*cache_priv2;
	unsigned int			debug_id;	/* Cookie debug ID */
	unsigned int			inval_counter;	/* object->inval_counter at begin_op */
};

/*
 * Descriptor for a single component subrequest.
 */
struct netfs_read_subrequest {
	struct netfs_read_request *rreq;	/* Supervising read request */
	struct list_head	rreq_link;	/* Link in rreq->subrequests */
	loff_t			start;		/* Where to start the I/O */
	size_t			len;		/* Size of the I/O */
	size_t			transferred;	/* Amount of data transferred */
	refcount_t		usage;
	short			error;		/* 0 or error that occurred */
	unsigned short		debug_index;	/* Index in list (for debugging output) */
	enum netfs_read_source	source;		/* Where to read from */
	unsigned long		flags;
#define NETFS_SREQ_WRITE_TO_CACHE	0	/* Set if should write to cache */
#define NETFS_SREQ_CLEAR_TAIL		1	/* Set if the rest of the read should be cleared */
#define NETFS_SREQ_SHORT_READ		2	/* Set if there was a short read from the cache */
#define NETFS_SREQ_SEEK_DATA_READ	3	/* Set if ->read() should SEEK_DATA first */
#define NETFS_SREQ_NO_PROGRESS		4	/* Set if we didn't manage to read any data */
};

/*
 * Descriptor for a read helper request.  This is used to make multiple I/O
 * requests on a variety of sources and then stitch the result together.
 */
struct netfs_read_request {
	struct work_struct	work;
	struct inode		*inode;		/* The file being accessed */
	struct address_space	*mapping;	/* The mapping being accessed */
	struct netfs_cache_resources cache_resources;
	struct list_head	subrequests;	/* Requests to fetch I/O from disk or net */
	void			*netfs_priv;	/* Private data for the netfs */
	unsigned int		debug_id;
	atomic_t		nr_rd_ops;	/* Number of read ops in progress */
	atomic_t		nr_wr_ops;	/* Number of write ops in progress */
	size_t			submitted;	/* Amount submitted for I/O so far */
	size_t			len;		/* Length of the request */
	short			error;		/* 0 or error that occurred */
	loff_t			i_size;		/* Size of the file */
	loff_t			start;		/* Start position */
	pgoff_t			no_unlock_folio; /* Don't unlock this folio after read */
	refcount_t		usage;
	unsigned long		flags;
#define NETFS_RREQ_INCOMPLETE_IO	0	/* Some ioreqs terminated short or with error */
#define NETFS_RREQ_WRITE_TO_CACHE	1	/* Need to write to the cache */
#define NETFS_RREQ_NO_UNLOCK_FOLIO	2	/* Don't unlock no_unlock_folio on completion */
#define NETFS_RREQ_DONT_UNLOCK_FOLIOS	3	/* Don't unlock the folios on completion */
#define NETFS_RREQ_FAILED		4	/* The request failed */
#define NETFS_RREQ_IN_PROGRESS		5	/* Unlocked when the request completes */
	const struct netfs_read_request_ops *netfs_ops;
};

/*
 * Operations the network filesystem can/must provide to the helpers.
 */
struct netfs_read_request_ops {
	bool (*is_cache_enabled)(struct inode *inode);
	void (*init_rreq)(struct netfs_read_request *rreq, struct file *file);
	int (*begin_cache_operation)(struct netfs_read_request *rreq);
	void (*expand_readahead)(struct netfs_read_request *rreq);
	bool (*clamp_length)(struct netfs_read_subrequest *subreq);
	void (*issue_op)(struct netfs_read_subrequest *subreq);
	bool (*is_still_valid)(struct netfs_read_request *rreq);
	int (*check_write_begin)(struct file *file, loff_t pos, unsigned len,
				 struct folio *folio, void **_fsdata);
	void (*done)(struct netfs_read_request *rreq);
	void (*cleanup)(struct address_space *mapping, void *netfs_priv);
};

/*
 * How to handle reading from a hole.
 */
enum netfs_read_from_hole {
	NETFS_READ_HOLE_IGNORE,
	NETFS_READ_HOLE_CLEAR,
	NETFS_READ_HOLE_FAIL,
};

/*
 * Table of operations for access to a cache.  This is obtained by
 * rreq->ops->begin_cache_operation().
 */
struct netfs_cache_ops {
	/* End an operation */
	void (*end_operation)(struct netfs_cache_resources *cres);

	/* Read data from the cache */
	int (*read)(struct netfs_cache_resources *cres,
		    loff_t start_pos,
		    struct iov_iter *iter,
		    enum netfs_read_from_hole read_hole,
		    netfs_io_terminated_t term_func,
		    void *term_func_priv);

	/* Write data to the cache */
	int (*write)(struct netfs_cache_resources *cres,
		     loff_t start_pos,
		     struct iov_iter *iter,
		     netfs_io_terminated_t term_func,
		     void *term_func_priv);

	/* Expand readahead request */
	void (*expand_readahead)(struct netfs_cache_resources *cres,
				 loff_t *_start, size_t *_len, loff_t i_size);

	/* Prepare a read operation, shortening it to a cached/uncached
	 * boundary as appropriate.
	 */
	enum netfs_read_source (*prepare_read)(struct netfs_read_subrequest *subreq,
					       loff_t i_size);

	/* Prepare a write operation, working out what part of the write we can
	 * actually do.
	 */
	int (*prepare_write)(struct netfs_cache_resources *cres,
			     loff_t *_start, size_t *_len, loff_t i_size,
			     bool no_space_allocated_yet);
<<<<<<< HEAD
=======

	/* Query the occupancy of the cache in a region, returning where the
	 * next chunk of data starts and how long it is.
	 */
	int (*query_occupancy)(struct netfs_cache_resources *cres,
			       loff_t start, size_t len, size_t granularity,
			       loff_t *_data_start, size_t *_data_len);
>>>>>>> ed9f4f96
};

struct readahead_control;
extern void netfs_readahead(struct readahead_control *,
			    const struct netfs_read_request_ops *,
			    void *);
extern int netfs_readpage(struct file *,
			  struct folio *,
			  const struct netfs_read_request_ops *,
			  void *);
extern int netfs_write_begin(struct file *, struct address_space *,
			     loff_t, unsigned int, unsigned int, struct folio **,
			     void **,
			     const struct netfs_read_request_ops *,
			     void *);

extern void netfs_subreq_terminated(struct netfs_read_subrequest *, ssize_t, bool);
extern void netfs_stats_show(struct seq_file *);

#endif /* _LINUX_NETFS_H */<|MERGE_RESOLUTION|>--- conflicted
+++ resolved
@@ -244,8 +244,6 @@
 	int (*prepare_write)(struct netfs_cache_resources *cres,
 			     loff_t *_start, size_t *_len, loff_t i_size,
 			     bool no_space_allocated_yet);
-<<<<<<< HEAD
-=======
 
 	/* Query the occupancy of the cache in a region, returning where the
 	 * next chunk of data starts and how long it is.
@@ -253,7 +251,6 @@
 	int (*query_occupancy)(struct netfs_cache_resources *cres,
 			       loff_t start, size_t len, size_t granularity,
 			       loff_t *_data_start, size_t *_data_len);
->>>>>>> ed9f4f96
 };
 
 struct readahead_control;
