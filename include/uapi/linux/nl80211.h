--- conflicted
+++ resolved
@@ -5517,13 +5517,10 @@
  *	with VLAN tagged frames and separate VLAN-specific netdevs added using
  *	vconfig similarly to the Ethernet case.
  *
-<<<<<<< HEAD
-=======
  * @NL80211_EXT_FEATURE_AQL: The driver supports the Airtime Queue Limit (AQL)
  *	feature, which prevents bufferbloat by using the expected transmission
  *	time to limit the amount of data buffered in the hardware.
  *
->>>>>>> a7196caf
  * @NUM_NL80211_EXT_FEATURES: number of extended features.
  * @MAX_NL80211_EXT_FEATURES: highest extended feature index.
  */
@@ -5570,10 +5567,7 @@
 	NL80211_EXT_FEATURE_STA_TX_PWR,
 	NL80211_EXT_FEATURE_SAE_OFFLOAD,
 	NL80211_EXT_FEATURE_VLAN_OFFLOAD,
-<<<<<<< HEAD
-=======
 	NL80211_EXT_FEATURE_AQL,
->>>>>>> a7196caf
 
 	/* add new features before the definition below */
 	NUM_NL80211_EXT_FEATURES,
