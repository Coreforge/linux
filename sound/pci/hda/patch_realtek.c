// SPDX-License-Identifier: GPL-2.0-or-later
/*
 * Universal Interface for Intel High Definition Audio Codec
 *
 * HD audio interface patch for Realtek ALC codecs
 *
 * Copyright (c) 2004 Kailang Yang <kailang@realtek.com.tw>
 *                    PeiSen Hou <pshou@realtek.com.tw>
 *                    Takashi Iwai <tiwai@suse.de>
 *                    Jonathan Woithe <jwoithe@just42.net>
 */

#include <linux/init.h>
#include <linux/delay.h>
#include <linux/slab.h>
#include <linux/pci.h>
#include <linux/dmi.h>
#include <linux/module.h>
#include <linux/input.h>
#include <linux/leds.h>
#include <linux/ctype.h>
#include <sound/core.h>
#include <sound/jack.h>
#include <sound/hda_codec.h>
#include "hda_local.h"
#include "hda_auto_parser.h"
#include "hda_jack.h"
#include "hda_generic.h"
#include "hda_component.h"

/* keep halting ALC5505 DSP, for power saving */
#define HALT_REALTEK_ALC5505

/* extra amp-initialization sequence types */
enum {
	ALC_INIT_UNDEFINED,
	ALC_INIT_NONE,
	ALC_INIT_DEFAULT,
};

enum {
	ALC_HEADSET_MODE_UNKNOWN,
	ALC_HEADSET_MODE_UNPLUGGED,
	ALC_HEADSET_MODE_HEADSET,
	ALC_HEADSET_MODE_MIC,
	ALC_HEADSET_MODE_HEADPHONE,
};

enum {
	ALC_HEADSET_TYPE_UNKNOWN,
	ALC_HEADSET_TYPE_CTIA,
	ALC_HEADSET_TYPE_OMTP,
};

enum {
	ALC_KEY_MICMUTE_INDEX,
};

struct alc_customize_define {
	unsigned int  sku_cfg;
	unsigned char port_connectivity;
	unsigned char check_sum;
	unsigned char customization;
	unsigned char external_amp;
	unsigned int  enable_pcbeep:1;
	unsigned int  platform_type:1;
	unsigned int  swap:1;
	unsigned int  override:1;
	unsigned int  fixup:1; /* Means that this sku is set by driver, not read from hw */
};

struct alc_coef_led {
	unsigned int idx;
	unsigned int mask;
	unsigned int on;
	unsigned int off;
};

struct alc_spec {
	struct hda_gen_spec gen; /* must be at head */

	/* codec parameterization */
	struct alc_customize_define cdefine;
	unsigned int parse_flags; /* flag for snd_hda_parse_pin_defcfg() */

	/* GPIO bits */
	unsigned int gpio_mask;
	unsigned int gpio_dir;
	unsigned int gpio_data;
	bool gpio_write_delay;	/* add a delay before writing gpio_data */

	/* mute LED for HP laptops, see vref_mute_led_set() */
	int mute_led_polarity;
	int micmute_led_polarity;
	hda_nid_t mute_led_nid;
	hda_nid_t cap_mute_led_nid;

	unsigned int gpio_mute_led_mask;
	unsigned int gpio_mic_led_mask;
	struct alc_coef_led mute_led_coef;
	struct alc_coef_led mic_led_coef;
	struct mutex coef_mutex;

	hda_nid_t headset_mic_pin;
	hda_nid_t headphone_mic_pin;
	int current_headset_mode;
	int current_headset_type;

	/* hooks */
	void (*init_hook)(struct hda_codec *codec);
#ifdef CONFIG_PM
	void (*power_hook)(struct hda_codec *codec);
#endif
	void (*shutup)(struct hda_codec *codec);

	int init_amp;
	int codec_variant;	/* flag for other variants */
	unsigned int has_alc5505_dsp:1;
	unsigned int no_depop_delay:1;
	unsigned int done_hp_init:1;
	unsigned int no_shutup_pins:1;
	unsigned int ultra_low_power:1;
	unsigned int has_hs_key:1;
	unsigned int no_internal_mic_pin:1;

	/* for PLL fix */
	hda_nid_t pll_nid;
	unsigned int pll_coef_idx, pll_coef_bit;
	unsigned int coef0;
	struct input_dev *kb_dev;
	u8 alc_mute_keycode_map[1];

	/* component binding */
	struct component_match *match;
	struct hda_component comps[HDA_MAX_COMPONENTS];
};

/*
 * COEF access helper functions
 */

static void coef_mutex_lock(struct hda_codec *codec)
{
	struct alc_spec *spec = codec->spec;

	snd_hda_power_up_pm(codec);
	mutex_lock(&spec->coef_mutex);
}

static void coef_mutex_unlock(struct hda_codec *codec)
{
	struct alc_spec *spec = codec->spec;

	mutex_unlock(&spec->coef_mutex);
	snd_hda_power_down_pm(codec);
}

static int __alc_read_coefex_idx(struct hda_codec *codec, hda_nid_t nid,
				 unsigned int coef_idx)
{
	unsigned int val;

	snd_hda_codec_write(codec, nid, 0, AC_VERB_SET_COEF_INDEX, coef_idx);
	val = snd_hda_codec_read(codec, nid, 0, AC_VERB_GET_PROC_COEF, 0);
	return val;
}

static int alc_read_coefex_idx(struct hda_codec *codec, hda_nid_t nid,
			       unsigned int coef_idx)
{
	unsigned int val;

	coef_mutex_lock(codec);
	val = __alc_read_coefex_idx(codec, nid, coef_idx);
	coef_mutex_unlock(codec);
	return val;
}

#define alc_read_coef_idx(codec, coef_idx) \
	alc_read_coefex_idx(codec, 0x20, coef_idx)

static void __alc_write_coefex_idx(struct hda_codec *codec, hda_nid_t nid,
				   unsigned int coef_idx, unsigned int coef_val)
{
	snd_hda_codec_write(codec, nid, 0, AC_VERB_SET_COEF_INDEX, coef_idx);
	snd_hda_codec_write(codec, nid, 0, AC_VERB_SET_PROC_COEF, coef_val);
}

static void alc_write_coefex_idx(struct hda_codec *codec, hda_nid_t nid,
				 unsigned int coef_idx, unsigned int coef_val)
{
	coef_mutex_lock(codec);
	__alc_write_coefex_idx(codec, nid, coef_idx, coef_val);
	coef_mutex_unlock(codec);
}

#define alc_write_coef_idx(codec, coef_idx, coef_val) \
	alc_write_coefex_idx(codec, 0x20, coef_idx, coef_val)

static void __alc_update_coefex_idx(struct hda_codec *codec, hda_nid_t nid,
				    unsigned int coef_idx, unsigned int mask,
				    unsigned int bits_set)
{
	unsigned int val = __alc_read_coefex_idx(codec, nid, coef_idx);

	if (val != -1)
		__alc_write_coefex_idx(codec, nid, coef_idx,
				       (val & ~mask) | bits_set);
}

static void alc_update_coefex_idx(struct hda_codec *codec, hda_nid_t nid,
				  unsigned int coef_idx, unsigned int mask,
				  unsigned int bits_set)
{
	coef_mutex_lock(codec);
	__alc_update_coefex_idx(codec, nid, coef_idx, mask, bits_set);
	coef_mutex_unlock(codec);
}

#define alc_update_coef_idx(codec, coef_idx, mask, bits_set)	\
	alc_update_coefex_idx(codec, 0x20, coef_idx, mask, bits_set)

/* a special bypass for COEF 0; read the cached value at the second time */
static unsigned int alc_get_coef0(struct hda_codec *codec)
{
	struct alc_spec *spec = codec->spec;

	if (!spec->coef0)
		spec->coef0 = alc_read_coef_idx(codec, 0);
	return spec->coef0;
}

/* coef writes/updates batch */
struct coef_fw {
	unsigned char nid;
	unsigned char idx;
	unsigned short mask;
	unsigned short val;
};

#define UPDATE_COEFEX(_nid, _idx, _mask, _val) \
	{ .nid = (_nid), .idx = (_idx), .mask = (_mask), .val = (_val) }
#define WRITE_COEFEX(_nid, _idx, _val) UPDATE_COEFEX(_nid, _idx, -1, _val)
#define WRITE_COEF(_idx, _val) WRITE_COEFEX(0x20, _idx, _val)
#define UPDATE_COEF(_idx, _mask, _val) UPDATE_COEFEX(0x20, _idx, _mask, _val)

static void alc_process_coef_fw(struct hda_codec *codec,
				const struct coef_fw *fw)
{
	coef_mutex_lock(codec);
	for (; fw->nid; fw++) {
		if (fw->mask == (unsigned short)-1)
			__alc_write_coefex_idx(codec, fw->nid, fw->idx, fw->val);
		else
			__alc_update_coefex_idx(codec, fw->nid, fw->idx,
						fw->mask, fw->val);
	}
	coef_mutex_unlock(codec);
}

/*
 * GPIO setup tables, used in initialization
 */

/* Enable GPIO mask and set output */
static void alc_setup_gpio(struct hda_codec *codec, unsigned int mask)
{
	struct alc_spec *spec = codec->spec;

	spec->gpio_mask |= mask;
	spec->gpio_dir |= mask;
	spec->gpio_data |= mask;
}

static void alc_write_gpio_data(struct hda_codec *codec)
{
	struct alc_spec *spec = codec->spec;

	snd_hda_codec_write(codec, 0x01, 0, AC_VERB_SET_GPIO_DATA,
			    spec->gpio_data);
}

static void alc_update_gpio_data(struct hda_codec *codec, unsigned int mask,
				 bool on)
{
	struct alc_spec *spec = codec->spec;
	unsigned int oldval = spec->gpio_data;

	if (on)
		spec->gpio_data |= mask;
	else
		spec->gpio_data &= ~mask;
	if (oldval != spec->gpio_data)
		alc_write_gpio_data(codec);
}

static void alc_write_gpio(struct hda_codec *codec)
{
	struct alc_spec *spec = codec->spec;

	if (!spec->gpio_mask)
		return;

	snd_hda_codec_write(codec, codec->core.afg, 0,
			    AC_VERB_SET_GPIO_MASK, spec->gpio_mask);
	snd_hda_codec_write(codec, codec->core.afg, 0,
			    AC_VERB_SET_GPIO_DIRECTION, spec->gpio_dir);
	if (spec->gpio_write_delay)
		msleep(1);
	alc_write_gpio_data(codec);
}

static void alc_fixup_gpio(struct hda_codec *codec, int action,
			   unsigned int mask)
{
	if (action == HDA_FIXUP_ACT_PRE_PROBE)
		alc_setup_gpio(codec, mask);
}

static void alc_fixup_gpio1(struct hda_codec *codec,
			    const struct hda_fixup *fix, int action)
{
	alc_fixup_gpio(codec, action, 0x01);
}

static void alc_fixup_gpio2(struct hda_codec *codec,
			    const struct hda_fixup *fix, int action)
{
	alc_fixup_gpio(codec, action, 0x02);
}

static void alc_fixup_gpio3(struct hda_codec *codec,
			    const struct hda_fixup *fix, int action)
{
	alc_fixup_gpio(codec, action, 0x03);
}

static void alc_fixup_gpio4(struct hda_codec *codec,
			    const struct hda_fixup *fix, int action)
{
	alc_fixup_gpio(codec, action, 0x04);
}

static void alc_fixup_micmute_led(struct hda_codec *codec,
				  const struct hda_fixup *fix, int action)
{
	if (action == HDA_FIXUP_ACT_PRE_PROBE)
		snd_hda_gen_add_micmute_led_cdev(codec, NULL);
}

/*
 * Fix hardware PLL issue
 * On some codecs, the analog PLL gating control must be off while
 * the default value is 1.
 */
static void alc_fix_pll(struct hda_codec *codec)
{
	struct alc_spec *spec = codec->spec;

	if (spec->pll_nid)
		alc_update_coefex_idx(codec, spec->pll_nid, spec->pll_coef_idx,
				      1 << spec->pll_coef_bit, 0);
}

static void alc_fix_pll_init(struct hda_codec *codec, hda_nid_t nid,
			     unsigned int coef_idx, unsigned int coef_bit)
{
	struct alc_spec *spec = codec->spec;
	spec->pll_nid = nid;
	spec->pll_coef_idx = coef_idx;
	spec->pll_coef_bit = coef_bit;
	alc_fix_pll(codec);
}

/* update the master volume per volume-knob's unsol event */
static void alc_update_knob_master(struct hda_codec *codec,
				   struct hda_jack_callback *jack)
{
	unsigned int val;
	struct snd_kcontrol *kctl;
	struct snd_ctl_elem_value *uctl;

	kctl = snd_hda_find_mixer_ctl(codec, "Master Playback Volume");
	if (!kctl)
		return;
	uctl = kzalloc(sizeof(*uctl), GFP_KERNEL);
	if (!uctl)
		return;
	val = snd_hda_codec_read(codec, jack->nid, 0,
				 AC_VERB_GET_VOLUME_KNOB_CONTROL, 0);
	val &= HDA_AMP_VOLMASK;
	uctl->value.integer.value[0] = val;
	uctl->value.integer.value[1] = val;
	kctl->put(kctl, uctl);
	kfree(uctl);
}

static void alc880_unsol_event(struct hda_codec *codec, unsigned int res)
{
	/* For some reason, the res given from ALC880 is broken.
	   Here we adjust it properly. */
	snd_hda_jack_unsol_event(codec, res >> 2);
}

/* Change EAPD to verb control */
static void alc_fill_eapd_coef(struct hda_codec *codec)
{
	int coef;

	coef = alc_get_coef0(codec);

	switch (codec->core.vendor_id) {
	case 0x10ec0262:
		alc_update_coef_idx(codec, 0x7, 0, 1<<5);
		break;
	case 0x10ec0267:
	case 0x10ec0268:
		alc_update_coef_idx(codec, 0x7, 0, 1<<13);
		break;
	case 0x10ec0269:
		if ((coef & 0x00f0) == 0x0010)
			alc_update_coef_idx(codec, 0xd, 0, 1<<14);
		if ((coef & 0x00f0) == 0x0020)
			alc_update_coef_idx(codec, 0x4, 1<<15, 0);
		if ((coef & 0x00f0) == 0x0030)
			alc_update_coef_idx(codec, 0x10, 1<<9, 0);
		break;
	case 0x10ec0280:
	case 0x10ec0284:
	case 0x10ec0290:
	case 0x10ec0292:
		alc_update_coef_idx(codec, 0x4, 1<<15, 0);
		break;
	case 0x10ec0225:
	case 0x10ec0295:
	case 0x10ec0299:
		alc_update_coef_idx(codec, 0x67, 0xf000, 0x3000);
		fallthrough;
	case 0x10ec0215:
	case 0x10ec0230:
	case 0x10ec0233:
	case 0x10ec0235:
	case 0x10ec0236:
	case 0x10ec0245:
	case 0x10ec0255:
	case 0x10ec0256:
	case 0x19e58326:
	case 0x10ec0257:
	case 0x10ec0282:
	case 0x10ec0283:
	case 0x10ec0286:
	case 0x10ec0288:
	case 0x10ec0285:
	case 0x10ec0298:
	case 0x10ec0289:
	case 0x10ec0300:
		alc_update_coef_idx(codec, 0x10, 1<<9, 0);
		break;
	case 0x10ec0275:
		alc_update_coef_idx(codec, 0xe, 0, 1<<0);
		break;
	case 0x10ec0287:
		alc_update_coef_idx(codec, 0x10, 1<<9, 0);
		alc_write_coef_idx(codec, 0x8, 0x4ab7);
		break;
	case 0x10ec0293:
		alc_update_coef_idx(codec, 0xa, 1<<13, 0);
		break;
	case 0x10ec0234:
	case 0x10ec0274:
	case 0x10ec0294:
	case 0x10ec0700:
	case 0x10ec0701:
	case 0x10ec0703:
	case 0x10ec0711:
		alc_update_coef_idx(codec, 0x10, 1<<15, 0);
		break;
	case 0x10ec0662:
		if ((coef & 0x00f0) == 0x0030)
			alc_update_coef_idx(codec, 0x4, 1<<10, 0); /* EAPD Ctrl */
		break;
	case 0x10ec0272:
	case 0x10ec0273:
	case 0x10ec0663:
	case 0x10ec0665:
	case 0x10ec0670:
	case 0x10ec0671:
	case 0x10ec0672:
		alc_update_coef_idx(codec, 0xd, 0, 1<<14); /* EAPD Ctrl */
		break;
	case 0x10ec0222:
	case 0x10ec0623:
		alc_update_coef_idx(codec, 0x19, 1<<13, 0);
		break;
	case 0x10ec0668:
		alc_update_coef_idx(codec, 0x7, 3<<13, 0);
		break;
	case 0x10ec0867:
		alc_update_coef_idx(codec, 0x4, 1<<10, 0);
		break;
	case 0x10ec0888:
		if ((coef & 0x00f0) == 0x0020 || (coef & 0x00f0) == 0x0030)
			alc_update_coef_idx(codec, 0x7, 1<<5, 0);
		break;
	case 0x10ec0892:
	case 0x10ec0897:
		alc_update_coef_idx(codec, 0x7, 1<<5, 0);
		break;
	case 0x10ec0899:
	case 0x10ec0900:
	case 0x10ec0b00:
	case 0x10ec1168:
	case 0x10ec1220:
		alc_update_coef_idx(codec, 0x7, 1<<1, 0);
		break;
	}
}

/* additional initialization for ALC888 variants */
static void alc888_coef_init(struct hda_codec *codec)
{
	switch (alc_get_coef0(codec) & 0x00f0) {
	/* alc888-VA */
	case 0x00:
	/* alc888-VB */
	case 0x10:
		alc_update_coef_idx(codec, 7, 0, 0x2030); /* Turn EAPD to High */
		break;
	}
}

/* turn on/off EAPD control (only if available) */
static void set_eapd(struct hda_codec *codec, hda_nid_t nid, int on)
{
	if (get_wcaps_type(get_wcaps(codec, nid)) != AC_WID_PIN)
		return;
	if (snd_hda_query_pin_caps(codec, nid) & AC_PINCAP_EAPD)
		snd_hda_codec_write(codec, nid, 0, AC_VERB_SET_EAPD_BTLENABLE,
				    on ? 2 : 0);
}

/* turn on/off EAPD controls of the codec */
static void alc_auto_setup_eapd(struct hda_codec *codec, bool on)
{
	/* We currently only handle front, HP */
	static const hda_nid_t pins[] = {
		0x0f, 0x10, 0x14, 0x15, 0x17, 0
	};
	const hda_nid_t *p;
	for (p = pins; *p; p++)
		set_eapd(codec, *p, on);
}

static int find_ext_mic_pin(struct hda_codec *codec);

static void alc_headset_mic_no_shutup(struct hda_codec *codec)
{
	const struct hda_pincfg *pin;
	int mic_pin = find_ext_mic_pin(codec);
	int i;

	/* don't shut up pins when unloading the driver; otherwise it breaks
	 * the default pin setup at the next load of the driver
	 */
	if (codec->bus->shutdown)
		return;

	snd_array_for_each(&codec->init_pins, i, pin) {
		/* use read here for syncing after issuing each verb */
		if (pin->nid != mic_pin)
			snd_hda_codec_read(codec, pin->nid, 0,
					AC_VERB_SET_PIN_WIDGET_CONTROL, 0);
	}

	codec->pins_shutup = 1;
}

static void alc_shutup_pins(struct hda_codec *codec)
{
	struct alc_spec *spec = codec->spec;

	switch (codec->core.vendor_id) {
	case 0x10ec0236:
	case 0x10ec0256:
	case 0x19e58326:
	case 0x10ec0283:
	case 0x10ec0286:
	case 0x10ec0288:
	case 0x10ec0298:
		alc_headset_mic_no_shutup(codec);
		break;
	default:
		if (!spec->no_shutup_pins)
			snd_hda_shutup_pins(codec);
		break;
	}
}

/* generic shutup callback;
 * just turning off EAPD and a little pause for avoiding pop-noise
 */
static void alc_eapd_shutup(struct hda_codec *codec)
{
	struct alc_spec *spec = codec->spec;

	alc_auto_setup_eapd(codec, false);
	if (!spec->no_depop_delay)
		msleep(200);
	alc_shutup_pins(codec);
}

/* generic EAPD initialization */
static void alc_auto_init_amp(struct hda_codec *codec, int type)
{
	alc_auto_setup_eapd(codec, true);
	alc_write_gpio(codec);
	switch (type) {
	case ALC_INIT_DEFAULT:
		switch (codec->core.vendor_id) {
		case 0x10ec0260:
			alc_update_coefex_idx(codec, 0x1a, 7, 0, 0x2010);
			break;
		case 0x10ec0880:
		case 0x10ec0882:
		case 0x10ec0883:
		case 0x10ec0885:
			alc_update_coef_idx(codec, 7, 0, 0x2030);
			break;
		case 0x10ec0888:
			alc888_coef_init(codec);
			break;
		}
		break;
	}
}

/* get a primary headphone pin if available */
static hda_nid_t alc_get_hp_pin(struct alc_spec *spec)
{
	if (spec->gen.autocfg.hp_pins[0])
		return spec->gen.autocfg.hp_pins[0];
	if (spec->gen.autocfg.line_out_type == AC_JACK_HP_OUT)
		return spec->gen.autocfg.line_out_pins[0];
	return 0;
}

/*
 * Realtek SSID verification
 */

/* Could be any non-zero and even value. When used as fixup, tells
 * the driver to ignore any present sku defines.
 */
#define ALC_FIXUP_SKU_IGNORE (2)

static void alc_fixup_sku_ignore(struct hda_codec *codec,
				 const struct hda_fixup *fix, int action)
{
	struct alc_spec *spec = codec->spec;
	if (action == HDA_FIXUP_ACT_PRE_PROBE) {
		spec->cdefine.fixup = 1;
		spec->cdefine.sku_cfg = ALC_FIXUP_SKU_IGNORE;
	}
}

static void alc_fixup_no_depop_delay(struct hda_codec *codec,
				    const struct hda_fixup *fix, int action)
{
	struct alc_spec *spec = codec->spec;

	if (action == HDA_FIXUP_ACT_PROBE) {
		spec->no_depop_delay = 1;
		codec->depop_delay = 0;
	}
}

static int alc_auto_parse_customize_define(struct hda_codec *codec)
{
	unsigned int ass, tmp, i;
	unsigned nid = 0;
	struct alc_spec *spec = codec->spec;

	spec->cdefine.enable_pcbeep = 1; /* assume always enabled */

	if (spec->cdefine.fixup) {
		ass = spec->cdefine.sku_cfg;
		if (ass == ALC_FIXUP_SKU_IGNORE)
			return -1;
		goto do_sku;
	}

	if (!codec->bus->pci)
		return -1;
	ass = codec->core.subsystem_id & 0xffff;
	if (ass != codec->bus->pci->subsystem_device && (ass & 1))
		goto do_sku;

	nid = 0x1d;
	if (codec->core.vendor_id == 0x10ec0260)
		nid = 0x17;
	ass = snd_hda_codec_get_pincfg(codec, nid);

	if (!(ass & 1)) {
		codec_info(codec, "%s: SKU not ready 0x%08x\n",
			   codec->core.chip_name, ass);
		return -1;
	}

	/* check sum */
	tmp = 0;
	for (i = 1; i < 16; i++) {
		if ((ass >> i) & 1)
			tmp++;
	}
	if (((ass >> 16) & 0xf) != tmp)
		return -1;

	spec->cdefine.port_connectivity = ass >> 30;
	spec->cdefine.enable_pcbeep = (ass & 0x100000) >> 20;
	spec->cdefine.check_sum = (ass >> 16) & 0xf;
	spec->cdefine.customization = ass >> 8;
do_sku:
	spec->cdefine.sku_cfg = ass;
	spec->cdefine.external_amp = (ass & 0x38) >> 3;
	spec->cdefine.platform_type = (ass & 0x4) >> 2;
	spec->cdefine.swap = (ass & 0x2) >> 1;
	spec->cdefine.override = ass & 0x1;

	codec_dbg(codec, "SKU: Nid=0x%x sku_cfg=0x%08x\n",
		   nid, spec->cdefine.sku_cfg);
	codec_dbg(codec, "SKU: port_connectivity=0x%x\n",
		   spec->cdefine.port_connectivity);
	codec_dbg(codec, "SKU: enable_pcbeep=0x%x\n", spec->cdefine.enable_pcbeep);
	codec_dbg(codec, "SKU: check_sum=0x%08x\n", spec->cdefine.check_sum);
	codec_dbg(codec, "SKU: customization=0x%08x\n", spec->cdefine.customization);
	codec_dbg(codec, "SKU: external_amp=0x%x\n", spec->cdefine.external_amp);
	codec_dbg(codec, "SKU: platform_type=0x%x\n", spec->cdefine.platform_type);
	codec_dbg(codec, "SKU: swap=0x%x\n", spec->cdefine.swap);
	codec_dbg(codec, "SKU: override=0x%x\n", spec->cdefine.override);

	return 0;
}

/* return the position of NID in the list, or -1 if not found */
static int find_idx_in_nid_list(hda_nid_t nid, const hda_nid_t *list, int nums)
{
	int i;
	for (i = 0; i < nums; i++)
		if (list[i] == nid)
			return i;
	return -1;
}
/* return true if the given NID is found in the list */
static bool found_in_nid_list(hda_nid_t nid, const hda_nid_t *list, int nums)
{
	return find_idx_in_nid_list(nid, list, nums) >= 0;
}

/* check subsystem ID and set up device-specific initialization;
 * return 1 if initialized, 0 if invalid SSID
 */
/* 32-bit subsystem ID for BIOS loading in HD Audio codec.
 *	31 ~ 16 :	Manufacture ID
 *	15 ~ 8	:	SKU ID
 *	7  ~ 0	:	Assembly ID
 *	port-A --> pin 39/41, port-E --> pin 14/15, port-D --> pin 35/36
 */
static int alc_subsystem_id(struct hda_codec *codec, const hda_nid_t *ports)
{
	unsigned int ass, tmp, i;
	unsigned nid;
	struct alc_spec *spec = codec->spec;

	if (spec->cdefine.fixup) {
		ass = spec->cdefine.sku_cfg;
		if (ass == ALC_FIXUP_SKU_IGNORE)
			return 0;
		goto do_sku;
	}

	ass = codec->core.subsystem_id & 0xffff;
	if (codec->bus->pci &&
	    ass != codec->bus->pci->subsystem_device && (ass & 1))
		goto do_sku;

	/* invalid SSID, check the special NID pin defcfg instead */
	/*
	 * 31~30	: port connectivity
	 * 29~21	: reserve
	 * 20		: PCBEEP input
	 * 19~16	: Check sum (15:1)
	 * 15~1		: Custom
	 * 0		: override
	*/
	nid = 0x1d;
	if (codec->core.vendor_id == 0x10ec0260)
		nid = 0x17;
	ass = snd_hda_codec_get_pincfg(codec, nid);
	codec_dbg(codec,
		  "realtek: No valid SSID, checking pincfg 0x%08x for NID 0x%x\n",
		   ass, nid);
	if (!(ass & 1))
		return 0;
	if ((ass >> 30) != 1)	/* no physical connection */
		return 0;

	/* check sum */
	tmp = 0;
	for (i = 1; i < 16; i++) {
		if ((ass >> i) & 1)
			tmp++;
	}
	if (((ass >> 16) & 0xf) != tmp)
		return 0;
do_sku:
	codec_dbg(codec, "realtek: Enabling init ASM_ID=0x%04x CODEC_ID=%08x\n",
		   ass & 0xffff, codec->core.vendor_id);
	/*
	 * 0 : override
	 * 1 :	Swap Jack
	 * 2 : 0 --> Desktop, 1 --> Laptop
	 * 3~5 : External Amplifier control
	 * 7~6 : Reserved
	*/
	tmp = (ass & 0x38) >> 3;	/* external Amp control */
	if (spec->init_amp == ALC_INIT_UNDEFINED) {
		switch (tmp) {
		case 1:
			alc_setup_gpio(codec, 0x01);
			break;
		case 3:
			alc_setup_gpio(codec, 0x02);
			break;
		case 7:
			alc_setup_gpio(codec, 0x03);
			break;
		case 5:
		default:
			spec->init_amp = ALC_INIT_DEFAULT;
			break;
		}
	}

	/* is laptop or Desktop and enable the function "Mute internal speaker
	 * when the external headphone out jack is plugged"
	 */
	if (!(ass & 0x8000))
		return 1;
	/*
	 * 10~8 : Jack location
	 * 12~11: Headphone out -> 00: PortA, 01: PortE, 02: PortD, 03: Resvered
	 * 14~13: Resvered
	 * 15   : 1 --> enable the function "Mute internal speaker
	 *	        when the external headphone out jack is plugged"
	 */
	if (!alc_get_hp_pin(spec)) {
		hda_nid_t nid;
		tmp = (ass >> 11) & 0x3;	/* HP to chassis */
		nid = ports[tmp];
		if (found_in_nid_list(nid, spec->gen.autocfg.line_out_pins,
				      spec->gen.autocfg.line_outs))
			return 1;
		spec->gen.autocfg.hp_pins[0] = nid;
	}
	return 1;
}

/* Check the validity of ALC subsystem-id
 * ports contains an array of 4 pin NIDs for port-A, E, D and I */
static void alc_ssid_check(struct hda_codec *codec, const hda_nid_t *ports)
{
	if (!alc_subsystem_id(codec, ports)) {
		struct alc_spec *spec = codec->spec;
		if (spec->init_amp == ALC_INIT_UNDEFINED) {
			codec_dbg(codec,
				  "realtek: Enable default setup for auto mode as fallback\n");
			spec->init_amp = ALC_INIT_DEFAULT;
		}
	}
}

/*
 */

static void alc_fixup_inv_dmic(struct hda_codec *codec,
			       const struct hda_fixup *fix, int action)
{
	struct alc_spec *spec = codec->spec;

	spec->gen.inv_dmic_split = 1;
}


static int alc_build_controls(struct hda_codec *codec)
{
	int err;

	err = snd_hda_gen_build_controls(codec);
	if (err < 0)
		return err;

	snd_hda_apply_fixup(codec, HDA_FIXUP_ACT_BUILD);
	return 0;
}


/*
 * Common callbacks
 */

static void alc_pre_init(struct hda_codec *codec)
{
	alc_fill_eapd_coef(codec);
}

#define is_s3_resume(codec) \
	((codec)->core.dev.power.power_state.event == PM_EVENT_RESUME)
#define is_s4_resume(codec) \
	((codec)->core.dev.power.power_state.event == PM_EVENT_RESTORE)

static int alc_init(struct hda_codec *codec)
{
	struct alc_spec *spec = codec->spec;

	/* hibernation resume needs the full chip initialization */
	if (is_s4_resume(codec))
		alc_pre_init(codec);

	if (spec->init_hook)
		spec->init_hook(codec);

	spec->gen.skip_verbs = 1; /* applied in below */
	snd_hda_gen_init(codec);
	alc_fix_pll(codec);
	alc_auto_init_amp(codec, spec->init_amp);
	snd_hda_apply_verbs(codec); /* apply verbs here after own init */

	snd_hda_apply_fixup(codec, HDA_FIXUP_ACT_INIT);

	return 0;
}

#define alc_free	snd_hda_gen_free

#ifdef CONFIG_PM
static inline void alc_shutup(struct hda_codec *codec)
{
	struct alc_spec *spec = codec->spec;

	if (!snd_hda_get_bool_hint(codec, "shutup"))
		return; /* disabled explicitly by hints */

	if (spec && spec->shutup)
		spec->shutup(codec);
	else
		alc_shutup_pins(codec);
}

static void alc_power_eapd(struct hda_codec *codec)
{
	alc_auto_setup_eapd(codec, false);
}

static int alc_suspend(struct hda_codec *codec)
{
	struct alc_spec *spec = codec->spec;
	alc_shutup(codec);
	if (spec && spec->power_hook)
		spec->power_hook(codec);
	return 0;
}

static int alc_resume(struct hda_codec *codec)
{
	struct alc_spec *spec = codec->spec;

	if (!spec->no_depop_delay)
		msleep(150); /* to avoid pop noise */
	codec->patch_ops.init(codec);
	snd_hda_regmap_sync(codec);
	hda_call_check_power_status(codec, 0x01);
	return 0;
}
#endif

/*
 */
static const struct hda_codec_ops alc_patch_ops = {
	.build_controls = alc_build_controls,
	.build_pcms = snd_hda_gen_build_pcms,
	.init = alc_init,
	.free = alc_free,
	.unsol_event = snd_hda_jack_unsol_event,
#ifdef CONFIG_PM
	.resume = alc_resume,
	.suspend = alc_suspend,
	.check_power_status = snd_hda_gen_check_power_status,
#endif
};


#define alc_codec_rename(codec, name) snd_hda_codec_set_name(codec, name)

/*
 * Rename codecs appropriately from COEF value or subvendor id
 */
struct alc_codec_rename_table {
	unsigned int vendor_id;
	unsigned short coef_mask;
	unsigned short coef_bits;
	const char *name;
};

struct alc_codec_rename_pci_table {
	unsigned int codec_vendor_id;
	unsigned short pci_subvendor;
	unsigned short pci_subdevice;
	const char *name;
};

static const struct alc_codec_rename_table rename_tbl[] = {
	{ 0x10ec0221, 0xf00f, 0x1003, "ALC231" },
	{ 0x10ec0269, 0xfff0, 0x3010, "ALC277" },
	{ 0x10ec0269, 0xf0f0, 0x2010, "ALC259" },
	{ 0x10ec0269, 0xf0f0, 0x3010, "ALC258" },
	{ 0x10ec0269, 0x00f0, 0x0010, "ALC269VB" },
	{ 0x10ec0269, 0xffff, 0xa023, "ALC259" },
	{ 0x10ec0269, 0xffff, 0x6023, "ALC281X" },
	{ 0x10ec0269, 0x00f0, 0x0020, "ALC269VC" },
	{ 0x10ec0269, 0x00f0, 0x0030, "ALC269VD" },
	{ 0x10ec0662, 0xffff, 0x4020, "ALC656" },
	{ 0x10ec0887, 0x00f0, 0x0030, "ALC887-VD" },
	{ 0x10ec0888, 0x00f0, 0x0030, "ALC888-VD" },
	{ 0x10ec0888, 0xf0f0, 0x3020, "ALC886" },
	{ 0x10ec0899, 0x2000, 0x2000, "ALC899" },
	{ 0x10ec0892, 0xffff, 0x8020, "ALC661" },
	{ 0x10ec0892, 0xffff, 0x8011, "ALC661" },
	{ 0x10ec0892, 0xffff, 0x4011, "ALC656" },
	{ } /* terminator */
};

static const struct alc_codec_rename_pci_table rename_pci_tbl[] = {
	{ 0x10ec0280, 0x1028, 0, "ALC3220" },
	{ 0x10ec0282, 0x1028, 0, "ALC3221" },
	{ 0x10ec0283, 0x1028, 0, "ALC3223" },
	{ 0x10ec0288, 0x1028, 0, "ALC3263" },
	{ 0x10ec0292, 0x1028, 0, "ALC3226" },
	{ 0x10ec0293, 0x1028, 0, "ALC3235" },
	{ 0x10ec0255, 0x1028, 0, "ALC3234" },
	{ 0x10ec0668, 0x1028, 0, "ALC3661" },
	{ 0x10ec0275, 0x1028, 0, "ALC3260" },
	{ 0x10ec0899, 0x1028, 0, "ALC3861" },
	{ 0x10ec0298, 0x1028, 0, "ALC3266" },
	{ 0x10ec0236, 0x1028, 0, "ALC3204" },
	{ 0x10ec0256, 0x1028, 0, "ALC3246" },
	{ 0x10ec0225, 0x1028, 0, "ALC3253" },
	{ 0x10ec0295, 0x1028, 0, "ALC3254" },
	{ 0x10ec0299, 0x1028, 0, "ALC3271" },
	{ 0x10ec0670, 0x1025, 0, "ALC669X" },
	{ 0x10ec0676, 0x1025, 0, "ALC679X" },
	{ 0x10ec0282, 0x1043, 0, "ALC3229" },
	{ 0x10ec0233, 0x1043, 0, "ALC3236" },
	{ 0x10ec0280, 0x103c, 0, "ALC3228" },
	{ 0x10ec0282, 0x103c, 0, "ALC3227" },
	{ 0x10ec0286, 0x103c, 0, "ALC3242" },
	{ 0x10ec0290, 0x103c, 0, "ALC3241" },
	{ 0x10ec0668, 0x103c, 0, "ALC3662" },
	{ 0x10ec0283, 0x17aa, 0, "ALC3239" },
	{ 0x10ec0292, 0x17aa, 0, "ALC3232" },
	{ } /* terminator */
};

static int alc_codec_rename_from_preset(struct hda_codec *codec)
{
	const struct alc_codec_rename_table *p;
	const struct alc_codec_rename_pci_table *q;

	for (p = rename_tbl; p->vendor_id; p++) {
		if (p->vendor_id != codec->core.vendor_id)
			continue;
		if ((alc_get_coef0(codec) & p->coef_mask) == p->coef_bits)
			return alc_codec_rename(codec, p->name);
	}

	if (!codec->bus->pci)
		return 0;
	for (q = rename_pci_tbl; q->codec_vendor_id; q++) {
		if (q->codec_vendor_id != codec->core.vendor_id)
			continue;
		if (q->pci_subvendor != codec->bus->pci->subsystem_vendor)
			continue;
		if (!q->pci_subdevice ||
		    q->pci_subdevice == codec->bus->pci->subsystem_device)
			return alc_codec_rename(codec, q->name);
	}

	return 0;
}


/*
 * Digital-beep handlers
 */
#ifdef CONFIG_SND_HDA_INPUT_BEEP

/* additional beep mixers; private_value will be overwritten */
static const struct snd_kcontrol_new alc_beep_mixer[] = {
	HDA_CODEC_VOLUME("Beep Playback Volume", 0, 0, HDA_INPUT),
	HDA_CODEC_MUTE_BEEP("Beep Playback Switch", 0, 0, HDA_INPUT),
};

/* set up and create beep controls */
static int set_beep_amp(struct alc_spec *spec, hda_nid_t nid,
			int idx, int dir)
{
	struct snd_kcontrol_new *knew;
	unsigned int beep_amp = HDA_COMPOSE_AMP_VAL(nid, 3, idx, dir);
	int i;

	for (i = 0; i < ARRAY_SIZE(alc_beep_mixer); i++) {
		knew = snd_hda_gen_add_kctl(&spec->gen, NULL,
					    &alc_beep_mixer[i]);
		if (!knew)
			return -ENOMEM;
		knew->private_value = beep_amp;
	}
	return 0;
}

static const struct snd_pci_quirk beep_allow_list[] = {
	SND_PCI_QUIRK(0x1043, 0x103c, "ASUS", 1),
	SND_PCI_QUIRK(0x1043, 0x115d, "ASUS", 1),
	SND_PCI_QUIRK(0x1043, 0x829f, "ASUS", 1),
	SND_PCI_QUIRK(0x1043, 0x8376, "EeePC", 1),
	SND_PCI_QUIRK(0x1043, 0x83ce, "EeePC", 1),
	SND_PCI_QUIRK(0x1043, 0x831a, "EeePC", 1),
	SND_PCI_QUIRK(0x1043, 0x834a, "EeePC", 1),
	SND_PCI_QUIRK(0x1458, 0xa002, "GA-MA790X", 1),
	SND_PCI_QUIRK(0x8086, 0xd613, "Intel", 1),
	/* denylist -- no beep available */
	SND_PCI_QUIRK(0x17aa, 0x309e, "Lenovo ThinkCentre M73", 0),
	SND_PCI_QUIRK(0x17aa, 0x30a3, "Lenovo ThinkCentre M93", 0),
	{}
};

static inline int has_cdefine_beep(struct hda_codec *codec)
{
	struct alc_spec *spec = codec->spec;
	const struct snd_pci_quirk *q;
	q = snd_pci_quirk_lookup(codec->bus->pci, beep_allow_list);
	if (q)
		return q->value;
	return spec->cdefine.enable_pcbeep;
}
#else
#define set_beep_amp(spec, nid, idx, dir)	0
#define has_cdefine_beep(codec)		0
#endif

/* parse the BIOS configuration and set up the alc_spec */
/* return 1 if successful, 0 if the proper config is not found,
 * or a negative error code
 */
static int alc_parse_auto_config(struct hda_codec *codec,
				 const hda_nid_t *ignore_nids,
				 const hda_nid_t *ssid_nids)
{
	struct alc_spec *spec = codec->spec;
	struct auto_pin_cfg *cfg = &spec->gen.autocfg;
	int err;

	err = snd_hda_parse_pin_defcfg(codec, cfg, ignore_nids,
				       spec->parse_flags);
	if (err < 0)
		return err;

	if (ssid_nids)
		alc_ssid_check(codec, ssid_nids);

	err = snd_hda_gen_parse_auto_config(codec, cfg);
	if (err < 0)
		return err;

	return 1;
}

/* common preparation job for alc_spec */
static int alc_alloc_spec(struct hda_codec *codec, hda_nid_t mixer_nid)
{
	struct alc_spec *spec = kzalloc(sizeof(*spec), GFP_KERNEL);
	int err;

	if (!spec)
		return -ENOMEM;
	codec->spec = spec;
	snd_hda_gen_spec_init(&spec->gen);
	spec->gen.mixer_nid = mixer_nid;
	spec->gen.own_eapd_ctl = 1;
	codec->single_adc_amp = 1;
	/* FIXME: do we need this for all Realtek codec models? */
	codec->spdif_status_reset = 1;
	codec->forced_resume = 1;
	codec->patch_ops = alc_patch_ops;
	mutex_init(&spec->coef_mutex);

	err = alc_codec_rename_from_preset(codec);
	if (err < 0) {
		kfree(spec);
		return err;
	}
	return 0;
}

static int alc880_parse_auto_config(struct hda_codec *codec)
{
	static const hda_nid_t alc880_ignore[] = { 0x1d, 0 };
	static const hda_nid_t alc880_ssids[] = { 0x15, 0x1b, 0x14, 0 };
	return alc_parse_auto_config(codec, alc880_ignore, alc880_ssids);
}

/*
 * ALC880 fix-ups
 */
enum {
	ALC880_FIXUP_GPIO1,
	ALC880_FIXUP_GPIO2,
	ALC880_FIXUP_MEDION_RIM,
	ALC880_FIXUP_LG,
	ALC880_FIXUP_LG_LW25,
	ALC880_FIXUP_W810,
	ALC880_FIXUP_EAPD_COEF,
	ALC880_FIXUP_TCL_S700,
	ALC880_FIXUP_VOL_KNOB,
	ALC880_FIXUP_FUJITSU,
	ALC880_FIXUP_F1734,
	ALC880_FIXUP_UNIWILL,
	ALC880_FIXUP_UNIWILL_DIG,
	ALC880_FIXUP_Z71V,
	ALC880_FIXUP_ASUS_W5A,
	ALC880_FIXUP_3ST_BASE,
	ALC880_FIXUP_3ST,
	ALC880_FIXUP_3ST_DIG,
	ALC880_FIXUP_5ST_BASE,
	ALC880_FIXUP_5ST,
	ALC880_FIXUP_5ST_DIG,
	ALC880_FIXUP_6ST_BASE,
	ALC880_FIXUP_6ST,
	ALC880_FIXUP_6ST_DIG,
	ALC880_FIXUP_6ST_AUTOMUTE,
};

/* enable the volume-knob widget support on NID 0x21 */
static void alc880_fixup_vol_knob(struct hda_codec *codec,
				  const struct hda_fixup *fix, int action)
{
	if (action == HDA_FIXUP_ACT_PROBE)
		snd_hda_jack_detect_enable_callback(codec, 0x21,
						    alc_update_knob_master);
}

static const struct hda_fixup alc880_fixups[] = {
	[ALC880_FIXUP_GPIO1] = {
		.type = HDA_FIXUP_FUNC,
		.v.func = alc_fixup_gpio1,
	},
	[ALC880_FIXUP_GPIO2] = {
		.type = HDA_FIXUP_FUNC,
		.v.func = alc_fixup_gpio2,
	},
	[ALC880_FIXUP_MEDION_RIM] = {
		.type = HDA_FIXUP_VERBS,
		.v.verbs = (const struct hda_verb[]) {
			{ 0x20, AC_VERB_SET_COEF_INDEX, 0x07 },
			{ 0x20, AC_VERB_SET_PROC_COEF,  0x3060 },
			{ }
		},
		.chained = true,
		.chain_id = ALC880_FIXUP_GPIO2,
	},
	[ALC880_FIXUP_LG] = {
		.type = HDA_FIXUP_PINS,
		.v.pins = (const struct hda_pintbl[]) {
			/* disable bogus unused pins */
			{ 0x16, 0x411111f0 },
			{ 0x18, 0x411111f0 },
			{ 0x1a, 0x411111f0 },
			{ }
		}
	},
	[ALC880_FIXUP_LG_LW25] = {
		.type = HDA_FIXUP_PINS,
		.v.pins = (const struct hda_pintbl[]) {
			{ 0x1a, 0x0181344f }, /* line-in */
			{ 0x1b, 0x0321403f }, /* headphone */
			{ }
		}
	},
	[ALC880_FIXUP_W810] = {
		.type = HDA_FIXUP_PINS,
		.v.pins = (const struct hda_pintbl[]) {
			/* disable bogus unused pins */
			{ 0x17, 0x411111f0 },
			{ }
		},
		.chained = true,
		.chain_id = ALC880_FIXUP_GPIO2,
	},
	[ALC880_FIXUP_EAPD_COEF] = {
		.type = HDA_FIXUP_VERBS,
		.v.verbs = (const struct hda_verb[]) {
			/* change to EAPD mode */
			{ 0x20, AC_VERB_SET_COEF_INDEX, 0x07 },
			{ 0x20, AC_VERB_SET_PROC_COEF,  0x3060 },
			{}
		},
	},
	[ALC880_FIXUP_TCL_S700] = {
		.type = HDA_FIXUP_VERBS,
		.v.verbs = (const struct hda_verb[]) {
			/* change to EAPD mode */
			{ 0x20, AC_VERB_SET_COEF_INDEX, 0x07 },
			{ 0x20, AC_VERB_SET_PROC_COEF,  0x3070 },
			{}
		},
		.chained = true,
		.chain_id = ALC880_FIXUP_GPIO2,
	},
	[ALC880_FIXUP_VOL_KNOB] = {
		.type = HDA_FIXUP_FUNC,
		.v.func = alc880_fixup_vol_knob,
	},
	[ALC880_FIXUP_FUJITSU] = {
		/* override all pins as BIOS on old Amilo is broken */
		.type = HDA_FIXUP_PINS,
		.v.pins = (const struct hda_pintbl[]) {
			{ 0x14, 0x0121401f }, /* HP */
			{ 0x15, 0x99030120 }, /* speaker */
			{ 0x16, 0x99030130 }, /* bass speaker */
			{ 0x17, 0x411111f0 }, /* N/A */
			{ 0x18, 0x411111f0 }, /* N/A */
			{ 0x19, 0x01a19950 }, /* mic-in */
			{ 0x1a, 0x411111f0 }, /* N/A */
			{ 0x1b, 0x411111f0 }, /* N/A */
			{ 0x1c, 0x411111f0 }, /* N/A */
			{ 0x1d, 0x411111f0 }, /* N/A */
			{ 0x1e, 0x01454140 }, /* SPDIF out */
			{ }
		},
		.chained = true,
		.chain_id = ALC880_FIXUP_VOL_KNOB,
	},
	[ALC880_FIXUP_F1734] = {
		/* almost compatible with FUJITSU, but no bass and SPDIF */
		.type = HDA_FIXUP_PINS,
		.v.pins = (const struct hda_pintbl[]) {
			{ 0x14, 0x0121401f }, /* HP */
			{ 0x15, 0x99030120 }, /* speaker */
			{ 0x16, 0x411111f0 }, /* N/A */
			{ 0x17, 0x411111f0 }, /* N/A */
			{ 0x18, 0x411111f0 }, /* N/A */
			{ 0x19, 0x01a19950 }, /* mic-in */
			{ 0x1a, 0x411111f0 }, /* N/A */
			{ 0x1b, 0x411111f0 }, /* N/A */
			{ 0x1c, 0x411111f0 }, /* N/A */
			{ 0x1d, 0x411111f0 }, /* N/A */
			{ 0x1e, 0x411111f0 }, /* N/A */
			{ }
		},
		.chained = true,
		.chain_id = ALC880_FIXUP_VOL_KNOB,
	},
	[ALC880_FIXUP_UNIWILL] = {
		/* need to fix HP and speaker pins to be parsed correctly */
		.type = HDA_FIXUP_PINS,
		.v.pins = (const struct hda_pintbl[]) {
			{ 0x14, 0x0121411f }, /* HP */
			{ 0x15, 0x99030120 }, /* speaker */
			{ 0x16, 0x99030130 }, /* bass speaker */
			{ }
		},
	},
	[ALC880_FIXUP_UNIWILL_DIG] = {
		.type = HDA_FIXUP_PINS,
		.v.pins = (const struct hda_pintbl[]) {
			/* disable bogus unused pins */
			{ 0x17, 0x411111f0 },
			{ 0x19, 0x411111f0 },
			{ 0x1b, 0x411111f0 },
			{ 0x1f, 0x411111f0 },
			{ }
		}
	},
	[ALC880_FIXUP_Z71V] = {
		.type = HDA_FIXUP_PINS,
		.v.pins = (const struct hda_pintbl[]) {
			/* set up the whole pins as BIOS is utterly broken */
			{ 0x14, 0x99030120 }, /* speaker */
			{ 0x15, 0x0121411f }, /* HP */
			{ 0x16, 0x411111f0 }, /* N/A */
			{ 0x17, 0x411111f0 }, /* N/A */
			{ 0x18, 0x01a19950 }, /* mic-in */
			{ 0x19, 0x411111f0 }, /* N/A */
			{ 0x1a, 0x01813031 }, /* line-in */
			{ 0x1b, 0x411111f0 }, /* N/A */
			{ 0x1c, 0x411111f0 }, /* N/A */
			{ 0x1d, 0x411111f0 }, /* N/A */
			{ 0x1e, 0x0144111e }, /* SPDIF */
			{ }
		}
	},
	[ALC880_FIXUP_ASUS_W5A] = {
		.type = HDA_FIXUP_PINS,
		.v.pins = (const struct hda_pintbl[]) {
			/* set up the whole pins as BIOS is utterly broken */
			{ 0x14, 0x0121411f }, /* HP */
			{ 0x15, 0x411111f0 }, /* N/A */
			{ 0x16, 0x411111f0 }, /* N/A */
			{ 0x17, 0x411111f0 }, /* N/A */
			{ 0x18, 0x90a60160 }, /* mic */
			{ 0x19, 0x411111f0 }, /* N/A */
			{ 0x1a, 0x411111f0 }, /* N/A */
			{ 0x1b, 0x411111f0 }, /* N/A */
			{ 0x1c, 0x411111f0 }, /* N/A */
			{ 0x1d, 0x411111f0 }, /* N/A */
			{ 0x1e, 0xb743111e }, /* SPDIF out */
			{ }
		},
		.chained = true,
		.chain_id = ALC880_FIXUP_GPIO1,
	},
	[ALC880_FIXUP_3ST_BASE] = {
		.type = HDA_FIXUP_PINS,
		.v.pins = (const struct hda_pintbl[]) {
			{ 0x14, 0x01014010 }, /* line-out */
			{ 0x15, 0x411111f0 }, /* N/A */
			{ 0x16, 0x411111f0 }, /* N/A */
			{ 0x17, 0x411111f0 }, /* N/A */
			{ 0x18, 0x01a19c30 }, /* mic-in */
			{ 0x19, 0x0121411f }, /* HP */
			{ 0x1a, 0x01813031 }, /* line-in */
			{ 0x1b, 0x02a19c40 }, /* front-mic */
			{ 0x1c, 0x411111f0 }, /* N/A */
			{ 0x1d, 0x411111f0 }, /* N/A */
			/* 0x1e is filled in below */
			{ 0x1f, 0x411111f0 }, /* N/A */
			{ }
		}
	},
	[ALC880_FIXUP_3ST] = {
		.type = HDA_FIXUP_PINS,
		.v.pins = (const struct hda_pintbl[]) {
			{ 0x1e, 0x411111f0 }, /* N/A */
			{ }
		},
		.chained = true,
		.chain_id = ALC880_FIXUP_3ST_BASE,
	},
	[ALC880_FIXUP_3ST_DIG] = {
		.type = HDA_FIXUP_PINS,
		.v.pins = (const struct hda_pintbl[]) {
			{ 0x1e, 0x0144111e }, /* SPDIF */
			{ }
		},
		.chained = true,
		.chain_id = ALC880_FIXUP_3ST_BASE,
	},
	[ALC880_FIXUP_5ST_BASE] = {
		.type = HDA_FIXUP_PINS,
		.v.pins = (const struct hda_pintbl[]) {
			{ 0x14, 0x01014010 }, /* front */
			{ 0x15, 0x411111f0 }, /* N/A */
			{ 0x16, 0x01011411 }, /* CLFE */
			{ 0x17, 0x01016412 }, /* surr */
			{ 0x18, 0x01a19c30 }, /* mic-in */
			{ 0x19, 0x0121411f }, /* HP */
			{ 0x1a, 0x01813031 }, /* line-in */
			{ 0x1b, 0x02a19c40 }, /* front-mic */
			{ 0x1c, 0x411111f0 }, /* N/A */
			{ 0x1d, 0x411111f0 }, /* N/A */
			/* 0x1e is filled in below */
			{ 0x1f, 0x411111f0 }, /* N/A */
			{ }
		}
	},
	[ALC880_FIXUP_5ST] = {
		.type = HDA_FIXUP_PINS,
		.v.pins = (const struct hda_pintbl[]) {
			{ 0x1e, 0x411111f0 }, /* N/A */
			{ }
		},
		.chained = true,
		.chain_id = ALC880_FIXUP_5ST_BASE,
	},
	[ALC880_FIXUP_5ST_DIG] = {
		.type = HDA_FIXUP_PINS,
		.v.pins = (const struct hda_pintbl[]) {
			{ 0x1e, 0x0144111e }, /* SPDIF */
			{ }
		},
		.chained = true,
		.chain_id = ALC880_FIXUP_5ST_BASE,
	},
	[ALC880_FIXUP_6ST_BASE] = {
		.type = HDA_FIXUP_PINS,
		.v.pins = (const struct hda_pintbl[]) {
			{ 0x14, 0x01014010 }, /* front */
			{ 0x15, 0x01016412 }, /* surr */
			{ 0x16, 0x01011411 }, /* CLFE */
			{ 0x17, 0x01012414 }, /* side */
			{ 0x18, 0x01a19c30 }, /* mic-in */
			{ 0x19, 0x02a19c40 }, /* front-mic */
			{ 0x1a, 0x01813031 }, /* line-in */
			{ 0x1b, 0x0121411f }, /* HP */
			{ 0x1c, 0x411111f0 }, /* N/A */
			{ 0x1d, 0x411111f0 }, /* N/A */
			/* 0x1e is filled in below */
			{ 0x1f, 0x411111f0 }, /* N/A */
			{ }
		}
	},
	[ALC880_FIXUP_6ST] = {
		.type = HDA_FIXUP_PINS,
		.v.pins = (const struct hda_pintbl[]) {
			{ 0x1e, 0x411111f0 }, /* N/A */
			{ }
		},
		.chained = true,
		.chain_id = ALC880_FIXUP_6ST_BASE,
	},
	[ALC880_FIXUP_6ST_DIG] = {
		.type = HDA_FIXUP_PINS,
		.v.pins = (const struct hda_pintbl[]) {
			{ 0x1e, 0x0144111e }, /* SPDIF */
			{ }
		},
		.chained = true,
		.chain_id = ALC880_FIXUP_6ST_BASE,
	},
	[ALC880_FIXUP_6ST_AUTOMUTE] = {
		.type = HDA_FIXUP_PINS,
		.v.pins = (const struct hda_pintbl[]) {
			{ 0x1b, 0x0121401f }, /* HP with jack detect */
			{ }
		},
		.chained_before = true,
		.chain_id = ALC880_FIXUP_6ST_BASE,
	},
};

static const struct snd_pci_quirk alc880_fixup_tbl[] = {
	SND_PCI_QUIRK(0x1019, 0x0f69, "Coeus G610P", ALC880_FIXUP_W810),
	SND_PCI_QUIRK(0x1043, 0x10c3, "ASUS W5A", ALC880_FIXUP_ASUS_W5A),
	SND_PCI_QUIRK(0x1043, 0x1964, "ASUS Z71V", ALC880_FIXUP_Z71V),
	SND_PCI_QUIRK_VENDOR(0x1043, "ASUS", ALC880_FIXUP_GPIO1),
	SND_PCI_QUIRK(0x147b, 0x1045, "ABit AA8XE", ALC880_FIXUP_6ST_AUTOMUTE),
	SND_PCI_QUIRK(0x1558, 0x5401, "Clevo GPIO2", ALC880_FIXUP_GPIO2),
	SND_PCI_QUIRK_VENDOR(0x1558, "Clevo", ALC880_FIXUP_EAPD_COEF),
	SND_PCI_QUIRK(0x1584, 0x9050, "Uniwill", ALC880_FIXUP_UNIWILL_DIG),
	SND_PCI_QUIRK(0x1584, 0x9054, "Uniwill", ALC880_FIXUP_F1734),
	SND_PCI_QUIRK(0x1584, 0x9070, "Uniwill", ALC880_FIXUP_UNIWILL),
	SND_PCI_QUIRK(0x1584, 0x9077, "Uniwill P53", ALC880_FIXUP_VOL_KNOB),
	SND_PCI_QUIRK(0x161f, 0x203d, "W810", ALC880_FIXUP_W810),
	SND_PCI_QUIRK(0x161f, 0x205d, "Medion Rim 2150", ALC880_FIXUP_MEDION_RIM),
	SND_PCI_QUIRK(0x1631, 0xe011, "PB 13201056", ALC880_FIXUP_6ST_AUTOMUTE),
	SND_PCI_QUIRK(0x1734, 0x107c, "FSC Amilo M1437", ALC880_FIXUP_FUJITSU),
	SND_PCI_QUIRK(0x1734, 0x1094, "FSC Amilo M1451G", ALC880_FIXUP_FUJITSU),
	SND_PCI_QUIRK(0x1734, 0x10ac, "FSC AMILO Xi 1526", ALC880_FIXUP_F1734),
	SND_PCI_QUIRK(0x1734, 0x10b0, "FSC Amilo Pi1556", ALC880_FIXUP_FUJITSU),
	SND_PCI_QUIRK(0x1854, 0x003b, "LG", ALC880_FIXUP_LG),
	SND_PCI_QUIRK(0x1854, 0x005f, "LG P1 Express", ALC880_FIXUP_LG),
	SND_PCI_QUIRK(0x1854, 0x0068, "LG w1", ALC880_FIXUP_LG),
	SND_PCI_QUIRK(0x1854, 0x0077, "LG LW25", ALC880_FIXUP_LG_LW25),
	SND_PCI_QUIRK(0x19db, 0x4188, "TCL S700", ALC880_FIXUP_TCL_S700),

	/* Below is the copied entries from alc880_quirks.c.
	 * It's not quite sure whether BIOS sets the correct pin-config table
	 * on these machines, thus they are kept to be compatible with
	 * the old static quirks.  Once when it's confirmed to work without
	 * these overrides, it'd be better to remove.
	 */
	SND_PCI_QUIRK(0x1019, 0xa880, "ECS", ALC880_FIXUP_5ST_DIG),
	SND_PCI_QUIRK(0x1019, 0xa884, "Acer APFV", ALC880_FIXUP_6ST),
	SND_PCI_QUIRK(0x1025, 0x0070, "ULI", ALC880_FIXUP_3ST_DIG),
	SND_PCI_QUIRK(0x1025, 0x0077, "ULI", ALC880_FIXUP_6ST_DIG),
	SND_PCI_QUIRK(0x1025, 0x0078, "ULI", ALC880_FIXUP_6ST_DIG),
	SND_PCI_QUIRK(0x1025, 0x0087, "ULI", ALC880_FIXUP_6ST_DIG),
	SND_PCI_QUIRK(0x1025, 0xe309, "ULI", ALC880_FIXUP_3ST_DIG),
	SND_PCI_QUIRK(0x1025, 0xe310, "ULI", ALC880_FIXUP_3ST),
	SND_PCI_QUIRK(0x1039, 0x1234, NULL, ALC880_FIXUP_6ST_DIG),
	SND_PCI_QUIRK(0x104d, 0x81a0, "Sony", ALC880_FIXUP_3ST),
	SND_PCI_QUIRK(0x104d, 0x81d6, "Sony", ALC880_FIXUP_3ST),
	SND_PCI_QUIRK(0x107b, 0x3032, "Gateway", ALC880_FIXUP_5ST),
	SND_PCI_QUIRK(0x107b, 0x3033, "Gateway", ALC880_FIXUP_5ST),
	SND_PCI_QUIRK(0x107b, 0x4039, "Gateway", ALC880_FIXUP_5ST),
	SND_PCI_QUIRK(0x1297, 0xc790, "Shuttle ST20G5", ALC880_FIXUP_6ST_DIG),
	SND_PCI_QUIRK(0x1458, 0xa102, "Gigabyte K8", ALC880_FIXUP_6ST_DIG),
	SND_PCI_QUIRK(0x1462, 0x1150, "MSI", ALC880_FIXUP_6ST_DIG),
	SND_PCI_QUIRK(0x1509, 0x925d, "FIC P4M", ALC880_FIXUP_6ST_DIG),
	SND_PCI_QUIRK(0x1565, 0x8202, "Biostar", ALC880_FIXUP_5ST_DIG),
	SND_PCI_QUIRK(0x1695, 0x400d, "EPoX", ALC880_FIXUP_5ST_DIG),
	SND_PCI_QUIRK(0x1695, 0x4012, "EPox EP-5LDA", ALC880_FIXUP_5ST_DIG),
	SND_PCI_QUIRK(0x2668, 0x8086, NULL, ALC880_FIXUP_6ST_DIG), /* broken BIOS */
	SND_PCI_QUIRK(0x8086, 0x2668, NULL, ALC880_FIXUP_6ST_DIG),
	SND_PCI_QUIRK(0x8086, 0xa100, "Intel mobo", ALC880_FIXUP_5ST_DIG),
	SND_PCI_QUIRK(0x8086, 0xd400, "Intel mobo", ALC880_FIXUP_5ST_DIG),
	SND_PCI_QUIRK(0x8086, 0xd401, "Intel mobo", ALC880_FIXUP_5ST_DIG),
	SND_PCI_QUIRK(0x8086, 0xd402, "Intel mobo", ALC880_FIXUP_3ST_DIG),
	SND_PCI_QUIRK(0x8086, 0xe224, "Intel mobo", ALC880_FIXUP_5ST_DIG),
	SND_PCI_QUIRK(0x8086, 0xe305, "Intel mobo", ALC880_FIXUP_3ST_DIG),
	SND_PCI_QUIRK(0x8086, 0xe308, "Intel mobo", ALC880_FIXUP_3ST_DIG),
	SND_PCI_QUIRK(0x8086, 0xe400, "Intel mobo", ALC880_FIXUP_5ST_DIG),
	SND_PCI_QUIRK(0x8086, 0xe401, "Intel mobo", ALC880_FIXUP_5ST_DIG),
	SND_PCI_QUIRK(0x8086, 0xe402, "Intel mobo", ALC880_FIXUP_5ST_DIG),
	/* default Intel */
	SND_PCI_QUIRK_VENDOR(0x8086, "Intel mobo", ALC880_FIXUP_3ST),
	SND_PCI_QUIRK(0xa0a0, 0x0560, "AOpen i915GMm-HFS", ALC880_FIXUP_5ST_DIG),
	SND_PCI_QUIRK(0xe803, 0x1019, NULL, ALC880_FIXUP_6ST_DIG),
	{}
};

static const struct hda_model_fixup alc880_fixup_models[] = {
	{.id = ALC880_FIXUP_3ST, .name = "3stack"},
	{.id = ALC880_FIXUP_3ST_DIG, .name = "3stack-digout"},
	{.id = ALC880_FIXUP_5ST, .name = "5stack"},
	{.id = ALC880_FIXUP_5ST_DIG, .name = "5stack-digout"},
	{.id = ALC880_FIXUP_6ST, .name = "6stack"},
	{.id = ALC880_FIXUP_6ST_DIG, .name = "6stack-digout"},
	{.id = ALC880_FIXUP_6ST_AUTOMUTE, .name = "6stack-automute"},
	{}
};


/*
 * OK, here we have finally the patch for ALC880
 */
static int patch_alc880(struct hda_codec *codec)
{
	struct alc_spec *spec;
	int err;

	err = alc_alloc_spec(codec, 0x0b);
	if (err < 0)
		return err;

	spec = codec->spec;
	spec->gen.need_dac_fix = 1;
	spec->gen.beep_nid = 0x01;

	codec->patch_ops.unsol_event = alc880_unsol_event;

	alc_pre_init(codec);

	snd_hda_pick_fixup(codec, alc880_fixup_models, alc880_fixup_tbl,
		       alc880_fixups);
	snd_hda_apply_fixup(codec, HDA_FIXUP_ACT_PRE_PROBE);

	/* automatic parse from the BIOS config */
	err = alc880_parse_auto_config(codec);
	if (err < 0)
		goto error;

	if (!spec->gen.no_analog) {
		err = set_beep_amp(spec, 0x0b, 0x05, HDA_INPUT);
		if (err < 0)
			goto error;
	}

	snd_hda_apply_fixup(codec, HDA_FIXUP_ACT_PROBE);

	return 0;

 error:
	alc_free(codec);
	return err;
}


/*
 * ALC260 support
 */
static int alc260_parse_auto_config(struct hda_codec *codec)
{
	static const hda_nid_t alc260_ignore[] = { 0x17, 0 };
	static const hda_nid_t alc260_ssids[] = { 0x10, 0x15, 0x0f, 0 };
	return alc_parse_auto_config(codec, alc260_ignore, alc260_ssids);
}

/*
 * Pin config fixes
 */
enum {
	ALC260_FIXUP_HP_DC5750,
	ALC260_FIXUP_HP_PIN_0F,
	ALC260_FIXUP_COEF,
	ALC260_FIXUP_GPIO1,
	ALC260_FIXUP_GPIO1_TOGGLE,
	ALC260_FIXUP_REPLACER,
	ALC260_FIXUP_HP_B1900,
	ALC260_FIXUP_KN1,
	ALC260_FIXUP_FSC_S7020,
	ALC260_FIXUP_FSC_S7020_JWSE,
	ALC260_FIXUP_VAIO_PINS,
};

static void alc260_gpio1_automute(struct hda_codec *codec)
{
	struct alc_spec *spec = codec->spec;

	alc_update_gpio_data(codec, 0x01, spec->gen.hp_jack_present);
}

static void alc260_fixup_gpio1_toggle(struct hda_codec *codec,
				      const struct hda_fixup *fix, int action)
{
	struct alc_spec *spec = codec->spec;
	if (action == HDA_FIXUP_ACT_PROBE) {
		/* although the machine has only one output pin, we need to
		 * toggle GPIO1 according to the jack state
		 */
		spec->gen.automute_hook = alc260_gpio1_automute;
		spec->gen.detect_hp = 1;
		spec->gen.automute_speaker = 1;
		spec->gen.autocfg.hp_pins[0] = 0x0f; /* copy it for automute */
		snd_hda_jack_detect_enable_callback(codec, 0x0f,
						    snd_hda_gen_hp_automute);
		alc_setup_gpio(codec, 0x01);
	}
}

static void alc260_fixup_kn1(struct hda_codec *codec,
			     const struct hda_fixup *fix, int action)
{
	struct alc_spec *spec = codec->spec;
	static const struct hda_pintbl pincfgs[] = {
		{ 0x0f, 0x02214000 }, /* HP/speaker */
		{ 0x12, 0x90a60160 }, /* int mic */
		{ 0x13, 0x02a19000 }, /* ext mic */
		{ 0x18, 0x01446000 }, /* SPDIF out */
		/* disable bogus I/O pins */
		{ 0x10, 0x411111f0 },
		{ 0x11, 0x411111f0 },
		{ 0x14, 0x411111f0 },
		{ 0x15, 0x411111f0 },
		{ 0x16, 0x411111f0 },
		{ 0x17, 0x411111f0 },
		{ 0x19, 0x411111f0 },
		{ }
	};

	switch (action) {
	case HDA_FIXUP_ACT_PRE_PROBE:
		snd_hda_apply_pincfgs(codec, pincfgs);
		spec->init_amp = ALC_INIT_NONE;
		break;
	}
}

static void alc260_fixup_fsc_s7020(struct hda_codec *codec,
				   const struct hda_fixup *fix, int action)
{
	struct alc_spec *spec = codec->spec;
	if (action == HDA_FIXUP_ACT_PRE_PROBE)
		spec->init_amp = ALC_INIT_NONE;
}

static void alc260_fixup_fsc_s7020_jwse(struct hda_codec *codec,
				   const struct hda_fixup *fix, int action)
{
	struct alc_spec *spec = codec->spec;
	if (action == HDA_FIXUP_ACT_PRE_PROBE) {
		spec->gen.add_jack_modes = 1;
		spec->gen.hp_mic = 1;
	}
}

static const struct hda_fixup alc260_fixups[] = {
	[ALC260_FIXUP_HP_DC5750] = {
		.type = HDA_FIXUP_PINS,
		.v.pins = (const struct hda_pintbl[]) {
			{ 0x11, 0x90130110 }, /* speaker */
			{ }
		}
	},
	[ALC260_FIXUP_HP_PIN_0F] = {
		.type = HDA_FIXUP_PINS,
		.v.pins = (const struct hda_pintbl[]) {
			{ 0x0f, 0x01214000 }, /* HP */
			{ }
		}
	},
	[ALC260_FIXUP_COEF] = {
		.type = HDA_FIXUP_VERBS,
		.v.verbs = (const struct hda_verb[]) {
			{ 0x1a, AC_VERB_SET_COEF_INDEX, 0x07 },
			{ 0x1a, AC_VERB_SET_PROC_COEF,  0x3040 },
			{ }
		},
	},
	[ALC260_FIXUP_GPIO1] = {
		.type = HDA_FIXUP_FUNC,
		.v.func = alc_fixup_gpio1,
	},
	[ALC260_FIXUP_GPIO1_TOGGLE] = {
		.type = HDA_FIXUP_FUNC,
		.v.func = alc260_fixup_gpio1_toggle,
		.chained = true,
		.chain_id = ALC260_FIXUP_HP_PIN_0F,
	},
	[ALC260_FIXUP_REPLACER] = {
		.type = HDA_FIXUP_VERBS,
		.v.verbs = (const struct hda_verb[]) {
			{ 0x1a, AC_VERB_SET_COEF_INDEX, 0x07 },
			{ 0x1a, AC_VERB_SET_PROC_COEF,  0x3050 },
			{ }
		},
		.chained = true,
		.chain_id = ALC260_FIXUP_GPIO1_TOGGLE,
	},
	[ALC260_FIXUP_HP_B1900] = {
		.type = HDA_FIXUP_FUNC,
		.v.func = alc260_fixup_gpio1_toggle,
		.chained = true,
		.chain_id = ALC260_FIXUP_COEF,
	},
	[ALC260_FIXUP_KN1] = {
		.type = HDA_FIXUP_FUNC,
		.v.func = alc260_fixup_kn1,
	},
	[ALC260_FIXUP_FSC_S7020] = {
		.type = HDA_FIXUP_FUNC,
		.v.func = alc260_fixup_fsc_s7020,
	},
	[ALC260_FIXUP_FSC_S7020_JWSE] = {
		.type = HDA_FIXUP_FUNC,
		.v.func = alc260_fixup_fsc_s7020_jwse,
		.chained = true,
		.chain_id = ALC260_FIXUP_FSC_S7020,
	},
	[ALC260_FIXUP_VAIO_PINS] = {
		.type = HDA_FIXUP_PINS,
		.v.pins = (const struct hda_pintbl[]) {
			/* Pin configs are missing completely on some VAIOs */
			{ 0x0f, 0x01211020 },
			{ 0x10, 0x0001003f },
			{ 0x11, 0x411111f0 },
			{ 0x12, 0x01a15930 },
			{ 0x13, 0x411111f0 },
			{ 0x14, 0x411111f0 },
			{ 0x15, 0x411111f0 },
			{ 0x16, 0x411111f0 },
			{ 0x17, 0x411111f0 },
			{ 0x18, 0x411111f0 },
			{ 0x19, 0x411111f0 },
			{ }
		}
	},
};

static const struct snd_pci_quirk alc260_fixup_tbl[] = {
	SND_PCI_QUIRK(0x1025, 0x007b, "Acer C20x", ALC260_FIXUP_GPIO1),
	SND_PCI_QUIRK(0x1025, 0x007f, "Acer Aspire 9500", ALC260_FIXUP_COEF),
	SND_PCI_QUIRK(0x1025, 0x008f, "Acer", ALC260_FIXUP_GPIO1),
	SND_PCI_QUIRK(0x103c, 0x280a, "HP dc5750", ALC260_FIXUP_HP_DC5750),
	SND_PCI_QUIRK(0x103c, 0x30ba, "HP Presario B1900", ALC260_FIXUP_HP_B1900),
	SND_PCI_QUIRK(0x104d, 0x81bb, "Sony VAIO", ALC260_FIXUP_VAIO_PINS),
	SND_PCI_QUIRK(0x104d, 0x81e2, "Sony VAIO TX", ALC260_FIXUP_HP_PIN_0F),
	SND_PCI_QUIRK(0x10cf, 0x1326, "FSC LifeBook S7020", ALC260_FIXUP_FSC_S7020),
	SND_PCI_QUIRK(0x1509, 0x4540, "Favorit 100XS", ALC260_FIXUP_GPIO1),
	SND_PCI_QUIRK(0x152d, 0x0729, "Quanta KN1", ALC260_FIXUP_KN1),
	SND_PCI_QUIRK(0x161f, 0x2057, "Replacer 672V", ALC260_FIXUP_REPLACER),
	SND_PCI_QUIRK(0x1631, 0xc017, "PB V7900", ALC260_FIXUP_COEF),
	{}
};

static const struct hda_model_fixup alc260_fixup_models[] = {
	{.id = ALC260_FIXUP_GPIO1, .name = "gpio1"},
	{.id = ALC260_FIXUP_COEF, .name = "coef"},
	{.id = ALC260_FIXUP_FSC_S7020, .name = "fujitsu"},
	{.id = ALC260_FIXUP_FSC_S7020_JWSE, .name = "fujitsu-jwse"},
	{}
};

/*
 */
static int patch_alc260(struct hda_codec *codec)
{
	struct alc_spec *spec;
	int err;

	err = alc_alloc_spec(codec, 0x07);
	if (err < 0)
		return err;

	spec = codec->spec;
	/* as quite a few machines require HP amp for speaker outputs,
	 * it's easier to enable it unconditionally; even if it's unneeded,
	 * it's almost harmless.
	 */
	spec->gen.prefer_hp_amp = 1;
	spec->gen.beep_nid = 0x01;

	spec->shutup = alc_eapd_shutup;

	alc_pre_init(codec);

	snd_hda_pick_fixup(codec, alc260_fixup_models, alc260_fixup_tbl,
			   alc260_fixups);
	snd_hda_apply_fixup(codec, HDA_FIXUP_ACT_PRE_PROBE);

	/* automatic parse from the BIOS config */
	err = alc260_parse_auto_config(codec);
	if (err < 0)
		goto error;

	if (!spec->gen.no_analog) {
		err = set_beep_amp(spec, 0x07, 0x05, HDA_INPUT);
		if (err < 0)
			goto error;
	}

	snd_hda_apply_fixup(codec, HDA_FIXUP_ACT_PROBE);

	return 0;

 error:
	alc_free(codec);
	return err;
}


/*
 * ALC882/883/885/888/889 support
 *
 * ALC882 is almost identical with ALC880 but has cleaner and more flexible
 * configuration.  Each pin widget can choose any input DACs and a mixer.
 * Each ADC is connected from a mixer of all inputs.  This makes possible
 * 6-channel independent captures.
 *
 * In addition, an independent DAC for the multi-playback (not used in this
 * driver yet).
 */

/*
 * Pin config fixes
 */
enum {
	ALC882_FIXUP_ABIT_AW9D_MAX,
	ALC882_FIXUP_LENOVO_Y530,
	ALC882_FIXUP_PB_M5210,
	ALC882_FIXUP_ACER_ASPIRE_7736,
	ALC882_FIXUP_ASUS_W90V,
	ALC889_FIXUP_CD,
	ALC889_FIXUP_FRONT_HP_NO_PRESENCE,
	ALC889_FIXUP_VAIO_TT,
	ALC888_FIXUP_EEE1601,
	ALC886_FIXUP_EAPD,
	ALC882_FIXUP_EAPD,
	ALC883_FIXUP_EAPD,
	ALC883_FIXUP_ACER_EAPD,
	ALC882_FIXUP_GPIO1,
	ALC882_FIXUP_GPIO2,
	ALC882_FIXUP_GPIO3,
	ALC889_FIXUP_COEF,
	ALC882_FIXUP_ASUS_W2JC,
	ALC882_FIXUP_ACER_ASPIRE_4930G,
	ALC882_FIXUP_ACER_ASPIRE_8930G,
	ALC882_FIXUP_ASPIRE_8930G_VERBS,
	ALC885_FIXUP_MACPRO_GPIO,
	ALC889_FIXUP_DAC_ROUTE,
	ALC889_FIXUP_MBP_VREF,
	ALC889_FIXUP_IMAC91_VREF,
	ALC889_FIXUP_MBA11_VREF,
	ALC889_FIXUP_MBA21_VREF,
	ALC889_FIXUP_MP11_VREF,
	ALC889_FIXUP_MP41_VREF,
	ALC882_FIXUP_INV_DMIC,
	ALC882_FIXUP_NO_PRIMARY_HP,
	ALC887_FIXUP_ASUS_BASS,
	ALC887_FIXUP_BASS_CHMAP,
	ALC1220_FIXUP_GB_DUAL_CODECS,
	ALC1220_FIXUP_GB_X570,
	ALC1220_FIXUP_CLEVO_P950,
	ALC1220_FIXUP_CLEVO_PB51ED,
	ALC1220_FIXUP_CLEVO_PB51ED_PINS,
	ALC887_FIXUP_ASUS_AUDIO,
	ALC887_FIXUP_ASUS_HMIC,
	ALCS1200A_FIXUP_MIC_VREF,
};

static void alc889_fixup_coef(struct hda_codec *codec,
			      const struct hda_fixup *fix, int action)
{
	if (action != HDA_FIXUP_ACT_INIT)
		return;
	alc_update_coef_idx(codec, 7, 0, 0x2030);
}

/* set up GPIO at initialization */
static void alc885_fixup_macpro_gpio(struct hda_codec *codec,
				     const struct hda_fixup *fix, int action)
{
	struct alc_spec *spec = codec->spec;

	spec->gpio_write_delay = true;
	alc_fixup_gpio3(codec, fix, action);
}

/* Fix the connection of some pins for ALC889:
 * At least, Acer Aspire 5935 shows the connections to DAC3/4 don't
 * work correctly (bko#42740)
 */
static void alc889_fixup_dac_route(struct hda_codec *codec,
				   const struct hda_fixup *fix, int action)
{
	if (action == HDA_FIXUP_ACT_PRE_PROBE) {
		/* fake the connections during parsing the tree */
		static const hda_nid_t conn1[] = { 0x0c, 0x0d };
		static const hda_nid_t conn2[] = { 0x0e, 0x0f };
		snd_hda_override_conn_list(codec, 0x14, ARRAY_SIZE(conn1), conn1);
		snd_hda_override_conn_list(codec, 0x15, ARRAY_SIZE(conn1), conn1);
		snd_hda_override_conn_list(codec, 0x18, ARRAY_SIZE(conn2), conn2);
		snd_hda_override_conn_list(codec, 0x1a, ARRAY_SIZE(conn2), conn2);
	} else if (action == HDA_FIXUP_ACT_PROBE) {
		/* restore the connections */
		static const hda_nid_t conn[] = { 0x0c, 0x0d, 0x0e, 0x0f, 0x26 };
		snd_hda_override_conn_list(codec, 0x14, ARRAY_SIZE(conn), conn);
		snd_hda_override_conn_list(codec, 0x15, ARRAY_SIZE(conn), conn);
		snd_hda_override_conn_list(codec, 0x18, ARRAY_SIZE(conn), conn);
		snd_hda_override_conn_list(codec, 0x1a, ARRAY_SIZE(conn), conn);
	}
}

/* Set VREF on HP pin */
static void alc889_fixup_mbp_vref(struct hda_codec *codec,
				  const struct hda_fixup *fix, int action)
{
	static const hda_nid_t nids[] = { 0x14, 0x15, 0x19 };
	struct alc_spec *spec = codec->spec;
	int i;

	if (action != HDA_FIXUP_ACT_INIT)
		return;
	for (i = 0; i < ARRAY_SIZE(nids); i++) {
		unsigned int val = snd_hda_codec_get_pincfg(codec, nids[i]);
		if (get_defcfg_device(val) != AC_JACK_HP_OUT)
			continue;
		val = snd_hda_codec_get_pin_target(codec, nids[i]);
		val |= AC_PINCTL_VREF_80;
		snd_hda_set_pin_ctl(codec, nids[i], val);
		spec->gen.keep_vref_in_automute = 1;
		break;
	}
}

static void alc889_fixup_mac_pins(struct hda_codec *codec,
				  const hda_nid_t *nids, int num_nids)
{
	struct alc_spec *spec = codec->spec;
	int i;

	for (i = 0; i < num_nids; i++) {
		unsigned int val;
		val = snd_hda_codec_get_pin_target(codec, nids[i]);
		val |= AC_PINCTL_VREF_50;
		snd_hda_set_pin_ctl(codec, nids[i], val);
	}
	spec->gen.keep_vref_in_automute = 1;
}

/* Set VREF on speaker pins on imac91 */
static void alc889_fixup_imac91_vref(struct hda_codec *codec,
				     const struct hda_fixup *fix, int action)
{
	static const hda_nid_t nids[] = { 0x18, 0x1a };

	if (action == HDA_FIXUP_ACT_INIT)
		alc889_fixup_mac_pins(codec, nids, ARRAY_SIZE(nids));
}

/* Set VREF on speaker pins on mba11 */
static void alc889_fixup_mba11_vref(struct hda_codec *codec,
				    const struct hda_fixup *fix, int action)
{
	static const hda_nid_t nids[] = { 0x18 };

	if (action == HDA_FIXUP_ACT_INIT)
		alc889_fixup_mac_pins(codec, nids, ARRAY_SIZE(nids));
}

/* Set VREF on speaker pins on mba21 */
static void alc889_fixup_mba21_vref(struct hda_codec *codec,
				    const struct hda_fixup *fix, int action)
{
	static const hda_nid_t nids[] = { 0x18, 0x19 };

	if (action == HDA_FIXUP_ACT_INIT)
		alc889_fixup_mac_pins(codec, nids, ARRAY_SIZE(nids));
}

/* Don't take HP output as primary
 * Strangely, the speaker output doesn't work on Vaio Z and some Vaio
 * all-in-one desktop PCs (for example VGC-LN51JGB) through DAC 0x05
 */
static void alc882_fixup_no_primary_hp(struct hda_codec *codec,
				       const struct hda_fixup *fix, int action)
{
	struct alc_spec *spec = codec->spec;
	if (action == HDA_FIXUP_ACT_PRE_PROBE) {
		spec->gen.no_primary_hp = 1;
		spec->gen.no_multi_io = 1;
	}
}

static void alc_fixup_bass_chmap(struct hda_codec *codec,
				 const struct hda_fixup *fix, int action);

/* For dual-codec configuration, we need to disable some features to avoid
 * conflicts of kctls and PCM streams
 */
static void alc_fixup_dual_codecs(struct hda_codec *codec,
				  const struct hda_fixup *fix, int action)
{
	struct alc_spec *spec = codec->spec;

	if (action != HDA_FIXUP_ACT_PRE_PROBE)
		return;
	/* disable vmaster */
	spec->gen.suppress_vmaster = 1;
	/* auto-mute and auto-mic switch don't work with multiple codecs */
	spec->gen.suppress_auto_mute = 1;
	spec->gen.suppress_auto_mic = 1;
	/* disable aamix as well */
	spec->gen.mixer_nid = 0;
	/* add location prefix to avoid conflicts */
	codec->force_pin_prefix = 1;
}

static void rename_ctl(struct hda_codec *codec, const char *oldname,
		       const char *newname)
{
	struct snd_kcontrol *kctl;

	kctl = snd_hda_find_mixer_ctl(codec, oldname);
	if (kctl)
		strcpy(kctl->id.name, newname);
}

static void alc1220_fixup_gb_dual_codecs(struct hda_codec *codec,
					 const struct hda_fixup *fix,
					 int action)
{
	alc_fixup_dual_codecs(codec, fix, action);
	switch (action) {
	case HDA_FIXUP_ACT_PRE_PROBE:
		/* override card longname to provide a unique UCM profile */
		strcpy(codec->card->longname, "HDAudio-Gigabyte-ALC1220DualCodecs");
		break;
	case HDA_FIXUP_ACT_BUILD:
		/* rename Capture controls depending on the codec */
		rename_ctl(codec, "Capture Volume",
			   codec->addr == 0 ?
			   "Rear-Panel Capture Volume" :
			   "Front-Panel Capture Volume");
		rename_ctl(codec, "Capture Switch",
			   codec->addr == 0 ?
			   "Rear-Panel Capture Switch" :
			   "Front-Panel Capture Switch");
		break;
	}
}

static void alc1220_fixup_gb_x570(struct hda_codec *codec,
				     const struct hda_fixup *fix,
				     int action)
{
	static const hda_nid_t conn1[] = { 0x0c };
	static const struct coef_fw gb_x570_coefs[] = {
		WRITE_COEF(0x07, 0x03c0),
		WRITE_COEF(0x1a, 0x01c1),
		WRITE_COEF(0x1b, 0x0202),
		WRITE_COEF(0x43, 0x3005),
		{}
	};

	switch (action) {
	case HDA_FIXUP_ACT_PRE_PROBE:
		snd_hda_override_conn_list(codec, 0x14, ARRAY_SIZE(conn1), conn1);
		snd_hda_override_conn_list(codec, 0x1b, ARRAY_SIZE(conn1), conn1);
		break;
	case HDA_FIXUP_ACT_INIT:
		alc_process_coef_fw(codec, gb_x570_coefs);
		break;
	}
}

static void alc1220_fixup_clevo_p950(struct hda_codec *codec,
				     const struct hda_fixup *fix,
				     int action)
{
	static const hda_nid_t conn1[] = { 0x0c };

	if (action != HDA_FIXUP_ACT_PRE_PROBE)
		return;

	alc_update_coef_idx(codec, 0x7, 0, 0x3c3);
	/* We therefore want to make sure 0x14 (front headphone) and
	 * 0x1b (speakers) use the stereo DAC 0x02
	 */
	snd_hda_override_conn_list(codec, 0x14, ARRAY_SIZE(conn1), conn1);
	snd_hda_override_conn_list(codec, 0x1b, ARRAY_SIZE(conn1), conn1);
}

static void alc_fixup_headset_mode_no_hp_mic(struct hda_codec *codec,
				const struct hda_fixup *fix, int action);

static void alc1220_fixup_clevo_pb51ed(struct hda_codec *codec,
				     const struct hda_fixup *fix,
				     int action)
{
	alc1220_fixup_clevo_p950(codec, fix, action);
	alc_fixup_headset_mode_no_hp_mic(codec, fix, action);
}

static void alc887_asus_hp_automute_hook(struct hda_codec *codec,
					 struct hda_jack_callback *jack)
{
	struct alc_spec *spec = codec->spec;
	unsigned int vref;

	snd_hda_gen_hp_automute(codec, jack);

	if (spec->gen.hp_jack_present)
		vref = AC_PINCTL_VREF_80;
	else
		vref = AC_PINCTL_VREF_HIZ;
	snd_hda_set_pin_ctl(codec, 0x19, PIN_HP | vref);
}

static void alc887_fixup_asus_jack(struct hda_codec *codec,
				     const struct hda_fixup *fix, int action)
{
	struct alc_spec *spec = codec->spec;
	if (action != HDA_FIXUP_ACT_PROBE)
		return;
	snd_hda_set_pin_ctl_cache(codec, 0x1b, PIN_HP);
	spec->gen.hp_automute_hook = alc887_asus_hp_automute_hook;
}

static const struct hda_fixup alc882_fixups[] = {
	[ALC882_FIXUP_ABIT_AW9D_MAX] = {
		.type = HDA_FIXUP_PINS,
		.v.pins = (const struct hda_pintbl[]) {
			{ 0x15, 0x01080104 }, /* side */
			{ 0x16, 0x01011012 }, /* rear */
			{ 0x17, 0x01016011 }, /* clfe */
			{ }
		}
	},
	[ALC882_FIXUP_LENOVO_Y530] = {
		.type = HDA_FIXUP_PINS,
		.v.pins = (const struct hda_pintbl[]) {
			{ 0x15, 0x99130112 }, /* rear int speakers */
			{ 0x16, 0x99130111 }, /* subwoofer */
			{ }
		}
	},
	[ALC882_FIXUP_PB_M5210] = {
		.type = HDA_FIXUP_PINCTLS,
		.v.pins = (const struct hda_pintbl[]) {
			{ 0x19, PIN_VREF50 },
			{}
		}
	},
	[ALC882_FIXUP_ACER_ASPIRE_7736] = {
		.type = HDA_FIXUP_FUNC,
		.v.func = alc_fixup_sku_ignore,
	},
	[ALC882_FIXUP_ASUS_W90V] = {
		.type = HDA_FIXUP_PINS,
		.v.pins = (const struct hda_pintbl[]) {
			{ 0x16, 0x99130110 }, /* fix sequence for CLFE */
			{ }
		}
	},
	[ALC889_FIXUP_CD] = {
		.type = HDA_FIXUP_PINS,
		.v.pins = (const struct hda_pintbl[]) {
			{ 0x1c, 0x993301f0 }, /* CD */
			{ }
		}
	},
	[ALC889_FIXUP_FRONT_HP_NO_PRESENCE] = {
		.type = HDA_FIXUP_PINS,
		.v.pins = (const struct hda_pintbl[]) {
			{ 0x1b, 0x02214120 }, /* Front HP jack is flaky, disable jack detect */
			{ }
		},
		.chained = true,
		.chain_id = ALC889_FIXUP_CD,
	},
	[ALC889_FIXUP_VAIO_TT] = {
		.type = HDA_FIXUP_PINS,
		.v.pins = (const struct hda_pintbl[]) {
			{ 0x17, 0x90170111 }, /* hidden surround speaker */
			{ }
		}
	},
	[ALC888_FIXUP_EEE1601] = {
		.type = HDA_FIXUP_VERBS,
		.v.verbs = (const struct hda_verb[]) {
			{ 0x20, AC_VERB_SET_COEF_INDEX, 0x0b },
			{ 0x20, AC_VERB_SET_PROC_COEF,  0x0838 },
			{ }
		}
	},
	[ALC886_FIXUP_EAPD] = {
		.type = HDA_FIXUP_VERBS,
		.v.verbs = (const struct hda_verb[]) {
			/* change to EAPD mode */
			{ 0x20, AC_VERB_SET_COEF_INDEX, 0x07 },
			{ 0x20, AC_VERB_SET_PROC_COEF, 0x0068 },
			{ }
		}
	},
	[ALC882_FIXUP_EAPD] = {
		.type = HDA_FIXUP_VERBS,
		.v.verbs = (const struct hda_verb[]) {
			/* change to EAPD mode */
			{ 0x20, AC_VERB_SET_COEF_INDEX, 0x07 },
			{ 0x20, AC_VERB_SET_PROC_COEF, 0x3060 },
			{ }
		}
	},
	[ALC883_FIXUP_EAPD] = {
		.type = HDA_FIXUP_VERBS,
		.v.verbs = (const struct hda_verb[]) {
			/* change to EAPD mode */
			{ 0x20, AC_VERB_SET_COEF_INDEX, 0x07 },
			{ 0x20, AC_VERB_SET_PROC_COEF, 0x3070 },
			{ }
		}
	},
	[ALC883_FIXUP_ACER_EAPD] = {
		.type = HDA_FIXUP_VERBS,
		.v.verbs = (const struct hda_verb[]) {
			/* eanable EAPD on Acer laptops */
			{ 0x20, AC_VERB_SET_COEF_INDEX, 0x07 },
			{ 0x20, AC_VERB_SET_PROC_COEF, 0x3050 },
			{ }
		}
	},
	[ALC882_FIXUP_GPIO1] = {
		.type = HDA_FIXUP_FUNC,
		.v.func = alc_fixup_gpio1,
	},
	[ALC882_FIXUP_GPIO2] = {
		.type = HDA_FIXUP_FUNC,
		.v.func = alc_fixup_gpio2,
	},
	[ALC882_FIXUP_GPIO3] = {
		.type = HDA_FIXUP_FUNC,
		.v.func = alc_fixup_gpio3,
	},
	[ALC882_FIXUP_ASUS_W2JC] = {
		.type = HDA_FIXUP_FUNC,
		.v.func = alc_fixup_gpio1,
		.chained = true,
		.chain_id = ALC882_FIXUP_EAPD,
	},
	[ALC889_FIXUP_COEF] = {
		.type = HDA_FIXUP_FUNC,
		.v.func = alc889_fixup_coef,
	},
	[ALC882_FIXUP_ACER_ASPIRE_4930G] = {
		.type = HDA_FIXUP_PINS,
		.v.pins = (const struct hda_pintbl[]) {
			{ 0x16, 0x99130111 }, /* CLFE speaker */
			{ 0x17, 0x99130112 }, /* surround speaker */
			{ }
		},
		.chained = true,
		.chain_id = ALC882_FIXUP_GPIO1,
	},
	[ALC882_FIXUP_ACER_ASPIRE_8930G] = {
		.type = HDA_FIXUP_PINS,
		.v.pins = (const struct hda_pintbl[]) {
			{ 0x16, 0x99130111 }, /* CLFE speaker */
			{ 0x1b, 0x99130112 }, /* surround speaker */
			{ }
		},
		.chained = true,
		.chain_id = ALC882_FIXUP_ASPIRE_8930G_VERBS,
	},
	[ALC882_FIXUP_ASPIRE_8930G_VERBS] = {
		/* additional init verbs for Acer Aspire 8930G */
		.type = HDA_FIXUP_VERBS,
		.v.verbs = (const struct hda_verb[]) {
			/* Enable all DACs */
			/* DAC DISABLE/MUTE 1? */
			/*  setting bits 1-5 disables DAC nids 0x02-0x06
			 *  apparently. Init=0x38 */
			{ 0x20, AC_VERB_SET_COEF_INDEX, 0x03 },
			{ 0x20, AC_VERB_SET_PROC_COEF, 0x0000 },
			/* DAC DISABLE/MUTE 2? */
			/*  some bit here disables the other DACs.
			 *  Init=0x4900 */
			{ 0x20, AC_VERB_SET_COEF_INDEX, 0x08 },
			{ 0x20, AC_VERB_SET_PROC_COEF, 0x0000 },
			/* DMIC fix
			 * This laptop has a stereo digital microphone.
			 * The mics are only 1cm apart which makes the stereo
			 * useless. However, either the mic or the ALC889
			 * makes the signal become a difference/sum signal
			 * instead of standard stereo, which is annoying.
			 * So instead we flip this bit which makes the
			 * codec replicate the sum signal to both channels,
			 * turning it into a normal mono mic.
			 */
			/* DMIC_CONTROL? Init value = 0x0001 */
			{ 0x20, AC_VERB_SET_COEF_INDEX, 0x0b },
			{ 0x20, AC_VERB_SET_PROC_COEF, 0x0003 },
			{ 0x20, AC_VERB_SET_COEF_INDEX, 0x07 },
			{ 0x20, AC_VERB_SET_PROC_COEF, 0x3050 },
			{ }
		},
		.chained = true,
		.chain_id = ALC882_FIXUP_GPIO1,
	},
	[ALC885_FIXUP_MACPRO_GPIO] = {
		.type = HDA_FIXUP_FUNC,
		.v.func = alc885_fixup_macpro_gpio,
	},
	[ALC889_FIXUP_DAC_ROUTE] = {
		.type = HDA_FIXUP_FUNC,
		.v.func = alc889_fixup_dac_route,
	},
	[ALC889_FIXUP_MBP_VREF] = {
		.type = HDA_FIXUP_FUNC,
		.v.func = alc889_fixup_mbp_vref,
		.chained = true,
		.chain_id = ALC882_FIXUP_GPIO1,
	},
	[ALC889_FIXUP_IMAC91_VREF] = {
		.type = HDA_FIXUP_FUNC,
		.v.func = alc889_fixup_imac91_vref,
		.chained = true,
		.chain_id = ALC882_FIXUP_GPIO1,
	},
	[ALC889_FIXUP_MBA11_VREF] = {
		.type = HDA_FIXUP_FUNC,
		.v.func = alc889_fixup_mba11_vref,
		.chained = true,
		.chain_id = ALC889_FIXUP_MBP_VREF,
	},
	[ALC889_FIXUP_MBA21_VREF] = {
		.type = HDA_FIXUP_FUNC,
		.v.func = alc889_fixup_mba21_vref,
		.chained = true,
		.chain_id = ALC889_FIXUP_MBP_VREF,
	},
	[ALC889_FIXUP_MP11_VREF] = {
		.type = HDA_FIXUP_FUNC,
		.v.func = alc889_fixup_mba11_vref,
		.chained = true,
		.chain_id = ALC885_FIXUP_MACPRO_GPIO,
	},
	[ALC889_FIXUP_MP41_VREF] = {
		.type = HDA_FIXUP_FUNC,
		.v.func = alc889_fixup_mbp_vref,
		.chained = true,
		.chain_id = ALC885_FIXUP_MACPRO_GPIO,
	},
	[ALC882_FIXUP_INV_DMIC] = {
		.type = HDA_FIXUP_FUNC,
		.v.func = alc_fixup_inv_dmic,
	},
	[ALC882_FIXUP_NO_PRIMARY_HP] = {
		.type = HDA_FIXUP_FUNC,
		.v.func = alc882_fixup_no_primary_hp,
	},
	[ALC887_FIXUP_ASUS_BASS] = {
		.type = HDA_FIXUP_PINS,
		.v.pins = (const struct hda_pintbl[]) {
			{0x16, 0x99130130}, /* bass speaker */
			{}
		},
		.chained = true,
		.chain_id = ALC887_FIXUP_BASS_CHMAP,
	},
	[ALC887_FIXUP_BASS_CHMAP] = {
		.type = HDA_FIXUP_FUNC,
		.v.func = alc_fixup_bass_chmap,
	},
	[ALC1220_FIXUP_GB_DUAL_CODECS] = {
		.type = HDA_FIXUP_FUNC,
		.v.func = alc1220_fixup_gb_dual_codecs,
	},
	[ALC1220_FIXUP_GB_X570] = {
		.type = HDA_FIXUP_FUNC,
		.v.func = alc1220_fixup_gb_x570,
	},
	[ALC1220_FIXUP_CLEVO_P950] = {
		.type = HDA_FIXUP_FUNC,
		.v.func = alc1220_fixup_clevo_p950,
	},
	[ALC1220_FIXUP_CLEVO_PB51ED] = {
		.type = HDA_FIXUP_FUNC,
		.v.func = alc1220_fixup_clevo_pb51ed,
	},
	[ALC1220_FIXUP_CLEVO_PB51ED_PINS] = {
		.type = HDA_FIXUP_PINS,
		.v.pins = (const struct hda_pintbl[]) {
			{ 0x19, 0x01a1913c }, /* use as headset mic, without its own jack detect */
			{}
		},
		.chained = true,
		.chain_id = ALC1220_FIXUP_CLEVO_PB51ED,
	},
	[ALC887_FIXUP_ASUS_AUDIO] = {
		.type = HDA_FIXUP_PINS,
		.v.pins = (const struct hda_pintbl[]) {
			{ 0x15, 0x02a14150 }, /* use as headset mic, without its own jack detect */
			{ 0x19, 0x22219420 },
			{}
		},
	},
	[ALC887_FIXUP_ASUS_HMIC] = {
		.type = HDA_FIXUP_FUNC,
		.v.func = alc887_fixup_asus_jack,
		.chained = true,
		.chain_id = ALC887_FIXUP_ASUS_AUDIO,
	},
	[ALCS1200A_FIXUP_MIC_VREF] = {
		.type = HDA_FIXUP_PINCTLS,
		.v.pins = (const struct hda_pintbl[]) {
			{ 0x18, PIN_VREF50 }, /* rear mic */
			{ 0x19, PIN_VREF50 }, /* front mic */
			{}
		}
	},
};

static const struct snd_pci_quirk alc882_fixup_tbl[] = {
	SND_PCI_QUIRK(0x1025, 0x006c, "Acer Aspire 9810", ALC883_FIXUP_ACER_EAPD),
	SND_PCI_QUIRK(0x1025, 0x0090, "Acer Aspire", ALC883_FIXUP_ACER_EAPD),
	SND_PCI_QUIRK(0x1025, 0x0107, "Acer Aspire", ALC883_FIXUP_ACER_EAPD),
	SND_PCI_QUIRK(0x1025, 0x010a, "Acer Ferrari 5000", ALC883_FIXUP_ACER_EAPD),
	SND_PCI_QUIRK(0x1025, 0x0110, "Acer Aspire", ALC883_FIXUP_ACER_EAPD),
	SND_PCI_QUIRK(0x1025, 0x0112, "Acer Aspire 9303", ALC883_FIXUP_ACER_EAPD),
	SND_PCI_QUIRK(0x1025, 0x0121, "Acer Aspire 5920G", ALC883_FIXUP_ACER_EAPD),
	SND_PCI_QUIRK(0x1025, 0x013e, "Acer Aspire 4930G",
		      ALC882_FIXUP_ACER_ASPIRE_4930G),
	SND_PCI_QUIRK(0x1025, 0x013f, "Acer Aspire 5930G",
		      ALC882_FIXUP_ACER_ASPIRE_4930G),
	SND_PCI_QUIRK(0x1025, 0x0145, "Acer Aspire 8930G",
		      ALC882_FIXUP_ACER_ASPIRE_8930G),
	SND_PCI_QUIRK(0x1025, 0x0146, "Acer Aspire 6935G",
		      ALC882_FIXUP_ACER_ASPIRE_8930G),
	SND_PCI_QUIRK(0x1025, 0x0142, "Acer Aspire 7730G",
		      ALC882_FIXUP_ACER_ASPIRE_4930G),
	SND_PCI_QUIRK(0x1025, 0x0155, "Packard-Bell M5120", ALC882_FIXUP_PB_M5210),
	SND_PCI_QUIRK(0x1025, 0x015e, "Acer Aspire 6930G",
		      ALC882_FIXUP_ACER_ASPIRE_4930G),
	SND_PCI_QUIRK(0x1025, 0x0166, "Acer Aspire 6530G",
		      ALC882_FIXUP_ACER_ASPIRE_4930G),
	SND_PCI_QUIRK(0x1025, 0x021e, "Acer Aspire 5739G",
		      ALC882_FIXUP_ACER_ASPIRE_4930G),
	SND_PCI_QUIRK(0x1025, 0x0259, "Acer Aspire 5935", ALC889_FIXUP_DAC_ROUTE),
	SND_PCI_QUIRK(0x1025, 0x026b, "Acer Aspire 8940G", ALC882_FIXUP_ACER_ASPIRE_8930G),
	SND_PCI_QUIRK(0x1025, 0x0296, "Acer Aspire 7736z", ALC882_FIXUP_ACER_ASPIRE_7736),
	SND_PCI_QUIRK(0x1043, 0x13c2, "Asus A7M", ALC882_FIXUP_EAPD),
	SND_PCI_QUIRK(0x1043, 0x1873, "ASUS W90V", ALC882_FIXUP_ASUS_W90V),
	SND_PCI_QUIRK(0x1043, 0x1971, "Asus W2JC", ALC882_FIXUP_ASUS_W2JC),
	SND_PCI_QUIRK(0x1043, 0x2390, "Asus D700SA", ALC887_FIXUP_ASUS_HMIC),
	SND_PCI_QUIRK(0x1043, 0x835f, "Asus Eee 1601", ALC888_FIXUP_EEE1601),
	SND_PCI_QUIRK(0x1043, 0x84bc, "ASUS ET2700", ALC887_FIXUP_ASUS_BASS),
	SND_PCI_QUIRK(0x1043, 0x8691, "ASUS ROG Ranger VIII", ALC882_FIXUP_GPIO3),
	SND_PCI_QUIRK(0x1043, 0x8797, "ASUS TUF B550M-PLUS", ALCS1200A_FIXUP_MIC_VREF),
	SND_PCI_QUIRK(0x104d, 0x9043, "Sony Vaio VGC-LN51JGB", ALC882_FIXUP_NO_PRIMARY_HP),
	SND_PCI_QUIRK(0x104d, 0x9044, "Sony VAIO AiO", ALC882_FIXUP_NO_PRIMARY_HP),
	SND_PCI_QUIRK(0x104d, 0x9047, "Sony Vaio TT", ALC889_FIXUP_VAIO_TT),
	SND_PCI_QUIRK(0x104d, 0x905a, "Sony Vaio Z", ALC882_FIXUP_NO_PRIMARY_HP),
	SND_PCI_QUIRK(0x104d, 0x9060, "Sony Vaio VPCL14M1R", ALC882_FIXUP_NO_PRIMARY_HP),

	/* All Apple entries are in codec SSIDs */
	SND_PCI_QUIRK(0x106b, 0x00a0, "MacBookPro 3,1", ALC889_FIXUP_MBP_VREF),
	SND_PCI_QUIRK(0x106b, 0x00a1, "Macbook", ALC889_FIXUP_MBP_VREF),
	SND_PCI_QUIRK(0x106b, 0x00a4, "MacbookPro 4,1", ALC889_FIXUP_MBP_VREF),
	SND_PCI_QUIRK(0x106b, 0x0c00, "Mac Pro", ALC889_FIXUP_MP11_VREF),
	SND_PCI_QUIRK(0x106b, 0x1000, "iMac 24", ALC885_FIXUP_MACPRO_GPIO),
	SND_PCI_QUIRK(0x106b, 0x2800, "AppleTV", ALC885_FIXUP_MACPRO_GPIO),
	SND_PCI_QUIRK(0x106b, 0x2c00, "MacbookPro rev3", ALC889_FIXUP_MBP_VREF),
	SND_PCI_QUIRK(0x106b, 0x3000, "iMac", ALC889_FIXUP_MBP_VREF),
	SND_PCI_QUIRK(0x106b, 0x3200, "iMac 7,1 Aluminum", ALC882_FIXUP_EAPD),
	SND_PCI_QUIRK(0x106b, 0x3400, "MacBookAir 1,1", ALC889_FIXUP_MBA11_VREF),
	SND_PCI_QUIRK(0x106b, 0x3500, "MacBookAir 2,1", ALC889_FIXUP_MBA21_VREF),
	SND_PCI_QUIRK(0x106b, 0x3600, "Macbook 3,1", ALC889_FIXUP_MBP_VREF),
	SND_PCI_QUIRK(0x106b, 0x3800, "MacbookPro 4,1", ALC889_FIXUP_MBP_VREF),
	SND_PCI_QUIRK(0x106b, 0x3e00, "iMac 24 Aluminum", ALC885_FIXUP_MACPRO_GPIO),
	SND_PCI_QUIRK(0x106b, 0x3f00, "Macbook 5,1", ALC889_FIXUP_IMAC91_VREF),
	SND_PCI_QUIRK(0x106b, 0x4000, "MacbookPro 5,1", ALC889_FIXUP_IMAC91_VREF),
	SND_PCI_QUIRK(0x106b, 0x4100, "Macmini 3,1", ALC889_FIXUP_IMAC91_VREF),
	SND_PCI_QUIRK(0x106b, 0x4200, "Mac Pro 4,1/5,1", ALC889_FIXUP_MP41_VREF),
	SND_PCI_QUIRK(0x106b, 0x4300, "iMac 9,1", ALC889_FIXUP_IMAC91_VREF),
	SND_PCI_QUIRK(0x106b, 0x4600, "MacbookPro 5,2", ALC889_FIXUP_IMAC91_VREF),
	SND_PCI_QUIRK(0x106b, 0x4900, "iMac 9,1 Aluminum", ALC889_FIXUP_IMAC91_VREF),
	SND_PCI_QUIRK(0x106b, 0x4a00, "Macbook 5,2", ALC889_FIXUP_MBA11_VREF),

	SND_PCI_QUIRK(0x1071, 0x8258, "Evesham Voyaeger", ALC882_FIXUP_EAPD),
	SND_PCI_QUIRK(0x13fe, 0x1009, "Advantech MIT-W101", ALC886_FIXUP_EAPD),
	SND_PCI_QUIRK(0x1458, 0xa002, "Gigabyte EP45-DS3/Z87X-UD3H", ALC889_FIXUP_FRONT_HP_NO_PRESENCE),
	SND_PCI_QUIRK(0x1458, 0xa0b8, "Gigabyte AZ370-Gaming", ALC1220_FIXUP_GB_DUAL_CODECS),
	SND_PCI_QUIRK(0x1458, 0xa0cd, "Gigabyte X570 Aorus Master", ALC1220_FIXUP_GB_X570),
	SND_PCI_QUIRK(0x1458, 0xa0ce, "Gigabyte X570 Aorus Xtreme", ALC1220_FIXUP_GB_X570),
	SND_PCI_QUIRK(0x1458, 0xa0d5, "Gigabyte X570S Aorus Master", ALC1220_FIXUP_GB_X570),
	SND_PCI_QUIRK(0x1462, 0x11f7, "MSI-GE63", ALC1220_FIXUP_CLEVO_P950),
	SND_PCI_QUIRK(0x1462, 0x1228, "MSI-GP63", ALC1220_FIXUP_CLEVO_P950),
	SND_PCI_QUIRK(0x1462, 0x1229, "MSI-GP73", ALC1220_FIXUP_CLEVO_P950),
	SND_PCI_QUIRK(0x1462, 0x1275, "MSI-GL63", ALC1220_FIXUP_CLEVO_P950),
	SND_PCI_QUIRK(0x1462, 0x1276, "MSI-GL73", ALC1220_FIXUP_CLEVO_P950),
	SND_PCI_QUIRK(0x1462, 0x1293, "MSI-GP65", ALC1220_FIXUP_CLEVO_P950),
	SND_PCI_QUIRK(0x1462, 0x7350, "MSI-7350", ALC889_FIXUP_CD),
	SND_PCI_QUIRK(0x1462, 0xcc34, "MSI Godlike X570", ALC1220_FIXUP_GB_DUAL_CODECS),
	SND_PCI_QUIRK(0x1462, 0xda57, "MSI Z270-Gaming", ALC1220_FIXUP_GB_DUAL_CODECS),
	SND_PCI_QUIRK_VENDOR(0x1462, "MSI", ALC882_FIXUP_GPIO3),
	SND_PCI_QUIRK(0x147b, 0x107a, "Abit AW9D-MAX", ALC882_FIXUP_ABIT_AW9D_MAX),
	SND_PCI_QUIRK(0x1558, 0x50d3, "Clevo PC50[ER][CDF]", ALC1220_FIXUP_CLEVO_PB51ED_PINS),
	SND_PCI_QUIRK(0x1558, 0x65d1, "Clevo PB51[ER][CDF]", ALC1220_FIXUP_CLEVO_PB51ED_PINS),
	SND_PCI_QUIRK(0x1558, 0x65d2, "Clevo PB51R[CDF]", ALC1220_FIXUP_CLEVO_PB51ED_PINS),
	SND_PCI_QUIRK(0x1558, 0x65e1, "Clevo PB51[ED][DF]", ALC1220_FIXUP_CLEVO_PB51ED_PINS),
	SND_PCI_QUIRK(0x1558, 0x65e5, "Clevo PC50D[PRS](?:-D|-G)?", ALC1220_FIXUP_CLEVO_PB51ED_PINS),
	SND_PCI_QUIRK(0x1558, 0x65f1, "Clevo PC50HS", ALC1220_FIXUP_CLEVO_PB51ED_PINS),
	SND_PCI_QUIRK(0x1558, 0x65f5, "Clevo PD50PN[NRT]", ALC1220_FIXUP_CLEVO_PB51ED_PINS),
	SND_PCI_QUIRK(0x1558, 0x67d1, "Clevo PB71[ER][CDF]", ALC1220_FIXUP_CLEVO_PB51ED_PINS),
	SND_PCI_QUIRK(0x1558, 0x67e1, "Clevo PB71[DE][CDF]", ALC1220_FIXUP_CLEVO_PB51ED_PINS),
	SND_PCI_QUIRK(0x1558, 0x67e5, "Clevo PC70D[PRS](?:-D|-G)?", ALC1220_FIXUP_CLEVO_PB51ED_PINS),
	SND_PCI_QUIRK(0x1558, 0x67f1, "Clevo PC70H[PRS]", ALC1220_FIXUP_CLEVO_PB51ED_PINS),
	SND_PCI_QUIRK(0x1558, 0x67f5, "Clevo PD70PN[NRT]", ALC1220_FIXUP_CLEVO_PB51ED_PINS),
	SND_PCI_QUIRK(0x1558, 0x70d1, "Clevo PC70[ER][CDF]", ALC1220_FIXUP_CLEVO_PB51ED_PINS),
	SND_PCI_QUIRK(0x1558, 0x7714, "Clevo X170SM", ALC1220_FIXUP_CLEVO_PB51ED_PINS),
	SND_PCI_QUIRK(0x1558, 0x7715, "Clevo X170KM-G", ALC1220_FIXUP_CLEVO_PB51ED),
	SND_PCI_QUIRK(0x1558, 0x9501, "Clevo P950HR", ALC1220_FIXUP_CLEVO_P950),
	SND_PCI_QUIRK(0x1558, 0x9506, "Clevo P955HQ", ALC1220_FIXUP_CLEVO_P950),
	SND_PCI_QUIRK(0x1558, 0x950a, "Clevo P955H[PR]", ALC1220_FIXUP_CLEVO_P950),
	SND_PCI_QUIRK(0x1558, 0x95e1, "Clevo P95xER", ALC1220_FIXUP_CLEVO_P950),
	SND_PCI_QUIRK(0x1558, 0x95e2, "Clevo P950ER", ALC1220_FIXUP_CLEVO_P950),
	SND_PCI_QUIRK(0x1558, 0x95e3, "Clevo P955[ER]T", ALC1220_FIXUP_CLEVO_P950),
	SND_PCI_QUIRK(0x1558, 0x95e4, "Clevo P955ER", ALC1220_FIXUP_CLEVO_P950),
	SND_PCI_QUIRK(0x1558, 0x95e5, "Clevo P955EE6", ALC1220_FIXUP_CLEVO_P950),
	SND_PCI_QUIRK(0x1558, 0x95e6, "Clevo P950R[CDF]", ALC1220_FIXUP_CLEVO_P950),
	SND_PCI_QUIRK(0x1558, 0x96e1, "Clevo P960[ER][CDFN]-K", ALC1220_FIXUP_CLEVO_P950),
	SND_PCI_QUIRK(0x1558, 0x97e1, "Clevo P970[ER][CDFN]", ALC1220_FIXUP_CLEVO_P950),
	SND_PCI_QUIRK(0x1558, 0x97e2, "Clevo P970RC-M", ALC1220_FIXUP_CLEVO_P950),
	SND_PCI_QUIRK_VENDOR(0x1558, "Clevo laptop", ALC882_FIXUP_EAPD),
	SND_PCI_QUIRK(0x161f, 0x2054, "Medion laptop", ALC883_FIXUP_EAPD),
	SND_PCI_QUIRK(0x17aa, 0x3a0d, "Lenovo Y530", ALC882_FIXUP_LENOVO_Y530),
	SND_PCI_QUIRK(0x8086, 0x0022, "DX58SO", ALC889_FIXUP_COEF),
	{}
};

static const struct hda_model_fixup alc882_fixup_models[] = {
	{.id = ALC882_FIXUP_ABIT_AW9D_MAX, .name = "abit-aw9d"},
	{.id = ALC882_FIXUP_LENOVO_Y530, .name = "lenovo-y530"},
	{.id = ALC882_FIXUP_ACER_ASPIRE_7736, .name = "acer-aspire-7736"},
	{.id = ALC882_FIXUP_ASUS_W90V, .name = "asus-w90v"},
	{.id = ALC889_FIXUP_CD, .name = "cd"},
	{.id = ALC889_FIXUP_FRONT_HP_NO_PRESENCE, .name = "no-front-hp"},
	{.id = ALC889_FIXUP_VAIO_TT, .name = "vaio-tt"},
	{.id = ALC888_FIXUP_EEE1601, .name = "eee1601"},
	{.id = ALC882_FIXUP_EAPD, .name = "alc882-eapd"},
	{.id = ALC883_FIXUP_EAPD, .name = "alc883-eapd"},
	{.id = ALC882_FIXUP_GPIO1, .name = "gpio1"},
	{.id = ALC882_FIXUP_GPIO2, .name = "gpio2"},
	{.id = ALC882_FIXUP_GPIO3, .name = "gpio3"},
	{.id = ALC889_FIXUP_COEF, .name = "alc889-coef"},
	{.id = ALC882_FIXUP_ASUS_W2JC, .name = "asus-w2jc"},
	{.id = ALC882_FIXUP_ACER_ASPIRE_4930G, .name = "acer-aspire-4930g"},
	{.id = ALC882_FIXUP_ACER_ASPIRE_8930G, .name = "acer-aspire-8930g"},
	{.id = ALC883_FIXUP_ACER_EAPD, .name = "acer-aspire"},
	{.id = ALC885_FIXUP_MACPRO_GPIO, .name = "macpro-gpio"},
	{.id = ALC889_FIXUP_DAC_ROUTE, .name = "dac-route"},
	{.id = ALC889_FIXUP_MBP_VREF, .name = "mbp-vref"},
	{.id = ALC889_FIXUP_IMAC91_VREF, .name = "imac91-vref"},
	{.id = ALC889_FIXUP_MBA11_VREF, .name = "mba11-vref"},
	{.id = ALC889_FIXUP_MBA21_VREF, .name = "mba21-vref"},
	{.id = ALC889_FIXUP_MP11_VREF, .name = "mp11-vref"},
	{.id = ALC889_FIXUP_MP41_VREF, .name = "mp41-vref"},
	{.id = ALC882_FIXUP_INV_DMIC, .name = "inv-dmic"},
	{.id = ALC882_FIXUP_NO_PRIMARY_HP, .name = "no-primary-hp"},
	{.id = ALC887_FIXUP_ASUS_BASS, .name = "asus-bass"},
	{.id = ALC1220_FIXUP_GB_DUAL_CODECS, .name = "dual-codecs"},
	{.id = ALC1220_FIXUP_GB_X570, .name = "gb-x570"},
	{.id = ALC1220_FIXUP_CLEVO_P950, .name = "clevo-p950"},
	{}
};

static const struct snd_hda_pin_quirk alc882_pin_fixup_tbl[] = {
	SND_HDA_PIN_QUIRK(0x10ec1220, 0x1043, "ASUS", ALC1220_FIXUP_CLEVO_P950,
		{0x14, 0x01014010},
		{0x15, 0x01011012},
		{0x16, 0x01016011},
		{0x18, 0x01a19040},
		{0x19, 0x02a19050},
		{0x1a, 0x0181304f},
		{0x1b, 0x0221401f},
		{0x1e, 0x01456130}),
	SND_HDA_PIN_QUIRK(0x10ec1220, 0x1462, "MS-7C35", ALC1220_FIXUP_CLEVO_P950,
		{0x14, 0x01015010},
		{0x15, 0x01011012},
		{0x16, 0x01011011},
		{0x18, 0x01a11040},
		{0x19, 0x02a19050},
		{0x1a, 0x0181104f},
		{0x1b, 0x0221401f},
		{0x1e, 0x01451130}),
	{}
};

/*
 * BIOS auto configuration
 */
/* almost identical with ALC880 parser... */
static int alc882_parse_auto_config(struct hda_codec *codec)
{
	static const hda_nid_t alc882_ignore[] = { 0x1d, 0 };
	static const hda_nid_t alc882_ssids[] = { 0x15, 0x1b, 0x14, 0 };
	return alc_parse_auto_config(codec, alc882_ignore, alc882_ssids);
}

/*
 */
static int patch_alc882(struct hda_codec *codec)
{
	struct alc_spec *spec;
	int err;

	err = alc_alloc_spec(codec, 0x0b);
	if (err < 0)
		return err;

	spec = codec->spec;

	switch (codec->core.vendor_id) {
	case 0x10ec0882:
	case 0x10ec0885:
	case 0x10ec0900:
	case 0x10ec0b00:
	case 0x10ec1220:
		break;
	default:
		/* ALC883 and variants */
		alc_fix_pll_init(codec, 0x20, 0x0a, 10);
		break;
	}

	alc_pre_init(codec);

	snd_hda_pick_fixup(codec, alc882_fixup_models, alc882_fixup_tbl,
		       alc882_fixups);
	snd_hda_pick_pin_fixup(codec, alc882_pin_fixup_tbl, alc882_fixups, true);
	snd_hda_apply_fixup(codec, HDA_FIXUP_ACT_PRE_PROBE);

	alc_auto_parse_customize_define(codec);

	if (has_cdefine_beep(codec))
		spec->gen.beep_nid = 0x01;

	/* automatic parse from the BIOS config */
	err = alc882_parse_auto_config(codec);
	if (err < 0)
		goto error;

	if (!spec->gen.no_analog && spec->gen.beep_nid) {
		err = set_beep_amp(spec, 0x0b, 0x05, HDA_INPUT);
		if (err < 0)
			goto error;
	}

	snd_hda_apply_fixup(codec, HDA_FIXUP_ACT_PROBE);

	return 0;

 error:
	alc_free(codec);
	return err;
}


/*
 * ALC262 support
 */
static int alc262_parse_auto_config(struct hda_codec *codec)
{
	static const hda_nid_t alc262_ignore[] = { 0x1d, 0 };
	static const hda_nid_t alc262_ssids[] = { 0x15, 0x1b, 0x14, 0 };
	return alc_parse_auto_config(codec, alc262_ignore, alc262_ssids);
}

/*
 * Pin config fixes
 */
enum {
	ALC262_FIXUP_FSC_H270,
	ALC262_FIXUP_FSC_S7110,
	ALC262_FIXUP_HP_Z200,
	ALC262_FIXUP_TYAN,
	ALC262_FIXUP_LENOVO_3000,
	ALC262_FIXUP_BENQ,
	ALC262_FIXUP_BENQ_T31,
	ALC262_FIXUP_INV_DMIC,
	ALC262_FIXUP_INTEL_BAYLEYBAY,
};

static const struct hda_fixup alc262_fixups[] = {
	[ALC262_FIXUP_FSC_H270] = {
		.type = HDA_FIXUP_PINS,
		.v.pins = (const struct hda_pintbl[]) {
			{ 0x14, 0x99130110 }, /* speaker */
			{ 0x15, 0x0221142f }, /* front HP */
			{ 0x1b, 0x0121141f }, /* rear HP */
			{ }
		}
	},
	[ALC262_FIXUP_FSC_S7110] = {
		.type = HDA_FIXUP_PINS,
		.v.pins = (const struct hda_pintbl[]) {
			{ 0x15, 0x90170110 }, /* speaker */
			{ }
		},
		.chained = true,
		.chain_id = ALC262_FIXUP_BENQ,
	},
	[ALC262_FIXUP_HP_Z200] = {
		.type = HDA_FIXUP_PINS,
		.v.pins = (const struct hda_pintbl[]) {
			{ 0x16, 0x99130120 }, /* internal speaker */
			{ }
		}
	},
	[ALC262_FIXUP_TYAN] = {
		.type = HDA_FIXUP_PINS,
		.v.pins = (const struct hda_pintbl[]) {
			{ 0x14, 0x1993e1f0 }, /* int AUX */
			{ }
		}
	},
	[ALC262_FIXUP_LENOVO_3000] = {
		.type = HDA_FIXUP_PINCTLS,
		.v.pins = (const struct hda_pintbl[]) {
			{ 0x19, PIN_VREF50 },
			{}
		},
		.chained = true,
		.chain_id = ALC262_FIXUP_BENQ,
	},
	[ALC262_FIXUP_BENQ] = {
		.type = HDA_FIXUP_VERBS,
		.v.verbs = (const struct hda_verb[]) {
			{ 0x20, AC_VERB_SET_COEF_INDEX, 0x07 },
			{ 0x20, AC_VERB_SET_PROC_COEF, 0x3070 },
			{}
		}
	},
	[ALC262_FIXUP_BENQ_T31] = {
		.type = HDA_FIXUP_VERBS,
		.v.verbs = (const struct hda_verb[]) {
			{ 0x20, AC_VERB_SET_COEF_INDEX, 0x07 },
			{ 0x20, AC_VERB_SET_PROC_COEF, 0x3050 },
			{}
		}
	},
	[ALC262_FIXUP_INV_DMIC] = {
		.type = HDA_FIXUP_FUNC,
		.v.func = alc_fixup_inv_dmic,
	},
	[ALC262_FIXUP_INTEL_BAYLEYBAY] = {
		.type = HDA_FIXUP_FUNC,
		.v.func = alc_fixup_no_depop_delay,
	},
};

static const struct snd_pci_quirk alc262_fixup_tbl[] = {
	SND_PCI_QUIRK(0x103c, 0x170b, "HP Z200", ALC262_FIXUP_HP_Z200),
	SND_PCI_QUIRK(0x10cf, 0x1397, "Fujitsu Lifebook S7110", ALC262_FIXUP_FSC_S7110),
	SND_PCI_QUIRK(0x10cf, 0x142d, "Fujitsu Lifebook E8410", ALC262_FIXUP_BENQ),
	SND_PCI_QUIRK(0x10f1, 0x2915, "Tyan Thunder n6650W", ALC262_FIXUP_TYAN),
	SND_PCI_QUIRK(0x1734, 0x1141, "FSC ESPRIMO U9210", ALC262_FIXUP_FSC_H270),
	SND_PCI_QUIRK(0x1734, 0x1147, "FSC Celsius H270", ALC262_FIXUP_FSC_H270),
	SND_PCI_QUIRK(0x17aa, 0x384e, "Lenovo 3000", ALC262_FIXUP_LENOVO_3000),
	SND_PCI_QUIRK(0x17ff, 0x0560, "Benq ED8", ALC262_FIXUP_BENQ),
	SND_PCI_QUIRK(0x17ff, 0x058d, "Benq T31-16", ALC262_FIXUP_BENQ_T31),
	SND_PCI_QUIRK(0x8086, 0x7270, "BayleyBay", ALC262_FIXUP_INTEL_BAYLEYBAY),
	{}
};

static const struct hda_model_fixup alc262_fixup_models[] = {
	{.id = ALC262_FIXUP_INV_DMIC, .name = "inv-dmic"},
	{.id = ALC262_FIXUP_FSC_H270, .name = "fsc-h270"},
	{.id = ALC262_FIXUP_FSC_S7110, .name = "fsc-s7110"},
	{.id = ALC262_FIXUP_HP_Z200, .name = "hp-z200"},
	{.id = ALC262_FIXUP_TYAN, .name = "tyan"},
	{.id = ALC262_FIXUP_LENOVO_3000, .name = "lenovo-3000"},
	{.id = ALC262_FIXUP_BENQ, .name = "benq"},
	{.id = ALC262_FIXUP_BENQ_T31, .name = "benq-t31"},
	{.id = ALC262_FIXUP_INTEL_BAYLEYBAY, .name = "bayleybay"},
	{}
};

/*
 */
static int patch_alc262(struct hda_codec *codec)
{
	struct alc_spec *spec;
	int err;

	err = alc_alloc_spec(codec, 0x0b);
	if (err < 0)
		return err;

	spec = codec->spec;
	spec->gen.shared_mic_vref_pin = 0x18;

	spec->shutup = alc_eapd_shutup;

#if 0
	/* pshou 07/11/05  set a zero PCM sample to DAC when FIFO is
	 * under-run
	 */
	alc_update_coefex_idx(codec, 0x1a, 7, 0, 0x80);
#endif
	alc_fix_pll_init(codec, 0x20, 0x0a, 10);

	alc_pre_init(codec);

	snd_hda_pick_fixup(codec, alc262_fixup_models, alc262_fixup_tbl,
		       alc262_fixups);
	snd_hda_apply_fixup(codec, HDA_FIXUP_ACT_PRE_PROBE);

	alc_auto_parse_customize_define(codec);

	if (has_cdefine_beep(codec))
		spec->gen.beep_nid = 0x01;

	/* automatic parse from the BIOS config */
	err = alc262_parse_auto_config(codec);
	if (err < 0)
		goto error;

	if (!spec->gen.no_analog && spec->gen.beep_nid) {
		err = set_beep_amp(spec, 0x0b, 0x05, HDA_INPUT);
		if (err < 0)
			goto error;
	}

	snd_hda_apply_fixup(codec, HDA_FIXUP_ACT_PROBE);

	return 0;

 error:
	alc_free(codec);
	return err;
}

/*
 *  ALC268
 */
/* bind Beep switches of both NID 0x0f and 0x10 */
static int alc268_beep_switch_put(struct snd_kcontrol *kcontrol,
				  struct snd_ctl_elem_value *ucontrol)
{
	struct hda_codec *codec = snd_kcontrol_chip(kcontrol);
	unsigned long pval;
	int err;

	mutex_lock(&codec->control_mutex);
	pval = kcontrol->private_value;
	kcontrol->private_value = (pval & ~0xff) | 0x0f;
	err = snd_hda_mixer_amp_switch_put(kcontrol, ucontrol);
	if (err >= 0) {
		kcontrol->private_value = (pval & ~0xff) | 0x10;
		err = snd_hda_mixer_amp_switch_put(kcontrol, ucontrol);
	}
	kcontrol->private_value = pval;
	mutex_unlock(&codec->control_mutex);
	return err;
}

static const struct snd_kcontrol_new alc268_beep_mixer[] = {
	HDA_CODEC_VOLUME("Beep Playback Volume", 0x1d, 0x0, HDA_INPUT),
	{
		.iface = SNDRV_CTL_ELEM_IFACE_MIXER,
		.name = "Beep Playback Switch",
		.subdevice = HDA_SUBDEV_AMP_FLAG,
		.info = snd_hda_mixer_amp_switch_info,
		.get = snd_hda_mixer_amp_switch_get,
		.put = alc268_beep_switch_put,
		.private_value = HDA_COMPOSE_AMP_VAL(0x0f, 3, 1, HDA_INPUT)
	},
};

/* set PCBEEP vol = 0, mute connections */
static const struct hda_verb alc268_beep_init_verbs[] = {
	{0x1d, AC_VERB_SET_AMP_GAIN_MUTE, AMP_IN_UNMUTE(0)},
	{0x0f, AC_VERB_SET_AMP_GAIN_MUTE, AMP_IN_MUTE(1)},
	{0x10, AC_VERB_SET_AMP_GAIN_MUTE, AMP_IN_MUTE(1)},
	{ }
};

enum {
	ALC268_FIXUP_INV_DMIC,
	ALC268_FIXUP_HP_EAPD,
	ALC268_FIXUP_SPDIF,
};

static const struct hda_fixup alc268_fixups[] = {
	[ALC268_FIXUP_INV_DMIC] = {
		.type = HDA_FIXUP_FUNC,
		.v.func = alc_fixup_inv_dmic,
	},
	[ALC268_FIXUP_HP_EAPD] = {
		.type = HDA_FIXUP_VERBS,
		.v.verbs = (const struct hda_verb[]) {
			{0x15, AC_VERB_SET_EAPD_BTLENABLE, 0},
			{}
		}
	},
	[ALC268_FIXUP_SPDIF] = {
		.type = HDA_FIXUP_PINS,
		.v.pins = (const struct hda_pintbl[]) {
			{ 0x1e, 0x014b1180 }, /* enable SPDIF out */
			{}
		}
	},
};

static const struct hda_model_fixup alc268_fixup_models[] = {
	{.id = ALC268_FIXUP_INV_DMIC, .name = "inv-dmic"},
	{.id = ALC268_FIXUP_HP_EAPD, .name = "hp-eapd"},
	{.id = ALC268_FIXUP_SPDIF, .name = "spdif"},
	{}
};

static const struct snd_pci_quirk alc268_fixup_tbl[] = {
	SND_PCI_QUIRK(0x1025, 0x0139, "Acer TravelMate 6293", ALC268_FIXUP_SPDIF),
	SND_PCI_QUIRK(0x1025, 0x015b, "Acer AOA 150 (ZG5)", ALC268_FIXUP_INV_DMIC),
	/* below is codec SSID since multiple Toshiba laptops have the
	 * same PCI SSID 1179:ff00
	 */
	SND_PCI_QUIRK(0x1179, 0xff06, "Toshiba P200", ALC268_FIXUP_HP_EAPD),
	{}
};

/*
 * BIOS auto configuration
 */
static int alc268_parse_auto_config(struct hda_codec *codec)
{
	static const hda_nid_t alc268_ssids[] = { 0x15, 0x1b, 0x14, 0 };
	return alc_parse_auto_config(codec, NULL, alc268_ssids);
}

/*
 */
static int patch_alc268(struct hda_codec *codec)
{
	struct alc_spec *spec;
	int i, err;

	/* ALC268 has no aa-loopback mixer */
	err = alc_alloc_spec(codec, 0);
	if (err < 0)
		return err;

	spec = codec->spec;
	if (has_cdefine_beep(codec))
		spec->gen.beep_nid = 0x01;

	spec->shutup = alc_eapd_shutup;

	alc_pre_init(codec);

	snd_hda_pick_fixup(codec, alc268_fixup_models, alc268_fixup_tbl, alc268_fixups);
	snd_hda_apply_fixup(codec, HDA_FIXUP_ACT_PRE_PROBE);

	/* automatic parse from the BIOS config */
	err = alc268_parse_auto_config(codec);
	if (err < 0)
		goto error;

	if (err > 0 && !spec->gen.no_analog &&
	    spec->gen.autocfg.speaker_pins[0] != 0x1d) {
		for (i = 0; i < ARRAY_SIZE(alc268_beep_mixer); i++) {
			if (!snd_hda_gen_add_kctl(&spec->gen, NULL,
						  &alc268_beep_mixer[i])) {
				err = -ENOMEM;
				goto error;
			}
		}
		snd_hda_add_verbs(codec, alc268_beep_init_verbs);
		if (!query_amp_caps(codec, 0x1d, HDA_INPUT))
			/* override the amp caps for beep generator */
			snd_hda_override_amp_caps(codec, 0x1d, HDA_INPUT,
					  (0x0c << AC_AMPCAP_OFFSET_SHIFT) |
					  (0x0c << AC_AMPCAP_NUM_STEPS_SHIFT) |
					  (0x07 << AC_AMPCAP_STEP_SIZE_SHIFT) |
					  (0 << AC_AMPCAP_MUTE_SHIFT));
	}

	snd_hda_apply_fixup(codec, HDA_FIXUP_ACT_PROBE);

	return 0;

 error:
	alc_free(codec);
	return err;
}

/*
 * ALC269
 */

static const struct hda_pcm_stream alc269_44k_pcm_analog_playback = {
	.rates = SNDRV_PCM_RATE_44100, /* fixed rate */
};

static const struct hda_pcm_stream alc269_44k_pcm_analog_capture = {
	.rates = SNDRV_PCM_RATE_44100, /* fixed rate */
};

/* different alc269-variants */
enum {
	ALC269_TYPE_ALC269VA,
	ALC269_TYPE_ALC269VB,
	ALC269_TYPE_ALC269VC,
	ALC269_TYPE_ALC269VD,
	ALC269_TYPE_ALC280,
	ALC269_TYPE_ALC282,
	ALC269_TYPE_ALC283,
	ALC269_TYPE_ALC284,
	ALC269_TYPE_ALC293,
	ALC269_TYPE_ALC286,
	ALC269_TYPE_ALC298,
	ALC269_TYPE_ALC255,
	ALC269_TYPE_ALC256,
	ALC269_TYPE_ALC257,
	ALC269_TYPE_ALC215,
	ALC269_TYPE_ALC225,
	ALC269_TYPE_ALC245,
	ALC269_TYPE_ALC287,
	ALC269_TYPE_ALC294,
	ALC269_TYPE_ALC300,
	ALC269_TYPE_ALC623,
	ALC269_TYPE_ALC700,
};

/*
 * BIOS auto configuration
 */
static int alc269_parse_auto_config(struct hda_codec *codec)
{
	static const hda_nid_t alc269_ignore[] = { 0x1d, 0 };
	static const hda_nid_t alc269_ssids[] = { 0, 0x1b, 0x14, 0x21 };
	static const hda_nid_t alc269va_ssids[] = { 0x15, 0x1b, 0x14, 0 };
	struct alc_spec *spec = codec->spec;
	const hda_nid_t *ssids;

	switch (spec->codec_variant) {
	case ALC269_TYPE_ALC269VA:
	case ALC269_TYPE_ALC269VC:
	case ALC269_TYPE_ALC280:
	case ALC269_TYPE_ALC284:
	case ALC269_TYPE_ALC293:
		ssids = alc269va_ssids;
		break;
	case ALC269_TYPE_ALC269VB:
	case ALC269_TYPE_ALC269VD:
	case ALC269_TYPE_ALC282:
	case ALC269_TYPE_ALC283:
	case ALC269_TYPE_ALC286:
	case ALC269_TYPE_ALC298:
	case ALC269_TYPE_ALC255:
	case ALC269_TYPE_ALC256:
	case ALC269_TYPE_ALC257:
	case ALC269_TYPE_ALC215:
	case ALC269_TYPE_ALC225:
	case ALC269_TYPE_ALC245:
	case ALC269_TYPE_ALC287:
	case ALC269_TYPE_ALC294:
	case ALC269_TYPE_ALC300:
	case ALC269_TYPE_ALC623:
	case ALC269_TYPE_ALC700:
		ssids = alc269_ssids;
		break;
	default:
		ssids = alc269_ssids;
		break;
	}

	return alc_parse_auto_config(codec, alc269_ignore, ssids);
}

static const struct hda_jack_keymap alc_headset_btn_keymap[] = {
	{ SND_JACK_BTN_0, KEY_PLAYPAUSE },
	{ SND_JACK_BTN_1, KEY_VOICECOMMAND },
	{ SND_JACK_BTN_2, KEY_VOLUMEUP },
	{ SND_JACK_BTN_3, KEY_VOLUMEDOWN },
	{}
};

static void alc_headset_btn_callback(struct hda_codec *codec,
				     struct hda_jack_callback *jack)
{
	int report = 0;

	if (jack->unsol_res & (7 << 13))
		report |= SND_JACK_BTN_0;

	if (jack->unsol_res  & (1 << 16 | 3 << 8))
		report |= SND_JACK_BTN_1;

	/* Volume up key */
	if (jack->unsol_res & (7 << 23))
		report |= SND_JACK_BTN_2;

	/* Volume down key */
	if (jack->unsol_res & (7 << 10))
		report |= SND_JACK_BTN_3;

	snd_hda_jack_set_button_state(codec, jack->nid, report);
}

static void alc_disable_headset_jack_key(struct hda_codec *codec)
{
	struct alc_spec *spec = codec->spec;

	if (!spec->has_hs_key)
		return;

	switch (codec->core.vendor_id) {
	case 0x10ec0215:
	case 0x10ec0225:
	case 0x10ec0285:
	case 0x10ec0287:
	case 0x10ec0295:
	case 0x10ec0289:
	case 0x10ec0299:
		alc_write_coef_idx(codec, 0x48, 0x0);
		alc_update_coef_idx(codec, 0x49, 0x0045, 0x0);
		alc_update_coef_idx(codec, 0x44, 0x0045 << 8, 0x0);
		break;
	case 0x10ec0230:
	case 0x10ec0236:
	case 0x10ec0256:
	case 0x19e58326:
		alc_write_coef_idx(codec, 0x48, 0x0);
		alc_update_coef_idx(codec, 0x49, 0x0045, 0x0);
		break;
	}
}

static void alc_enable_headset_jack_key(struct hda_codec *codec)
{
	struct alc_spec *spec = codec->spec;

	if (!spec->has_hs_key)
		return;

	switch (codec->core.vendor_id) {
	case 0x10ec0215:
	case 0x10ec0225:
	case 0x10ec0285:
	case 0x10ec0287:
	case 0x10ec0295:
	case 0x10ec0289:
	case 0x10ec0299:
		alc_write_coef_idx(codec, 0x48, 0xd011);
		alc_update_coef_idx(codec, 0x49, 0x007f, 0x0045);
		alc_update_coef_idx(codec, 0x44, 0x007f << 8, 0x0045 << 8);
		break;
	case 0x10ec0230:
	case 0x10ec0236:
	case 0x10ec0256:
	case 0x19e58326:
		alc_write_coef_idx(codec, 0x48, 0xd011);
		alc_update_coef_idx(codec, 0x49, 0x007f, 0x0045);
		break;
	}
}

static void alc_fixup_headset_jack(struct hda_codec *codec,
				    const struct hda_fixup *fix, int action)
{
	struct alc_spec *spec = codec->spec;
	hda_nid_t hp_pin;

	switch (action) {
	case HDA_FIXUP_ACT_PRE_PROBE:
		spec->has_hs_key = 1;
		snd_hda_jack_detect_enable_callback(codec, 0x55,
						    alc_headset_btn_callback);
		break;
	case HDA_FIXUP_ACT_BUILD:
		hp_pin = alc_get_hp_pin(spec);
		if (!hp_pin || snd_hda_jack_bind_keymap(codec, 0x55,
							alc_headset_btn_keymap,
							hp_pin))
			snd_hda_jack_add_kctl(codec, 0x55, "Headset Jack",
					      false, SND_JACK_HEADSET,
					      alc_headset_btn_keymap);

		alc_enable_headset_jack_key(codec);
		break;
	}
}

static void alc269vb_toggle_power_output(struct hda_codec *codec, int power_up)
{
	alc_update_coef_idx(codec, 0x04, 1 << 11, power_up ? (1 << 11) : 0);
}

static void alc269_shutup(struct hda_codec *codec)
{
	struct alc_spec *spec = codec->spec;

	if (spec->codec_variant == ALC269_TYPE_ALC269VB)
		alc269vb_toggle_power_output(codec, 0);
	if (spec->codec_variant == ALC269_TYPE_ALC269VB &&
			(alc_get_coef0(codec) & 0x00ff) == 0x018) {
		msleep(150);
	}
	alc_shutup_pins(codec);
}

static const struct coef_fw alc282_coefs[] = {
	WRITE_COEF(0x03, 0x0002), /* Power Down Control */
	UPDATE_COEF(0x05, 0xff3f, 0x0700), /* FIFO and filter clock */
	WRITE_COEF(0x07, 0x0200), /* DMIC control */
	UPDATE_COEF(0x06, 0x00f0, 0), /* Analog clock */
	UPDATE_COEF(0x08, 0xfffc, 0x0c2c), /* JD */
	WRITE_COEF(0x0a, 0xcccc), /* JD offset1 */
	WRITE_COEF(0x0b, 0xcccc), /* JD offset2 */
	WRITE_COEF(0x0e, 0x6e00), /* LDO1/2/3, DAC/ADC */
	UPDATE_COEF(0x0f, 0xf800, 0x1000), /* JD */
	UPDATE_COEF(0x10, 0xfc00, 0x0c00), /* Capless */
	WRITE_COEF(0x6f, 0x0), /* Class D test 4 */
	UPDATE_COEF(0x0c, 0xfe00, 0), /* IO power down directly */
	WRITE_COEF(0x34, 0xa0c0), /* ANC */
	UPDATE_COEF(0x16, 0x0008, 0), /* AGC MUX */
	UPDATE_COEF(0x1d, 0x00e0, 0), /* DAC simple content protection */
	UPDATE_COEF(0x1f, 0x00e0, 0), /* ADC simple content protection */
	WRITE_COEF(0x21, 0x8804), /* DAC ADC Zero Detection */
	WRITE_COEF(0x63, 0x2902), /* PLL */
	WRITE_COEF(0x68, 0xa080), /* capless control 2 */
	WRITE_COEF(0x69, 0x3400), /* capless control 3 */
	WRITE_COEF(0x6a, 0x2f3e), /* capless control 4 */
	WRITE_COEF(0x6b, 0x0), /* capless control 5 */
	UPDATE_COEF(0x6d, 0x0fff, 0x0900), /* class D test 2 */
	WRITE_COEF(0x6e, 0x110a), /* class D test 3 */
	UPDATE_COEF(0x70, 0x00f8, 0x00d8), /* class D test 5 */
	WRITE_COEF(0x71, 0x0014), /* class D test 6 */
	WRITE_COEF(0x72, 0xc2ba), /* classD OCP */
	UPDATE_COEF(0x77, 0x0f80, 0), /* classD pure DC test */
	WRITE_COEF(0x6c, 0xfc06), /* Class D amp control */
	{}
};

static void alc282_restore_default_value(struct hda_codec *codec)
{
	alc_process_coef_fw(codec, alc282_coefs);
}

static void alc282_init(struct hda_codec *codec)
{
	struct alc_spec *spec = codec->spec;
	hda_nid_t hp_pin = alc_get_hp_pin(spec);
	bool hp_pin_sense;
	int coef78;

	alc282_restore_default_value(codec);

	if (!hp_pin)
		return;
	hp_pin_sense = snd_hda_jack_detect(codec, hp_pin);
	coef78 = alc_read_coef_idx(codec, 0x78);

	/* Index 0x78 Direct Drive HP AMP LPM Control 1 */
	/* Headphone capless set to high power mode */
	alc_write_coef_idx(codec, 0x78, 0x9004);

	if (hp_pin_sense)
		msleep(2);

	snd_hda_codec_write(codec, hp_pin, 0,
			    AC_VERB_SET_AMP_GAIN_MUTE, AMP_OUT_MUTE);

	if (hp_pin_sense)
		msleep(85);

	snd_hda_codec_write(codec, hp_pin, 0,
			    AC_VERB_SET_PIN_WIDGET_CONTROL, PIN_OUT);

	if (hp_pin_sense)
		msleep(100);

	/* Headphone capless set to normal mode */
	alc_write_coef_idx(codec, 0x78, coef78);
}

static void alc282_shutup(struct hda_codec *codec)
{
	struct alc_spec *spec = codec->spec;
	hda_nid_t hp_pin = alc_get_hp_pin(spec);
	bool hp_pin_sense;
	int coef78;

	if (!hp_pin) {
		alc269_shutup(codec);
		return;
	}

	hp_pin_sense = snd_hda_jack_detect(codec, hp_pin);
	coef78 = alc_read_coef_idx(codec, 0x78);
	alc_write_coef_idx(codec, 0x78, 0x9004);

	if (hp_pin_sense)
		msleep(2);

	snd_hda_codec_write(codec, hp_pin, 0,
			    AC_VERB_SET_AMP_GAIN_MUTE, AMP_OUT_MUTE);

	if (hp_pin_sense)
		msleep(85);

	if (!spec->no_shutup_pins)
		snd_hda_codec_write(codec, hp_pin, 0,
				    AC_VERB_SET_PIN_WIDGET_CONTROL, 0x0);

	if (hp_pin_sense)
		msleep(100);

	alc_auto_setup_eapd(codec, false);
	alc_shutup_pins(codec);
	alc_write_coef_idx(codec, 0x78, coef78);
}

static const struct coef_fw alc283_coefs[] = {
	WRITE_COEF(0x03, 0x0002), /* Power Down Control */
	UPDATE_COEF(0x05, 0xff3f, 0x0700), /* FIFO and filter clock */
	WRITE_COEF(0x07, 0x0200), /* DMIC control */
	UPDATE_COEF(0x06, 0x00f0, 0), /* Analog clock */
	UPDATE_COEF(0x08, 0xfffc, 0x0c2c), /* JD */
	WRITE_COEF(0x0a, 0xcccc), /* JD offset1 */
	WRITE_COEF(0x0b, 0xcccc), /* JD offset2 */
	WRITE_COEF(0x0e, 0x6fc0), /* LDO1/2/3, DAC/ADC */
	UPDATE_COEF(0x0f, 0xf800, 0x1000), /* JD */
	UPDATE_COEF(0x10, 0xfc00, 0x0c00), /* Capless */
	WRITE_COEF(0x3a, 0x0), /* Class D test 4 */
	UPDATE_COEF(0x0c, 0xfe00, 0x0), /* IO power down directly */
	WRITE_COEF(0x22, 0xa0c0), /* ANC */
	UPDATE_COEFEX(0x53, 0x01, 0x000f, 0x0008), /* AGC MUX */
	UPDATE_COEF(0x1d, 0x00e0, 0), /* DAC simple content protection */
	UPDATE_COEF(0x1f, 0x00e0, 0), /* ADC simple content protection */
	WRITE_COEF(0x21, 0x8804), /* DAC ADC Zero Detection */
	WRITE_COEF(0x2e, 0x2902), /* PLL */
	WRITE_COEF(0x33, 0xa080), /* capless control 2 */
	WRITE_COEF(0x34, 0x3400), /* capless control 3 */
	WRITE_COEF(0x35, 0x2f3e), /* capless control 4 */
	WRITE_COEF(0x36, 0x0), /* capless control 5 */
	UPDATE_COEF(0x38, 0x0fff, 0x0900), /* class D test 2 */
	WRITE_COEF(0x39, 0x110a), /* class D test 3 */
	UPDATE_COEF(0x3b, 0x00f8, 0x00d8), /* class D test 5 */
	WRITE_COEF(0x3c, 0x0014), /* class D test 6 */
	WRITE_COEF(0x3d, 0xc2ba), /* classD OCP */
	UPDATE_COEF(0x42, 0x0f80, 0x0), /* classD pure DC test */
	WRITE_COEF(0x49, 0x0), /* test mode */
	UPDATE_COEF(0x40, 0xf800, 0x9800), /* Class D DC enable */
	UPDATE_COEF(0x42, 0xf000, 0x2000), /* DC offset */
	WRITE_COEF(0x37, 0xfc06), /* Class D amp control */
	UPDATE_COEF(0x1b, 0x8000, 0), /* HP JD control */
	{}
};

static void alc283_restore_default_value(struct hda_codec *codec)
{
	alc_process_coef_fw(codec, alc283_coefs);
}

static void alc283_init(struct hda_codec *codec)
{
	struct alc_spec *spec = codec->spec;
	hda_nid_t hp_pin = alc_get_hp_pin(spec);
	bool hp_pin_sense;

	alc283_restore_default_value(codec);

	if (!hp_pin)
		return;

	msleep(30);
	hp_pin_sense = snd_hda_jack_detect(codec, hp_pin);

	/* Index 0x43 Direct Drive HP AMP LPM Control 1 */
	/* Headphone capless set to high power mode */
	alc_write_coef_idx(codec, 0x43, 0x9004);

	snd_hda_codec_write(codec, hp_pin, 0,
			    AC_VERB_SET_AMP_GAIN_MUTE, AMP_OUT_MUTE);

	if (hp_pin_sense)
		msleep(85);

	snd_hda_codec_write(codec, hp_pin, 0,
			    AC_VERB_SET_PIN_WIDGET_CONTROL, PIN_OUT);

	if (hp_pin_sense)
		msleep(85);
	/* Index 0x46 Combo jack auto switch control 2 */
	/* 3k pull low control for Headset jack. */
	alc_update_coef_idx(codec, 0x46, 3 << 12, 0);
	/* Headphone capless set to normal mode */
	alc_write_coef_idx(codec, 0x43, 0x9614);
}

static void alc283_shutup(struct hda_codec *codec)
{
	struct alc_spec *spec = codec->spec;
	hda_nid_t hp_pin = alc_get_hp_pin(spec);
	bool hp_pin_sense;

	if (!hp_pin) {
		alc269_shutup(codec);
		return;
	}

	hp_pin_sense = snd_hda_jack_detect(codec, hp_pin);

	alc_write_coef_idx(codec, 0x43, 0x9004);

	/*depop hp during suspend*/
	alc_write_coef_idx(codec, 0x06, 0x2100);

	snd_hda_codec_write(codec, hp_pin, 0,
			    AC_VERB_SET_AMP_GAIN_MUTE, AMP_OUT_MUTE);

	if (hp_pin_sense)
		msleep(100);

	if (!spec->no_shutup_pins)
		snd_hda_codec_write(codec, hp_pin, 0,
				    AC_VERB_SET_PIN_WIDGET_CONTROL, 0x0);

	alc_update_coef_idx(codec, 0x46, 0, 3 << 12);

	if (hp_pin_sense)
		msleep(100);
	alc_auto_setup_eapd(codec, false);
	alc_shutup_pins(codec);
	alc_write_coef_idx(codec, 0x43, 0x9614);
}

static void alc256_init(struct hda_codec *codec)
{
	struct alc_spec *spec = codec->spec;
	hda_nid_t hp_pin = alc_get_hp_pin(spec);
	bool hp_pin_sense;

	if (!hp_pin)
		hp_pin = 0x21;

	msleep(30);

	hp_pin_sense = snd_hda_jack_detect(codec, hp_pin);

	if (hp_pin_sense)
		msleep(2);

	alc_update_coefex_idx(codec, 0x57, 0x04, 0x0007, 0x1); /* Low power */
	if (spec->ultra_low_power) {
		alc_update_coef_idx(codec, 0x03, 1<<1, 1<<1);
		alc_update_coef_idx(codec, 0x08, 3<<2, 3<<2);
		alc_update_coef_idx(codec, 0x08, 7<<4, 0);
		alc_update_coef_idx(codec, 0x3b, 1<<15, 0);
		alc_update_coef_idx(codec, 0x0e, 7<<6, 7<<6);
		msleep(30);
	}

	snd_hda_codec_write(codec, hp_pin, 0,
			    AC_VERB_SET_AMP_GAIN_MUTE, AMP_OUT_MUTE);

	if (hp_pin_sense || spec->ultra_low_power)
		msleep(85);

	snd_hda_codec_write(codec, hp_pin, 0,
			    AC_VERB_SET_PIN_WIDGET_CONTROL, PIN_OUT);

	if (hp_pin_sense || spec->ultra_low_power)
		msleep(100);

	alc_update_coef_idx(codec, 0x46, 3 << 12, 0);
	alc_update_coefex_idx(codec, 0x57, 0x04, 0x0007, 0x4); /* Hight power */
	alc_update_coefex_idx(codec, 0x53, 0x02, 0x8000, 1 << 15); /* Clear bit */
	alc_update_coefex_idx(codec, 0x53, 0x02, 0x8000, 0 << 15);
	/*
	 * Expose headphone mic (or possibly Line In on some machines) instead
	 * of PC Beep on 1Ah, and disable 1Ah loopback for all outputs. See
	 * Documentation/sound/hd-audio/realtek-pc-beep.rst for details of
	 * this register.
	 */
	alc_write_coef_idx(codec, 0x36, 0x5757);
}

static void alc256_shutup(struct hda_codec *codec)
{
	struct alc_spec *spec = codec->spec;
	hda_nid_t hp_pin = alc_get_hp_pin(spec);
	bool hp_pin_sense;

	if (!hp_pin)
		hp_pin = 0x21;

	hp_pin_sense = snd_hda_jack_detect(codec, hp_pin);

	if (hp_pin_sense)
		msleep(2);

	snd_hda_codec_write(codec, hp_pin, 0,
			    AC_VERB_SET_AMP_GAIN_MUTE, AMP_OUT_MUTE);

	if (hp_pin_sense || spec->ultra_low_power)
		msleep(85);

	/* 3k pull low control for Headset jack. */
	/* NOTE: call this before clearing the pin, otherwise codec stalls */
	/* If disable 3k pulldown control for alc257, the Mic detection will not work correctly
	 * when booting with headset plugged. So skip setting it for the codec alc257
	 */
	if (codec->core.vendor_id != 0x10ec0236 &&
	    codec->core.vendor_id != 0x10ec0257)
		alc_update_coef_idx(codec, 0x46, 0, 3 << 12);

	if (!spec->no_shutup_pins)
		snd_hda_codec_write(codec, hp_pin, 0,
				    AC_VERB_SET_PIN_WIDGET_CONTROL, 0x0);

	if (hp_pin_sense || spec->ultra_low_power)
		msleep(100);

	alc_auto_setup_eapd(codec, false);
	alc_shutup_pins(codec);
	if (spec->ultra_low_power) {
		msleep(50);
		alc_update_coef_idx(codec, 0x03, 1<<1, 0);
		alc_update_coef_idx(codec, 0x08, 7<<4, 7<<4);
		alc_update_coef_idx(codec, 0x08, 3<<2, 0);
		alc_update_coef_idx(codec, 0x3b, 1<<15, 1<<15);
		alc_update_coef_idx(codec, 0x0e, 7<<6, 0);
		msleep(30);
	}
}

static void alc285_hp_init(struct hda_codec *codec)
{
	struct alc_spec *spec = codec->spec;
	hda_nid_t hp_pin = alc_get_hp_pin(spec);
	int i, val;
	int coef38, coef0d, coef36;

	alc_update_coef_idx(codec, 0x4a, 1<<15, 1<<15); /* Reset HP JD */
	coef38 = alc_read_coef_idx(codec, 0x38); /* Amp control */
	coef0d = alc_read_coef_idx(codec, 0x0d); /* Digital Misc control */
	coef36 = alc_read_coef_idx(codec, 0x36); /* Passthrough Control */
	alc_update_coef_idx(codec, 0x38, 1<<4, 0x0);
	alc_update_coef_idx(codec, 0x0d, 0x110, 0x0);

	alc_update_coef_idx(codec, 0x67, 0xf000, 0x3000);

	if (hp_pin)
		snd_hda_codec_write(codec, hp_pin, 0,
			    AC_VERB_SET_AMP_GAIN_MUTE, AMP_OUT_MUTE);

	msleep(130);
	alc_update_coef_idx(codec, 0x36, 1<<14, 1<<14);
	alc_update_coef_idx(codec, 0x36, 1<<13, 0x0);

	if (hp_pin)
		snd_hda_codec_write(codec, hp_pin, 0,
			    AC_VERB_SET_PIN_WIDGET_CONTROL, 0x0);
	msleep(10);
	alc_write_coef_idx(codec, 0x67, 0x0); /* Set HP depop to manual mode */
	alc_write_coefex_idx(codec, 0x58, 0x00, 0x7880);
	alc_write_coefex_idx(codec, 0x58, 0x0f, 0xf049);
	alc_update_coefex_idx(codec, 0x58, 0x03, 0x00f0, 0x00c0);

	alc_write_coefex_idx(codec, 0x58, 0x00, 0xf888); /* HP depop procedure start */
	val = alc_read_coefex_idx(codec, 0x58, 0x00);
	for (i = 0; i < 20 && val & 0x8000; i++) {
		msleep(50);
		val = alc_read_coefex_idx(codec, 0x58, 0x00);
	} /* Wait for depop procedure finish  */

	alc_write_coefex_idx(codec, 0x58, 0x00, val); /* write back the result */
	alc_update_coef_idx(codec, 0x38, 1<<4, coef38);
	alc_update_coef_idx(codec, 0x0d, 0x110, coef0d);
	alc_update_coef_idx(codec, 0x36, 3<<13, coef36);

	msleep(50);
	alc_update_coef_idx(codec, 0x4a, 1<<15, 0);
}

static void alc225_init(struct hda_codec *codec)
{
	struct alc_spec *spec = codec->spec;
	hda_nid_t hp_pin = alc_get_hp_pin(spec);
	bool hp1_pin_sense, hp2_pin_sense;

	if (spec->codec_variant != ALC269_TYPE_ALC287 &&
		spec->codec_variant != ALC269_TYPE_ALC245)
		/* required only at boot or S3 and S4 resume time */
		if (!spec->done_hp_init ||
			is_s3_resume(codec) ||
			is_s4_resume(codec)) {
			alc285_hp_init(codec);
			spec->done_hp_init = true;
		}

	if (!hp_pin)
		hp_pin = 0x21;
	msleep(30);

	hp1_pin_sense = snd_hda_jack_detect(codec, hp_pin);
	hp2_pin_sense = snd_hda_jack_detect(codec, 0x16);

	if (hp1_pin_sense || hp2_pin_sense)
		msleep(2);

	alc_update_coefex_idx(codec, 0x57, 0x04, 0x0007, 0x1); /* Low power */
	if (spec->ultra_low_power) {
		alc_update_coef_idx(codec, 0x08, 0x0f << 2, 3<<2);
		alc_update_coef_idx(codec, 0x0e, 7<<6, 7<<6);
		alc_update_coef_idx(codec, 0x33, 1<<11, 0);
		msleep(30);
	}

	if (hp1_pin_sense || spec->ultra_low_power)
		snd_hda_codec_write(codec, hp_pin, 0,
			    AC_VERB_SET_AMP_GAIN_MUTE, AMP_OUT_MUTE);
	if (hp2_pin_sense)
		snd_hda_codec_write(codec, 0x16, 0,
			    AC_VERB_SET_AMP_GAIN_MUTE, AMP_OUT_MUTE);

	if (hp1_pin_sense || hp2_pin_sense || spec->ultra_low_power)
		msleep(85);

	if (hp1_pin_sense || spec->ultra_low_power)
		snd_hda_codec_write(codec, hp_pin, 0,
			    AC_VERB_SET_PIN_WIDGET_CONTROL, PIN_OUT);
	if (hp2_pin_sense)
		snd_hda_codec_write(codec, 0x16, 0,
			    AC_VERB_SET_PIN_WIDGET_CONTROL, PIN_OUT);

	if (hp1_pin_sense || hp2_pin_sense || spec->ultra_low_power)
		msleep(100);

	alc_update_coef_idx(codec, 0x4a, 3 << 10, 0);
	alc_update_coefex_idx(codec, 0x57, 0x04, 0x0007, 0x4); /* Hight power */
}

static void alc225_shutup(struct hda_codec *codec)
{
	struct alc_spec *spec = codec->spec;
	hda_nid_t hp_pin = alc_get_hp_pin(spec);
	bool hp1_pin_sense, hp2_pin_sense;

	if (!hp_pin)
		hp_pin = 0x21;

	alc_disable_headset_jack_key(codec);
	/* 3k pull low control for Headset jack. */
	alc_update_coef_idx(codec, 0x4a, 0, 3 << 10);

	hp1_pin_sense = snd_hda_jack_detect(codec, hp_pin);
	hp2_pin_sense = snd_hda_jack_detect(codec, 0x16);

	if (hp1_pin_sense || hp2_pin_sense)
		msleep(2);

	if (hp1_pin_sense || spec->ultra_low_power)
		snd_hda_codec_write(codec, hp_pin, 0,
			    AC_VERB_SET_AMP_GAIN_MUTE, AMP_OUT_MUTE);
	if (hp2_pin_sense)
		snd_hda_codec_write(codec, 0x16, 0,
			    AC_VERB_SET_AMP_GAIN_MUTE, AMP_OUT_MUTE);

	if (hp1_pin_sense || hp2_pin_sense || spec->ultra_low_power)
		msleep(85);

	if (hp1_pin_sense || spec->ultra_low_power)
		snd_hda_codec_write(codec, hp_pin, 0,
			    AC_VERB_SET_PIN_WIDGET_CONTROL, 0x0);
	if (hp2_pin_sense)
		snd_hda_codec_write(codec, 0x16, 0,
			    AC_VERB_SET_PIN_WIDGET_CONTROL, 0x0);

	if (hp1_pin_sense || hp2_pin_sense || spec->ultra_low_power)
		msleep(100);

	alc_auto_setup_eapd(codec, false);
	alc_shutup_pins(codec);
	if (spec->ultra_low_power) {
		msleep(50);
		alc_update_coef_idx(codec, 0x08, 0x0f << 2, 0x0c << 2);
		alc_update_coef_idx(codec, 0x0e, 7<<6, 0);
		alc_update_coef_idx(codec, 0x33, 1<<11, 1<<11);
		alc_update_coef_idx(codec, 0x4a, 3<<4, 2<<4);
		msleep(30);
	}

	alc_update_coef_idx(codec, 0x4a, 3 << 10, 0);
	alc_enable_headset_jack_key(codec);
}

static void alc_default_init(struct hda_codec *codec)
{
	struct alc_spec *spec = codec->spec;
	hda_nid_t hp_pin = alc_get_hp_pin(spec);
	bool hp_pin_sense;

	if (!hp_pin)
		return;

	msleep(30);

	hp_pin_sense = snd_hda_jack_detect(codec, hp_pin);

	if (hp_pin_sense)
		msleep(2);

	snd_hda_codec_write(codec, hp_pin, 0,
			    AC_VERB_SET_AMP_GAIN_MUTE, AMP_OUT_MUTE);

	if (hp_pin_sense)
		msleep(85);

	snd_hda_codec_write(codec, hp_pin, 0,
			    AC_VERB_SET_PIN_WIDGET_CONTROL, PIN_OUT);

	if (hp_pin_sense)
		msleep(100);
}

static void alc_default_shutup(struct hda_codec *codec)
{
	struct alc_spec *spec = codec->spec;
	hda_nid_t hp_pin = alc_get_hp_pin(spec);
	bool hp_pin_sense;

	if (!hp_pin) {
		alc269_shutup(codec);
		return;
	}

	hp_pin_sense = snd_hda_jack_detect(codec, hp_pin);

	if (hp_pin_sense)
		msleep(2);

	snd_hda_codec_write(codec, hp_pin, 0,
			    AC_VERB_SET_AMP_GAIN_MUTE, AMP_OUT_MUTE);

	if (hp_pin_sense)
		msleep(85);

	if (!spec->no_shutup_pins)
		snd_hda_codec_write(codec, hp_pin, 0,
				    AC_VERB_SET_PIN_WIDGET_CONTROL, 0x0);

	if (hp_pin_sense)
		msleep(100);

	alc_auto_setup_eapd(codec, false);
	alc_shutup_pins(codec);
}

static void alc294_hp_init(struct hda_codec *codec)
{
	struct alc_spec *spec = codec->spec;
	hda_nid_t hp_pin = alc_get_hp_pin(spec);
	int i, val;

	if (!hp_pin)
		return;

	snd_hda_codec_write(codec, hp_pin, 0,
			    AC_VERB_SET_AMP_GAIN_MUTE, AMP_OUT_MUTE);

	msleep(100);

	if (!spec->no_shutup_pins)
		snd_hda_codec_write(codec, hp_pin, 0,
				    AC_VERB_SET_PIN_WIDGET_CONTROL, 0x0);

	alc_update_coef_idx(codec, 0x6f, 0x000f, 0);/* Set HP depop to manual mode */
	alc_update_coefex_idx(codec, 0x58, 0x00, 0x8000, 0x8000); /* HP depop procedure start */

	/* Wait for depop procedure finish  */
	val = alc_read_coefex_idx(codec, 0x58, 0x01);
	for (i = 0; i < 20 && val & 0x0080; i++) {
		msleep(50);
		val = alc_read_coefex_idx(codec, 0x58, 0x01);
	}
	/* Set HP depop to auto mode */
	alc_update_coef_idx(codec, 0x6f, 0x000f, 0x000b);
	msleep(50);
}

static void alc294_init(struct hda_codec *codec)
{
	struct alc_spec *spec = codec->spec;

	/* required only at boot or S4 resume time */
	if (!spec->done_hp_init ||
	    codec->core.dev.power.power_state.event == PM_EVENT_RESTORE) {
		alc294_hp_init(codec);
		spec->done_hp_init = true;
	}
	alc_default_init(codec);
}

static void alc5505_coef_set(struct hda_codec *codec, unsigned int index_reg,
			     unsigned int val)
{
	snd_hda_codec_write(codec, 0x51, 0, AC_VERB_SET_COEF_INDEX, index_reg >> 1);
	snd_hda_codec_write(codec, 0x51, 0, AC_VERB_SET_PROC_COEF, val & 0xffff); /* LSB */
	snd_hda_codec_write(codec, 0x51, 0, AC_VERB_SET_PROC_COEF, val >> 16); /* MSB */
}

static int alc5505_coef_get(struct hda_codec *codec, unsigned int index_reg)
{
	unsigned int val;

	snd_hda_codec_write(codec, 0x51, 0, AC_VERB_SET_COEF_INDEX, index_reg >> 1);
	val = snd_hda_codec_read(codec, 0x51, 0, AC_VERB_GET_PROC_COEF, 0)
		& 0xffff;
	val |= snd_hda_codec_read(codec, 0x51, 0, AC_VERB_GET_PROC_COEF, 0)
		<< 16;
	return val;
}

static void alc5505_dsp_halt(struct hda_codec *codec)
{
	unsigned int val;

	alc5505_coef_set(codec, 0x3000, 0x000c); /* DSP CPU stop */
	alc5505_coef_set(codec, 0x880c, 0x0008); /* DDR enter self refresh */
	alc5505_coef_set(codec, 0x61c0, 0x11110080); /* Clock control for PLL and CPU */
	alc5505_coef_set(codec, 0x6230, 0xfc0d4011); /* Disable Input OP */
	alc5505_coef_set(codec, 0x61b4, 0x040a2b03); /* Stop PLL2 */
	alc5505_coef_set(codec, 0x61b0, 0x00005b17); /* Stop PLL1 */
	alc5505_coef_set(codec, 0x61b8, 0x04133303); /* Stop PLL3 */
	val = alc5505_coef_get(codec, 0x6220);
	alc5505_coef_set(codec, 0x6220, (val | 0x3000)); /* switch Ringbuffer clock to DBUS clock */
}

static void alc5505_dsp_back_from_halt(struct hda_codec *codec)
{
	alc5505_coef_set(codec, 0x61b8, 0x04133302);
	alc5505_coef_set(codec, 0x61b0, 0x00005b16);
	alc5505_coef_set(codec, 0x61b4, 0x040a2b02);
	alc5505_coef_set(codec, 0x6230, 0xf80d4011);
	alc5505_coef_set(codec, 0x6220, 0x2002010f);
	alc5505_coef_set(codec, 0x880c, 0x00000004);
}

static void alc5505_dsp_init(struct hda_codec *codec)
{
	unsigned int val;

	alc5505_dsp_halt(codec);
	alc5505_dsp_back_from_halt(codec);
	alc5505_coef_set(codec, 0x61b0, 0x5b14); /* PLL1 control */
	alc5505_coef_set(codec, 0x61b0, 0x5b16);
	alc5505_coef_set(codec, 0x61b4, 0x04132b00); /* PLL2 control */
	alc5505_coef_set(codec, 0x61b4, 0x04132b02);
	alc5505_coef_set(codec, 0x61b8, 0x041f3300); /* PLL3 control*/
	alc5505_coef_set(codec, 0x61b8, 0x041f3302);
	snd_hda_codec_write(codec, 0x51, 0, AC_VERB_SET_CODEC_RESET, 0); /* Function reset */
	alc5505_coef_set(codec, 0x61b8, 0x041b3302);
	alc5505_coef_set(codec, 0x61b8, 0x04173302);
	alc5505_coef_set(codec, 0x61b8, 0x04163302);
	alc5505_coef_set(codec, 0x8800, 0x348b328b); /* DRAM control */
	alc5505_coef_set(codec, 0x8808, 0x00020022); /* DRAM control */
	alc5505_coef_set(codec, 0x8818, 0x00000400); /* DRAM control */

	val = alc5505_coef_get(codec, 0x6200) >> 16; /* Read revision ID */
	if (val <= 3)
		alc5505_coef_set(codec, 0x6220, 0x2002010f); /* I/O PAD Configuration */
	else
		alc5505_coef_set(codec, 0x6220, 0x6002018f);

	alc5505_coef_set(codec, 0x61ac, 0x055525f0); /**/
	alc5505_coef_set(codec, 0x61c0, 0x12230080); /* Clock control */
	alc5505_coef_set(codec, 0x61b4, 0x040e2b02); /* PLL2 control */
	alc5505_coef_set(codec, 0x61bc, 0x010234f8); /* OSC Control */
	alc5505_coef_set(codec, 0x880c, 0x00000004); /* DRAM Function control */
	alc5505_coef_set(codec, 0x880c, 0x00000003);
	alc5505_coef_set(codec, 0x880c, 0x00000010);

#ifdef HALT_REALTEK_ALC5505
	alc5505_dsp_halt(codec);
#endif
}

#ifdef HALT_REALTEK_ALC5505
#define alc5505_dsp_suspend(codec)	do { } while (0) /* NOP */
#define alc5505_dsp_resume(codec)	do { } while (0) /* NOP */
#else
#define alc5505_dsp_suspend(codec)	alc5505_dsp_halt(codec)
#define alc5505_dsp_resume(codec)	alc5505_dsp_back_from_halt(codec)
#endif

#ifdef CONFIG_PM
static int alc269_suspend(struct hda_codec *codec)
{
	struct alc_spec *spec = codec->spec;

	if (spec->has_alc5505_dsp)
		alc5505_dsp_suspend(codec);

	return alc_suspend(codec);
}

static int alc269_resume(struct hda_codec *codec)
{
	struct alc_spec *spec = codec->spec;

	if (spec->codec_variant == ALC269_TYPE_ALC269VB)
		alc269vb_toggle_power_output(codec, 0);
	if (spec->codec_variant == ALC269_TYPE_ALC269VB &&
			(alc_get_coef0(codec) & 0x00ff) == 0x018) {
		msleep(150);
	}

	codec->patch_ops.init(codec);

	if (spec->codec_variant == ALC269_TYPE_ALC269VB)
		alc269vb_toggle_power_output(codec, 1);
	if (spec->codec_variant == ALC269_TYPE_ALC269VB &&
			(alc_get_coef0(codec) & 0x00ff) == 0x017) {
		msleep(200);
	}

	snd_hda_regmap_sync(codec);
	hda_call_check_power_status(codec, 0x01);

	/* on some machine, the BIOS will clear the codec gpio data when enter
	 * suspend, and won't restore the data after resume, so we restore it
	 * in the driver.
	 */
	if (spec->gpio_data)
		alc_write_gpio_data(codec);

	if (spec->has_alc5505_dsp)
		alc5505_dsp_resume(codec);

	return 0;
}
#endif /* CONFIG_PM */

static void alc269_fixup_pincfg_no_hp_to_lineout(struct hda_codec *codec,
						 const struct hda_fixup *fix, int action)
{
	struct alc_spec *spec = codec->spec;

	if (action == HDA_FIXUP_ACT_PRE_PROBE)
		spec->parse_flags = HDA_PINCFG_NO_HP_FIXUP;
}

static void alc269_fixup_pincfg_U7x7_headset_mic(struct hda_codec *codec,
						 const struct hda_fixup *fix,
						 int action)
{
	unsigned int cfg_headphone = snd_hda_codec_get_pincfg(codec, 0x21);
	unsigned int cfg_headset_mic = snd_hda_codec_get_pincfg(codec, 0x19);

	if (cfg_headphone && cfg_headset_mic == 0x411111f0)
		snd_hda_codec_set_pincfg(codec, 0x19,
			(cfg_headphone & ~AC_DEFCFG_DEVICE) |
			(AC_JACK_MIC_IN << AC_DEFCFG_DEVICE_SHIFT));
}

static void alc269_fixup_hweq(struct hda_codec *codec,
			       const struct hda_fixup *fix, int action)
{
	if (action == HDA_FIXUP_ACT_INIT)
		alc_update_coef_idx(codec, 0x1e, 0, 0x80);
}

static void alc269_fixup_headset_mic(struct hda_codec *codec,
				       const struct hda_fixup *fix, int action)
{
	struct alc_spec *spec = codec->spec;

	if (action == HDA_FIXUP_ACT_PRE_PROBE)
		spec->parse_flags |= HDA_PINCFG_HEADSET_MIC;
}

static void alc271_fixup_dmic(struct hda_codec *codec,
			      const struct hda_fixup *fix, int action)
{
	static const struct hda_verb verbs[] = {
		{0x20, AC_VERB_SET_COEF_INDEX, 0x0d},
		{0x20, AC_VERB_SET_PROC_COEF, 0x4000},
		{}
	};
	unsigned int cfg;

	if (strcmp(codec->core.chip_name, "ALC271X") &&
	    strcmp(codec->core.chip_name, "ALC269VB"))
		return;
	cfg = snd_hda_codec_get_pincfg(codec, 0x12);
	if (get_defcfg_connect(cfg) == AC_JACK_PORT_FIXED)
		snd_hda_sequence_write(codec, verbs);
}

/* Fix the speaker amp after resume, etc */
static void alc269vb_fixup_aspire_e1_coef(struct hda_codec *codec,
					  const struct hda_fixup *fix,
					  int action)
{
	if (action == HDA_FIXUP_ACT_INIT)
		alc_update_coef_idx(codec, 0x0d, 0x6000, 0x6000);
}

static void alc269_fixup_pcm_44k(struct hda_codec *codec,
				 const struct hda_fixup *fix, int action)
{
	struct alc_spec *spec = codec->spec;

	if (action != HDA_FIXUP_ACT_PROBE)
		return;

	/* Due to a hardware problem on Lenovo Ideadpad, we need to
	 * fix the sample rate of analog I/O to 44.1kHz
	 */
	spec->gen.stream_analog_playback = &alc269_44k_pcm_analog_playback;
	spec->gen.stream_analog_capture = &alc269_44k_pcm_analog_capture;
}

static void alc269_fixup_stereo_dmic(struct hda_codec *codec,
				     const struct hda_fixup *fix, int action)
{
	/* The digital-mic unit sends PDM (differential signal) instead of
	 * the standard PCM, thus you can't record a valid mono stream as is.
	 * Below is a workaround specific to ALC269 to control the dmic
	 * signal source as mono.
	 */
	if (action == HDA_FIXUP_ACT_INIT)
		alc_update_coef_idx(codec, 0x07, 0, 0x80);
}

static void alc269_quanta_automute(struct hda_codec *codec)
{
	snd_hda_gen_update_outputs(codec);

	alc_write_coef_idx(codec, 0x0c, 0x680);
	alc_write_coef_idx(codec, 0x0c, 0x480);
}

static void alc269_fixup_quanta_mute(struct hda_codec *codec,
				     const struct hda_fixup *fix, int action)
{
	struct alc_spec *spec = codec->spec;
	if (action != HDA_FIXUP_ACT_PROBE)
		return;
	spec->gen.automute_hook = alc269_quanta_automute;
}

static void alc269_x101_hp_automute_hook(struct hda_codec *codec,
					 struct hda_jack_callback *jack)
{
	struct alc_spec *spec = codec->spec;
	int vref;
	msleep(200);
	snd_hda_gen_hp_automute(codec, jack);

	vref = spec->gen.hp_jack_present ? PIN_VREF80 : 0;
	msleep(100);
	snd_hda_codec_write(codec, 0x18, 0, AC_VERB_SET_PIN_WIDGET_CONTROL,
			    vref);
	msleep(500);
	snd_hda_codec_write(codec, 0x18, 0, AC_VERB_SET_PIN_WIDGET_CONTROL,
			    vref);
}

/*
 * Magic sequence to make Huawei Matebook X right speaker working (bko#197801)
 */
struct hda_alc298_mbxinit {
	unsigned char value_0x23;
	unsigned char value_0x25;
};

static void alc298_huawei_mbx_stereo_seq(struct hda_codec *codec,
					 const struct hda_alc298_mbxinit *initval,
					 bool first)
{
	snd_hda_codec_write(codec, 0x06, 0, AC_VERB_SET_DIGI_CONVERT_3, 0x0);
	alc_write_coef_idx(codec, 0x26, 0xb000);

	if (first)
		snd_hda_codec_write(codec, 0x21, 0, AC_VERB_GET_PIN_SENSE, 0x0);

	snd_hda_codec_write(codec, 0x6, 0, AC_VERB_SET_DIGI_CONVERT_3, 0x80);
	alc_write_coef_idx(codec, 0x26, 0xf000);
	alc_write_coef_idx(codec, 0x23, initval->value_0x23);

	if (initval->value_0x23 != 0x1e)
		alc_write_coef_idx(codec, 0x25, initval->value_0x25);

	snd_hda_codec_write(codec, 0x20, 0, AC_VERB_SET_COEF_INDEX, 0x26);
	snd_hda_codec_write(codec, 0x20, 0, AC_VERB_SET_PROC_COEF, 0xb010);
}

static void alc298_fixup_huawei_mbx_stereo(struct hda_codec *codec,
					   const struct hda_fixup *fix,
					   int action)
{
	/* Initialization magic */
	static const struct hda_alc298_mbxinit dac_init[] = {
		{0x0c, 0x00}, {0x0d, 0x00}, {0x0e, 0x00}, {0x0f, 0x00},
		{0x10, 0x00}, {0x1a, 0x40}, {0x1b, 0x82}, {0x1c, 0x00},
		{0x1d, 0x00}, {0x1e, 0x00}, {0x1f, 0x00},
		{0x20, 0xc2}, {0x21, 0xc8}, {0x22, 0x26}, {0x23, 0x24},
		{0x27, 0xff}, {0x28, 0xff}, {0x29, 0xff}, {0x2a, 0x8f},
		{0x2b, 0x02}, {0x2c, 0x48}, {0x2d, 0x34}, {0x2e, 0x00},
		{0x2f, 0x00},
		{0x30, 0x00}, {0x31, 0x00}, {0x32, 0x00}, {0x33, 0x00},
		{0x34, 0x00}, {0x35, 0x01}, {0x36, 0x93}, {0x37, 0x0c},
		{0x38, 0x00}, {0x39, 0x00}, {0x3a, 0xf8}, {0x38, 0x80},
		{}
	};
	const struct hda_alc298_mbxinit *seq;

	if (action != HDA_FIXUP_ACT_INIT)
		return;

	/* Start */
	snd_hda_codec_write(codec, 0x06, 0, AC_VERB_SET_DIGI_CONVERT_3, 0x00);
	snd_hda_codec_write(codec, 0x06, 0, AC_VERB_SET_DIGI_CONVERT_3, 0x80);
	alc_write_coef_idx(codec, 0x26, 0xf000);
	alc_write_coef_idx(codec, 0x22, 0x31);
	alc_write_coef_idx(codec, 0x23, 0x0b);
	alc_write_coef_idx(codec, 0x25, 0x00);
	snd_hda_codec_write(codec, 0x20, 0, AC_VERB_SET_COEF_INDEX, 0x26);
	snd_hda_codec_write(codec, 0x20, 0, AC_VERB_SET_PROC_COEF, 0xb010);

	for (seq = dac_init; seq->value_0x23; seq++)
		alc298_huawei_mbx_stereo_seq(codec, seq, seq == dac_init);
}

static void alc269_fixup_x101_headset_mic(struct hda_codec *codec,
				     const struct hda_fixup *fix, int action)
{
	struct alc_spec *spec = codec->spec;
	if (action == HDA_FIXUP_ACT_PRE_PROBE) {
		spec->parse_flags |= HDA_PINCFG_HEADSET_MIC;
		spec->gen.hp_automute_hook = alc269_x101_hp_automute_hook;
	}
}

static void alc_update_vref_led(struct hda_codec *codec, hda_nid_t pin,
				bool polarity, bool on)
{
	unsigned int pinval;

	if (!pin)
		return;
	if (polarity)
		on = !on;
	pinval = snd_hda_codec_get_pin_target(codec, pin);
	pinval &= ~AC_PINCTL_VREFEN;
	pinval |= on ? AC_PINCTL_VREF_80 : AC_PINCTL_VREF_HIZ;
	/* temporarily power up/down for setting VREF */
	snd_hda_power_up_pm(codec);
	snd_hda_set_pin_ctl_cache(codec, pin, pinval);
	snd_hda_power_down_pm(codec);
}

/* update mute-LED according to the speaker mute state via mic VREF pin */
static int vref_mute_led_set(struct led_classdev *led_cdev,
			     enum led_brightness brightness)
{
	struct hda_codec *codec = dev_to_hda_codec(led_cdev->dev->parent);
	struct alc_spec *spec = codec->spec;

	alc_update_vref_led(codec, spec->mute_led_nid,
			    spec->mute_led_polarity, brightness);
	return 0;
}

/* Make sure the led works even in runtime suspend */
static unsigned int led_power_filter(struct hda_codec *codec,
						  hda_nid_t nid,
						  unsigned int power_state)
{
	struct alc_spec *spec = codec->spec;

	if (power_state != AC_PWRST_D3 || nid == 0 ||
	    (nid != spec->mute_led_nid && nid != spec->cap_mute_led_nid))
		return power_state;

	/* Set pin ctl again, it might have just been set to 0 */
	snd_hda_set_pin_ctl(codec, nid,
			    snd_hda_codec_get_pin_target(codec, nid));

	return snd_hda_gen_path_power_filter(codec, nid, power_state);
}

static void alc269_fixup_hp_mute_led(struct hda_codec *codec,
				     const struct hda_fixup *fix, int action)
{
	struct alc_spec *spec = codec->spec;
	const struct dmi_device *dev = NULL;

	if (action != HDA_FIXUP_ACT_PRE_PROBE)
		return;

	while ((dev = dmi_find_device(DMI_DEV_TYPE_OEM_STRING, NULL, dev))) {
		int pol, pin;
		if (sscanf(dev->name, "HP_Mute_LED_%d_%x", &pol, &pin) != 2)
			continue;
		if (pin < 0x0a || pin >= 0x10)
			break;
		spec->mute_led_polarity = pol;
		spec->mute_led_nid = pin - 0x0a + 0x18;
		snd_hda_gen_add_mute_led_cdev(codec, vref_mute_led_set);
		codec->power_filter = led_power_filter;
		codec_dbg(codec,
			  "Detected mute LED for %x:%d\n", spec->mute_led_nid,
			   spec->mute_led_polarity);
		break;
	}
}

static void alc269_fixup_hp_mute_led_micx(struct hda_codec *codec,
					  const struct hda_fixup *fix,
					  int action, hda_nid_t pin)
{
	struct alc_spec *spec = codec->spec;

	if (action == HDA_FIXUP_ACT_PRE_PROBE) {
		spec->mute_led_polarity = 0;
		spec->mute_led_nid = pin;
		snd_hda_gen_add_mute_led_cdev(codec, vref_mute_led_set);
		codec->power_filter = led_power_filter;
	}
}

static void alc269_fixup_hp_mute_led_mic1(struct hda_codec *codec,
				const struct hda_fixup *fix, int action)
{
	alc269_fixup_hp_mute_led_micx(codec, fix, action, 0x18);
}

static void alc269_fixup_hp_mute_led_mic2(struct hda_codec *codec,
				const struct hda_fixup *fix, int action)
{
	alc269_fixup_hp_mute_led_micx(codec, fix, action, 0x19);
}

static void alc269_fixup_hp_mute_led_mic3(struct hda_codec *codec,
				const struct hda_fixup *fix, int action)
{
	alc269_fixup_hp_mute_led_micx(codec, fix, action, 0x1b);
}

/* update LED status via GPIO */
static void alc_update_gpio_led(struct hda_codec *codec, unsigned int mask,
				int polarity, bool enabled)
{
	if (polarity)
		enabled = !enabled;
	alc_update_gpio_data(codec, mask, !enabled); /* muted -> LED on */
}

/* turn on/off mute LED via GPIO per vmaster hook */
static int gpio_mute_led_set(struct led_classdev *led_cdev,
			     enum led_brightness brightness)
{
	struct hda_codec *codec = dev_to_hda_codec(led_cdev->dev->parent);
	struct alc_spec *spec = codec->spec;

	alc_update_gpio_led(codec, spec->gpio_mute_led_mask,
			    spec->mute_led_polarity, !brightness);
	return 0;
}

/* turn on/off mic-mute LED via GPIO per capture hook */
static int micmute_led_set(struct led_classdev *led_cdev,
			   enum led_brightness brightness)
{
	struct hda_codec *codec = dev_to_hda_codec(led_cdev->dev->parent);
	struct alc_spec *spec = codec->spec;

	alc_update_gpio_led(codec, spec->gpio_mic_led_mask,
			    spec->micmute_led_polarity, !brightness);
	return 0;
}

/* setup mute and mic-mute GPIO bits, add hooks appropriately */
static void alc_fixup_hp_gpio_led(struct hda_codec *codec,
				  int action,
				  unsigned int mute_mask,
				  unsigned int micmute_mask)
{
	struct alc_spec *spec = codec->spec;

	alc_fixup_gpio(codec, action, mute_mask | micmute_mask);

	if (action != HDA_FIXUP_ACT_PRE_PROBE)
		return;
	if (mute_mask) {
		spec->gpio_mute_led_mask = mute_mask;
		snd_hda_gen_add_mute_led_cdev(codec, gpio_mute_led_set);
	}
	if (micmute_mask) {
		spec->gpio_mic_led_mask = micmute_mask;
		snd_hda_gen_add_micmute_led_cdev(codec, micmute_led_set);
	}
}

static void alc236_fixup_hp_gpio_led(struct hda_codec *codec,
				const struct hda_fixup *fix, int action)
{
	alc_fixup_hp_gpio_led(codec, action, 0x02, 0x01);
}

static void alc269_fixup_hp_gpio_led(struct hda_codec *codec,
				const struct hda_fixup *fix, int action)
{
	alc_fixup_hp_gpio_led(codec, action, 0x08, 0x10);
}

static void alc285_fixup_hp_gpio_led(struct hda_codec *codec,
				const struct hda_fixup *fix, int action)
{
	alc_fixup_hp_gpio_led(codec, action, 0x04, 0x01);
}

static void alc286_fixup_hp_gpio_led(struct hda_codec *codec,
				const struct hda_fixup *fix, int action)
{
	alc_fixup_hp_gpio_led(codec, action, 0x02, 0x20);
}

static void alc287_fixup_hp_gpio_led(struct hda_codec *codec,
				const struct hda_fixup *fix, int action)
{
	alc_fixup_hp_gpio_led(codec, action, 0x10, 0);
}

static void alc245_fixup_hp_gpio_led(struct hda_codec *codec,
				const struct hda_fixup *fix, int action)
{
	struct alc_spec *spec = codec->spec;

	if (action == HDA_FIXUP_ACT_PRE_PROBE)
		spec->micmute_led_polarity = 1;
	alc_fixup_hp_gpio_led(codec, action, 0, 0x04);
}

/* turn on/off mic-mute LED per capture hook via VREF change */
static int vref_micmute_led_set(struct led_classdev *led_cdev,
				enum led_brightness brightness)
{
	struct hda_codec *codec = dev_to_hda_codec(led_cdev->dev->parent);
	struct alc_spec *spec = codec->spec;

	alc_update_vref_led(codec, spec->cap_mute_led_nid,
			    spec->micmute_led_polarity, brightness);
	return 0;
}

static void alc269_fixup_hp_gpio_mic1_led(struct hda_codec *codec,
				const struct hda_fixup *fix, int action)
{
	struct alc_spec *spec = codec->spec;

	alc_fixup_hp_gpio_led(codec, action, 0x08, 0);
	if (action == HDA_FIXUP_ACT_PRE_PROBE) {
		/* Like hp_gpio_mic1_led, but also needs GPIO4 low to
		 * enable headphone amp
		 */
		spec->gpio_mask |= 0x10;
		spec->gpio_dir |= 0x10;
		spec->cap_mute_led_nid = 0x18;
		snd_hda_gen_add_micmute_led_cdev(codec, vref_micmute_led_set);
		codec->power_filter = led_power_filter;
	}
}

static void alc280_fixup_hp_gpio4(struct hda_codec *codec,
				   const struct hda_fixup *fix, int action)
{
	struct alc_spec *spec = codec->spec;

	alc_fixup_hp_gpio_led(codec, action, 0x08, 0);
	if (action == HDA_FIXUP_ACT_PRE_PROBE) {
		spec->cap_mute_led_nid = 0x18;
		snd_hda_gen_add_micmute_led_cdev(codec, vref_micmute_led_set);
		codec->power_filter = led_power_filter;
	}
}

/* HP Spectre x360 14 model needs a unique workaround for enabling the amp;
 * it needs to toggle the GPIO0 once on and off at each time (bko#210633)
 */
static void alc245_fixup_hp_x360_amp(struct hda_codec *codec,
				     const struct hda_fixup *fix, int action)
{
	struct alc_spec *spec = codec->spec;

	switch (action) {
	case HDA_FIXUP_ACT_PRE_PROBE:
		spec->gpio_mask |= 0x01;
		spec->gpio_dir |= 0x01;
		break;
	case HDA_FIXUP_ACT_INIT:
		/* need to toggle GPIO to enable the amp */
		alc_update_gpio_data(codec, 0x01, true);
		msleep(100);
		alc_update_gpio_data(codec, 0x01, false);
		break;
	}
}

/* toggle GPIO2 at each time stream is started; we use PREPARE state instead */
static void alc274_hp_envy_pcm_hook(struct hda_pcm_stream *hinfo,
				    struct hda_codec *codec,
				    struct snd_pcm_substream *substream,
				    int action)
{
	switch (action) {
	case HDA_GEN_PCM_ACT_PREPARE:
		alc_update_gpio_data(codec, 0x04, true);
		break;
	case HDA_GEN_PCM_ACT_CLEANUP:
		alc_update_gpio_data(codec, 0x04, false);
		break;
	}
}

static void alc274_fixup_hp_envy_gpio(struct hda_codec *codec,
				      const struct hda_fixup *fix,
				      int action)
{
	struct alc_spec *spec = codec->spec;

	if (action == HDA_FIXUP_ACT_PROBE) {
		spec->gpio_mask |= 0x04;
		spec->gpio_dir |= 0x04;
		spec->gen.pcm_playback_hook = alc274_hp_envy_pcm_hook;
	}
}

static void alc_update_coef_led(struct hda_codec *codec,
				struct alc_coef_led *led,
				bool polarity, bool on)
{
	if (polarity)
		on = !on;
	/* temporarily power up/down for setting COEF bit */
	alc_update_coef_idx(codec, led->idx, led->mask,
			    on ? led->on : led->off);
}

/* update mute-LED according to the speaker mute state via COEF bit */
static int coef_mute_led_set(struct led_classdev *led_cdev,
			     enum led_brightness brightness)
{
	struct hda_codec *codec = dev_to_hda_codec(led_cdev->dev->parent);
	struct alc_spec *spec = codec->spec;

	alc_update_coef_led(codec, &spec->mute_led_coef,
			    spec->mute_led_polarity, brightness);
	return 0;
}

static void alc285_fixup_hp_mute_led_coefbit(struct hda_codec *codec,
					  const struct hda_fixup *fix,
					  int action)
{
	struct alc_spec *spec = codec->spec;

	if (action == HDA_FIXUP_ACT_PRE_PROBE) {
		spec->mute_led_polarity = 0;
		spec->mute_led_coef.idx = 0x0b;
		spec->mute_led_coef.mask = 1 << 3;
		spec->mute_led_coef.on = 1 << 3;
		spec->mute_led_coef.off = 0;
		snd_hda_gen_add_mute_led_cdev(codec, coef_mute_led_set);
	}
}

static void alc236_fixup_hp_mute_led_coefbit(struct hda_codec *codec,
					  const struct hda_fixup *fix,
					  int action)
{
	struct alc_spec *spec = codec->spec;

	if (action == HDA_FIXUP_ACT_PRE_PROBE) {
		spec->mute_led_polarity = 0;
		spec->mute_led_coef.idx = 0x34;
		spec->mute_led_coef.mask = 1 << 5;
		spec->mute_led_coef.on = 0;
		spec->mute_led_coef.off = 1 << 5;
		snd_hda_gen_add_mute_led_cdev(codec, coef_mute_led_set);
	}
}

/* turn on/off mic-mute LED per capture hook by coef bit */
static int coef_micmute_led_set(struct led_classdev *led_cdev,
				enum led_brightness brightness)
{
	struct hda_codec *codec = dev_to_hda_codec(led_cdev->dev->parent);
	struct alc_spec *spec = codec->spec;

	alc_update_coef_led(codec, &spec->mic_led_coef,
			    spec->micmute_led_polarity, brightness);
	return 0;
}

static void alc285_fixup_hp_coef_micmute_led(struct hda_codec *codec,
				const struct hda_fixup *fix, int action)
{
	struct alc_spec *spec = codec->spec;

	if (action == HDA_FIXUP_ACT_PRE_PROBE) {
		spec->mic_led_coef.idx = 0x19;
		spec->mic_led_coef.mask = 1 << 13;
		spec->mic_led_coef.on = 1 << 13;
		spec->mic_led_coef.off = 0;
		snd_hda_gen_add_micmute_led_cdev(codec, coef_micmute_led_set);
	}
}

static void alc236_fixup_hp_coef_micmute_led(struct hda_codec *codec,
				const struct hda_fixup *fix, int action)
{
	struct alc_spec *spec = codec->spec;

	if (action == HDA_FIXUP_ACT_PRE_PROBE) {
		spec->mic_led_coef.idx = 0x35;
		spec->mic_led_coef.mask = 3 << 2;
		spec->mic_led_coef.on = 2 << 2;
		spec->mic_led_coef.off = 1 << 2;
		snd_hda_gen_add_micmute_led_cdev(codec, coef_micmute_led_set);
	}
}

static void alc285_fixup_hp_mute_led(struct hda_codec *codec,
				const struct hda_fixup *fix, int action)
{
	alc285_fixup_hp_mute_led_coefbit(codec, fix, action);
	alc285_fixup_hp_coef_micmute_led(codec, fix, action);
}

static void alc236_fixup_hp_mute_led(struct hda_codec *codec,
				const struct hda_fixup *fix, int action)
{
	alc236_fixup_hp_mute_led_coefbit(codec, fix, action);
	alc236_fixup_hp_coef_micmute_led(codec, fix, action);
}

static void alc236_fixup_hp_micmute_led_vref(struct hda_codec *codec,
				const struct hda_fixup *fix, int action)
{
	struct alc_spec *spec = codec->spec;

	if (action == HDA_FIXUP_ACT_PRE_PROBE) {
		spec->cap_mute_led_nid = 0x1a;
		snd_hda_gen_add_micmute_led_cdev(codec, vref_micmute_led_set);
		codec->power_filter = led_power_filter;
	}
}

static void alc236_fixup_hp_mute_led_micmute_vref(struct hda_codec *codec,
				const struct hda_fixup *fix, int action)
{
	alc236_fixup_hp_mute_led_coefbit(codec, fix, action);
	alc236_fixup_hp_micmute_led_vref(codec, fix, action);
}

static inline void alc298_samsung_write_coef_pack(struct hda_codec *codec,
						  const unsigned short coefs[2])
{
	alc_write_coef_idx(codec, 0x23, coefs[0]);
	alc_write_coef_idx(codec, 0x25, coefs[1]);
	alc_write_coef_idx(codec, 0x26, 0xb011);
}

struct alc298_samsung_amp_desc {
	unsigned char nid;
	unsigned short init_seq[2][2];
};

static void alc298_fixup_samsung_amp(struct hda_codec *codec,
				     const struct hda_fixup *fix, int action)
{
	int i, j;
	static const unsigned short init_seq[][2] = {
		{ 0x19, 0x00 }, { 0x20, 0xc0 }, { 0x22, 0x44 }, { 0x23, 0x08 },
		{ 0x24, 0x85 }, { 0x25, 0x41 }, { 0x35, 0x40 }, { 0x36, 0x01 },
		{ 0x38, 0x81 }, { 0x3a, 0x03 }, { 0x3b, 0x81 }, { 0x40, 0x3e },
		{ 0x41, 0x07 }, { 0x400, 0x1 }
	};
	static const struct alc298_samsung_amp_desc amps[] = {
		{ 0x3a, { { 0x18, 0x1 }, { 0x26, 0x0 } } },
		{ 0x39, { { 0x18, 0x2 }, { 0x26, 0x1 } } }
	};

	if (action != HDA_FIXUP_ACT_INIT)
		return;

	for (i = 0; i < ARRAY_SIZE(amps); i++) {
		alc_write_coef_idx(codec, 0x22, amps[i].nid);

		for (j = 0; j < ARRAY_SIZE(amps[i].init_seq); j++)
			alc298_samsung_write_coef_pack(codec, amps[i].init_seq[j]);

		for (j = 0; j < ARRAY_SIZE(init_seq); j++)
			alc298_samsung_write_coef_pack(codec, init_seq[j]);
	}
}

#if IS_REACHABLE(CONFIG_INPUT)
static void gpio2_mic_hotkey_event(struct hda_codec *codec,
				   struct hda_jack_callback *event)
{
	struct alc_spec *spec = codec->spec;

	/* GPIO2 just toggles on a keypress/keyrelease cycle. Therefore
	   send both key on and key off event for every interrupt. */
	input_report_key(spec->kb_dev, spec->alc_mute_keycode_map[ALC_KEY_MICMUTE_INDEX], 1);
	input_sync(spec->kb_dev);
	input_report_key(spec->kb_dev, spec->alc_mute_keycode_map[ALC_KEY_MICMUTE_INDEX], 0);
	input_sync(spec->kb_dev);
}

static int alc_register_micmute_input_device(struct hda_codec *codec)
{
	struct alc_spec *spec = codec->spec;
	int i;

	spec->kb_dev = input_allocate_device();
	if (!spec->kb_dev) {
		codec_err(codec, "Out of memory (input_allocate_device)\n");
		return -ENOMEM;
	}

	spec->alc_mute_keycode_map[ALC_KEY_MICMUTE_INDEX] = KEY_MICMUTE;

	spec->kb_dev->name = "Microphone Mute Button";
	spec->kb_dev->evbit[0] = BIT_MASK(EV_KEY);
	spec->kb_dev->keycodesize = sizeof(spec->alc_mute_keycode_map[0]);
	spec->kb_dev->keycodemax = ARRAY_SIZE(spec->alc_mute_keycode_map);
	spec->kb_dev->keycode = spec->alc_mute_keycode_map;
	for (i = 0; i < ARRAY_SIZE(spec->alc_mute_keycode_map); i++)
		set_bit(spec->alc_mute_keycode_map[i], spec->kb_dev->keybit);

	if (input_register_device(spec->kb_dev)) {
		codec_err(codec, "input_register_device failed\n");
		input_free_device(spec->kb_dev);
		spec->kb_dev = NULL;
		return -ENOMEM;
	}

	return 0;
}

/* GPIO1 = set according to SKU external amp
 * GPIO2 = mic mute hotkey
 * GPIO3 = mute LED
 * GPIO4 = mic mute LED
 */
static void alc280_fixup_hp_gpio2_mic_hotkey(struct hda_codec *codec,
					     const struct hda_fixup *fix, int action)
{
	struct alc_spec *spec = codec->spec;

	alc_fixup_hp_gpio_led(codec, action, 0x08, 0x10);
	if (action == HDA_FIXUP_ACT_PRE_PROBE) {
		spec->init_amp = ALC_INIT_DEFAULT;
		if (alc_register_micmute_input_device(codec) != 0)
			return;

		spec->gpio_mask |= 0x06;
		spec->gpio_dir |= 0x02;
		spec->gpio_data |= 0x02;
		snd_hda_codec_write_cache(codec, codec->core.afg, 0,
					  AC_VERB_SET_GPIO_UNSOLICITED_RSP_MASK, 0x04);
		snd_hda_jack_detect_enable_callback(codec, codec->core.afg,
						    gpio2_mic_hotkey_event);
		return;
	}

	if (!spec->kb_dev)
		return;

	switch (action) {
	case HDA_FIXUP_ACT_FREE:
		input_unregister_device(spec->kb_dev);
		spec->kb_dev = NULL;
	}
}

/* Line2 = mic mute hotkey
 * GPIO2 = mic mute LED
 */
static void alc233_fixup_lenovo_line2_mic_hotkey(struct hda_codec *codec,
					     const struct hda_fixup *fix, int action)
{
	struct alc_spec *spec = codec->spec;

	alc_fixup_hp_gpio_led(codec, action, 0, 0x04);
	if (action == HDA_FIXUP_ACT_PRE_PROBE) {
		spec->init_amp = ALC_INIT_DEFAULT;
		if (alc_register_micmute_input_device(codec) != 0)
			return;

		snd_hda_jack_detect_enable_callback(codec, 0x1b,
						    gpio2_mic_hotkey_event);
		return;
	}

	if (!spec->kb_dev)
		return;

	switch (action) {
	case HDA_FIXUP_ACT_FREE:
		input_unregister_device(spec->kb_dev);
		spec->kb_dev = NULL;
	}
}
#else /* INPUT */
#define alc280_fixup_hp_gpio2_mic_hotkey	NULL
#define alc233_fixup_lenovo_line2_mic_hotkey	NULL
#endif /* INPUT */

static void alc269_fixup_hp_line1_mic1_led(struct hda_codec *codec,
				const struct hda_fixup *fix, int action)
{
	struct alc_spec *spec = codec->spec;

	alc269_fixup_hp_mute_led_micx(codec, fix, action, 0x1a);
	if (action == HDA_FIXUP_ACT_PRE_PROBE) {
		spec->cap_mute_led_nid = 0x18;
		snd_hda_gen_add_micmute_led_cdev(codec, vref_micmute_led_set);
	}
}

static const struct coef_fw alc225_pre_hsmode[] = {
	UPDATE_COEF(0x4a, 1<<8, 0),
	UPDATE_COEFEX(0x57, 0x05, 1<<14, 0),
	UPDATE_COEF(0x63, 3<<14, 3<<14),
	UPDATE_COEF(0x4a, 3<<4, 2<<4),
	UPDATE_COEF(0x4a, 3<<10, 3<<10),
	UPDATE_COEF(0x45, 0x3f<<10, 0x34<<10),
	UPDATE_COEF(0x4a, 3<<10, 0),
	{}
};

static void alc_headset_mode_unplugged(struct hda_codec *codec)
{
	struct alc_spec *spec = codec->spec;
	static const struct coef_fw coef0255[] = {
		WRITE_COEF(0x1b, 0x0c0b), /* LDO and MISC control */
		WRITE_COEF(0x45, 0xd089), /* UAJ function set to menual mode */
		UPDATE_COEFEX(0x57, 0x05, 1<<14, 0), /* Direct Drive HP Amp control(Set to verb control)*/
		WRITE_COEF(0x06, 0x6104), /* Set MIC2 Vref gate with HP */
		WRITE_COEFEX(0x57, 0x03, 0x8aa6), /* Direct Drive HP Amp control */
		{}
	};
	static const struct coef_fw coef0256[] = {
		WRITE_COEF(0x1b, 0x0c4b), /* LDO and MISC control */
		WRITE_COEF(0x45, 0xd089), /* UAJ function set to menual mode */
		WRITE_COEF(0x06, 0x6104), /* Set MIC2 Vref gate with HP */
		WRITE_COEFEX(0x57, 0x03, 0x09a3), /* Direct Drive HP Amp control */
		UPDATE_COEFEX(0x57, 0x05, 1<<14, 0), /* Direct Drive HP Amp control(Set to verb control)*/
		{}
	};
	static const struct coef_fw coef0233[] = {
		WRITE_COEF(0x1b, 0x0c0b),
		WRITE_COEF(0x45, 0xc429),
		UPDATE_COEF(0x35, 0x4000, 0),
		WRITE_COEF(0x06, 0x2104),
		WRITE_COEF(0x1a, 0x0001),
		WRITE_COEF(0x26, 0x0004),
		WRITE_COEF(0x32, 0x42a3),
		{}
	};
	static const struct coef_fw coef0288[] = {
		UPDATE_COEF(0x4f, 0xfcc0, 0xc400),
		UPDATE_COEF(0x50, 0x2000, 0x2000),
		UPDATE_COEF(0x56, 0x0006, 0x0006),
		UPDATE_COEF(0x66, 0x0008, 0),
		UPDATE_COEF(0x67, 0x2000, 0),
		{}
	};
	static const struct coef_fw coef0298[] = {
		UPDATE_COEF(0x19, 0x1300, 0x0300),
		{}
	};
	static const struct coef_fw coef0292[] = {
		WRITE_COEF(0x76, 0x000e),
		WRITE_COEF(0x6c, 0x2400),
		WRITE_COEF(0x18, 0x7308),
		WRITE_COEF(0x6b, 0xc429),
		{}
	};
	static const struct coef_fw coef0293[] = {
		UPDATE_COEF(0x10, 7<<8, 6<<8), /* SET Line1 JD to 0 */
		UPDATE_COEFEX(0x57, 0x05, 1<<15|1<<13, 0x0), /* SET charge pump by verb */
		UPDATE_COEFEX(0x57, 0x03, 1<<10, 1<<10), /* SET EN_OSW to 1 */
		UPDATE_COEF(0x1a, 1<<3, 1<<3), /* Combo JD gating with LINE1-VREFO */
		WRITE_COEF(0x45, 0xc429), /* Set to TRS type */
		UPDATE_COEF(0x4a, 0x000f, 0x000e), /* Combo Jack auto detect */
		{}
	};
	static const struct coef_fw coef0668[] = {
		WRITE_COEF(0x15, 0x0d40),
		WRITE_COEF(0xb7, 0x802b),
		{}
	};
	static const struct coef_fw coef0225[] = {
		UPDATE_COEF(0x63, 3<<14, 0),
		{}
	};
	static const struct coef_fw coef0274[] = {
		UPDATE_COEF(0x4a, 0x0100, 0),
		UPDATE_COEFEX(0x57, 0x05, 0x4000, 0),
		UPDATE_COEF(0x6b, 0xf000, 0x5000),
		UPDATE_COEF(0x4a, 0x0010, 0),
		UPDATE_COEF(0x4a, 0x0c00, 0x0c00),
		WRITE_COEF(0x45, 0x5289),
		UPDATE_COEF(0x4a, 0x0c00, 0),
		{}
	};

	if (spec->no_internal_mic_pin) {
		alc_update_coef_idx(codec, 0x45, 0xf<<12 | 1<<10, 5<<12);
		return;
	}

	switch (codec->core.vendor_id) {
	case 0x10ec0255:
		alc_process_coef_fw(codec, coef0255);
		break;
	case 0x10ec0230:
	case 0x10ec0236:
	case 0x10ec0256:
	case 0x19e58326:
		alc_process_coef_fw(codec, coef0256);
		break;
	case 0x10ec0234:
	case 0x10ec0274:
	case 0x10ec0294:
		alc_process_coef_fw(codec, coef0274);
		break;
	case 0x10ec0233:
	case 0x10ec0283:
		alc_process_coef_fw(codec, coef0233);
		break;
	case 0x10ec0286:
	case 0x10ec0288:
		alc_process_coef_fw(codec, coef0288);
		break;
	case 0x10ec0298:
		alc_process_coef_fw(codec, coef0298);
		alc_process_coef_fw(codec, coef0288);
		break;
	case 0x10ec0292:
		alc_process_coef_fw(codec, coef0292);
		break;
	case 0x10ec0293:
		alc_process_coef_fw(codec, coef0293);
		break;
	case 0x10ec0668:
		alc_process_coef_fw(codec, coef0668);
		break;
	case 0x10ec0215:
	case 0x10ec0225:
	case 0x10ec0285:
	case 0x10ec0295:
	case 0x10ec0289:
	case 0x10ec0299:
		alc_process_coef_fw(codec, alc225_pre_hsmode);
		alc_process_coef_fw(codec, coef0225);
		break;
	case 0x10ec0867:
		alc_update_coefex_idx(codec, 0x57, 0x5, 1<<14, 0);
		break;
	}
	codec_dbg(codec, "Headset jack set to unplugged mode.\n");
}


static void alc_headset_mode_mic_in(struct hda_codec *codec, hda_nid_t hp_pin,
				    hda_nid_t mic_pin)
{
	static const struct coef_fw coef0255[] = {
		WRITE_COEFEX(0x57, 0x03, 0x8aa6),
		WRITE_COEF(0x06, 0x6100), /* Set MIC2 Vref gate to normal */
		{}
	};
	static const struct coef_fw coef0256[] = {
		UPDATE_COEFEX(0x57, 0x05, 1<<14, 1<<14), /* Direct Drive HP Amp control(Set to verb control)*/
		WRITE_COEFEX(0x57, 0x03, 0x09a3),
		WRITE_COEF(0x06, 0x6100), /* Set MIC2 Vref gate to normal */
		{}
	};
	static const struct coef_fw coef0233[] = {
		UPDATE_COEF(0x35, 0, 1<<14),
		WRITE_COEF(0x06, 0x2100),
		WRITE_COEF(0x1a, 0x0021),
		WRITE_COEF(0x26, 0x008c),
		{}
	};
	static const struct coef_fw coef0288[] = {
		UPDATE_COEF(0x4f, 0x00c0, 0),
		UPDATE_COEF(0x50, 0x2000, 0),
		UPDATE_COEF(0x56, 0x0006, 0),
		UPDATE_COEF(0x4f, 0xfcc0, 0xc400),
		UPDATE_COEF(0x66, 0x0008, 0x0008),
		UPDATE_COEF(0x67, 0x2000, 0x2000),
		{}
	};
	static const struct coef_fw coef0292[] = {
		WRITE_COEF(0x19, 0xa208),
		WRITE_COEF(0x2e, 0xacf0),
		{}
	};
	static const struct coef_fw coef0293[] = {
		UPDATE_COEFEX(0x57, 0x05, 0, 1<<15|1<<13), /* SET charge pump by verb */
		UPDATE_COEFEX(0x57, 0x03, 1<<10, 0), /* SET EN_OSW to 0 */
		UPDATE_COEF(0x1a, 1<<3, 0), /* Combo JD gating without LINE1-VREFO */
		{}
	};
	static const struct coef_fw coef0688[] = {
		WRITE_COEF(0xb7, 0x802b),
		WRITE_COEF(0xb5, 0x1040),
		UPDATE_COEF(0xc3, 0, 1<<12),
		{}
	};
	static const struct coef_fw coef0225[] = {
		UPDATE_COEFEX(0x57, 0x05, 1<<14, 1<<14),
		UPDATE_COEF(0x4a, 3<<4, 2<<4),
		UPDATE_COEF(0x63, 3<<14, 0),
		{}
	};
	static const struct coef_fw coef0274[] = {
		UPDATE_COEFEX(0x57, 0x05, 0x4000, 0x4000),
		UPDATE_COEF(0x4a, 0x0010, 0),
		UPDATE_COEF(0x6b, 0xf000, 0),
		{}
	};

	switch (codec->core.vendor_id) {
	case 0x10ec0255:
		alc_write_coef_idx(codec, 0x45, 0xc489);
		snd_hda_set_pin_ctl_cache(codec, hp_pin, 0);
		alc_process_coef_fw(codec, coef0255);
		snd_hda_set_pin_ctl_cache(codec, mic_pin, PIN_VREF50);
		break;
	case 0x10ec0230:
	case 0x10ec0236:
	case 0x10ec0256:
	case 0x19e58326:
		alc_write_coef_idx(codec, 0x45, 0xc489);
		snd_hda_set_pin_ctl_cache(codec, hp_pin, 0);
		alc_process_coef_fw(codec, coef0256);
		snd_hda_set_pin_ctl_cache(codec, mic_pin, PIN_VREF50);
		break;
	case 0x10ec0234:
	case 0x10ec0274:
	case 0x10ec0294:
		alc_write_coef_idx(codec, 0x45, 0x4689);
		snd_hda_set_pin_ctl_cache(codec, hp_pin, 0);
		alc_process_coef_fw(codec, coef0274);
		snd_hda_set_pin_ctl_cache(codec, mic_pin, PIN_VREF50);
		break;
	case 0x10ec0233:
	case 0x10ec0283:
		alc_write_coef_idx(codec, 0x45, 0xc429);
		snd_hda_set_pin_ctl_cache(codec, hp_pin, 0);
		alc_process_coef_fw(codec, coef0233);
		snd_hda_set_pin_ctl_cache(codec, mic_pin, PIN_VREF50);
		break;
	case 0x10ec0286:
	case 0x10ec0288:
	case 0x10ec0298:
		snd_hda_set_pin_ctl_cache(codec, hp_pin, 0);
		alc_process_coef_fw(codec, coef0288);
		snd_hda_set_pin_ctl_cache(codec, mic_pin, PIN_VREF50);
		break;
	case 0x10ec0292:
		snd_hda_set_pin_ctl_cache(codec, hp_pin, 0);
		alc_process_coef_fw(codec, coef0292);
		break;
	case 0x10ec0293:
		/* Set to TRS mode */
		alc_write_coef_idx(codec, 0x45, 0xc429);
		snd_hda_set_pin_ctl_cache(codec, hp_pin, 0);
		alc_process_coef_fw(codec, coef0293);
		snd_hda_set_pin_ctl_cache(codec, mic_pin, PIN_VREF50);
		break;
	case 0x10ec0867:
		alc_update_coefex_idx(codec, 0x57, 0x5, 0, 1<<14);
		fallthrough;
	case 0x10ec0221:
	case 0x10ec0662:
		snd_hda_set_pin_ctl_cache(codec, hp_pin, 0);
		snd_hda_set_pin_ctl_cache(codec, mic_pin, PIN_VREF50);
		break;
	case 0x10ec0668:
		alc_write_coef_idx(codec, 0x11, 0x0001);
		snd_hda_set_pin_ctl_cache(codec, hp_pin, 0);
		alc_process_coef_fw(codec, coef0688);
		snd_hda_set_pin_ctl_cache(codec, mic_pin, PIN_VREF50);
		break;
	case 0x10ec0215:
	case 0x10ec0225:
	case 0x10ec0285:
	case 0x10ec0295:
	case 0x10ec0289:
	case 0x10ec0299:
		alc_process_coef_fw(codec, alc225_pre_hsmode);
		alc_update_coef_idx(codec, 0x45, 0x3f<<10, 0x31<<10);
		snd_hda_set_pin_ctl_cache(codec, hp_pin, 0);
		alc_process_coef_fw(codec, coef0225);
		snd_hda_set_pin_ctl_cache(codec, mic_pin, PIN_VREF50);
		break;
	}
	codec_dbg(codec, "Headset jack set to mic-in mode.\n");
}

static void alc_headset_mode_default(struct hda_codec *codec)
{
	static const struct coef_fw coef0225[] = {
		UPDATE_COEF(0x45, 0x3f<<10, 0x30<<10),
		UPDATE_COEF(0x45, 0x3f<<10, 0x31<<10),
		UPDATE_COEF(0x49, 3<<8, 0<<8),
		UPDATE_COEF(0x4a, 3<<4, 3<<4),
		UPDATE_COEF(0x63, 3<<14, 0),
		UPDATE_COEF(0x67, 0xf000, 0x3000),
		{}
	};
	static const struct coef_fw coef0255[] = {
		WRITE_COEF(0x45, 0xc089),
		WRITE_COEF(0x45, 0xc489),
		WRITE_COEFEX(0x57, 0x03, 0x8ea6),
		WRITE_COEF(0x49, 0x0049),
		{}
	};
	static const struct coef_fw coef0256[] = {
		WRITE_COEF(0x45, 0xc489),
		WRITE_COEFEX(0x57, 0x03, 0x0da3),
		WRITE_COEF(0x49, 0x0049),
		UPDATE_COEFEX(0x57, 0x05, 1<<14, 0), /* Direct Drive HP Amp control(Set to verb control)*/
		WRITE_COEF(0x06, 0x6100),
		{}
	};
	static const struct coef_fw coef0233[] = {
		WRITE_COEF(0x06, 0x2100),
		WRITE_COEF(0x32, 0x4ea3),
		{}
	};
	static const struct coef_fw coef0288[] = {
		UPDATE_COEF(0x4f, 0xfcc0, 0xc400), /* Set to TRS type */
		UPDATE_COEF(0x50, 0x2000, 0x2000),
		UPDATE_COEF(0x56, 0x0006, 0x0006),
		UPDATE_COEF(0x66, 0x0008, 0),
		UPDATE_COEF(0x67, 0x2000, 0),
		{}
	};
	static const struct coef_fw coef0292[] = {
		WRITE_COEF(0x76, 0x000e),
		WRITE_COEF(0x6c, 0x2400),
		WRITE_COEF(0x6b, 0xc429),
		WRITE_COEF(0x18, 0x7308),
		{}
	};
	static const struct coef_fw coef0293[] = {
		UPDATE_COEF(0x4a, 0x000f, 0x000e), /* Combo Jack auto detect */
		WRITE_COEF(0x45, 0xC429), /* Set to TRS type */
		UPDATE_COEF(0x1a, 1<<3, 0), /* Combo JD gating without LINE1-VREFO */
		{}
	};
	static const struct coef_fw coef0688[] = {
		WRITE_COEF(0x11, 0x0041),
		WRITE_COEF(0x15, 0x0d40),
		WRITE_COEF(0xb7, 0x802b),
		{}
	};
	static const struct coef_fw coef0274[] = {
		WRITE_COEF(0x45, 0x4289),
		UPDATE_COEF(0x4a, 0x0010, 0x0010),
		UPDATE_COEF(0x6b, 0x0f00, 0),
		UPDATE_COEF(0x49, 0x0300, 0x0300),
		{}
	};

	switch (codec->core.vendor_id) {
	case 0x10ec0215:
	case 0x10ec0225:
	case 0x10ec0285:
	case 0x10ec0295:
	case 0x10ec0289:
	case 0x10ec0299:
		alc_process_coef_fw(codec, alc225_pre_hsmode);
		alc_process_coef_fw(codec, coef0225);
		break;
	case 0x10ec0255:
		alc_process_coef_fw(codec, coef0255);
		break;
	case 0x10ec0230:
	case 0x10ec0236:
	case 0x10ec0256:
	case 0x19e58326:
		alc_write_coef_idx(codec, 0x1b, 0x0e4b);
		alc_write_coef_idx(codec, 0x45, 0xc089);
		msleep(50);
		alc_process_coef_fw(codec, coef0256);
		break;
	case 0x10ec0234:
	case 0x10ec0274:
	case 0x10ec0294:
		alc_process_coef_fw(codec, coef0274);
		break;
	case 0x10ec0233:
	case 0x10ec0283:
		alc_process_coef_fw(codec, coef0233);
		break;
	case 0x10ec0286:
	case 0x10ec0288:
	case 0x10ec0298:
		alc_process_coef_fw(codec, coef0288);
		break;
	case 0x10ec0292:
		alc_process_coef_fw(codec, coef0292);
		break;
	case 0x10ec0293:
		alc_process_coef_fw(codec, coef0293);
		break;
	case 0x10ec0668:
		alc_process_coef_fw(codec, coef0688);
		break;
	case 0x10ec0867:
		alc_update_coefex_idx(codec, 0x57, 0x5, 1<<14, 0);
		break;
	}
	codec_dbg(codec, "Headset jack set to headphone (default) mode.\n");
}

/* Iphone type */
static void alc_headset_mode_ctia(struct hda_codec *codec)
{
	int val;

	static const struct coef_fw coef0255[] = {
		WRITE_COEF(0x45, 0xd489), /* Set to CTIA type */
		WRITE_COEF(0x1b, 0x0c2b),
		WRITE_COEFEX(0x57, 0x03, 0x8ea6),
		{}
	};
	static const struct coef_fw coef0256[] = {
		WRITE_COEF(0x45, 0xd489), /* Set to CTIA type */
		WRITE_COEF(0x1b, 0x0e6b),
		{}
	};
	static const struct coef_fw coef0233[] = {
		WRITE_COEF(0x45, 0xd429),
		WRITE_COEF(0x1b, 0x0c2b),
		WRITE_COEF(0x32, 0x4ea3),
		{}
	};
	static const struct coef_fw coef0288[] = {
		UPDATE_COEF(0x50, 0x2000, 0x2000),
		UPDATE_COEF(0x56, 0x0006, 0x0006),
		UPDATE_COEF(0x66, 0x0008, 0),
		UPDATE_COEF(0x67, 0x2000, 0),
		{}
	};
	static const struct coef_fw coef0292[] = {
		WRITE_COEF(0x6b, 0xd429),
		WRITE_COEF(0x76, 0x0008),
		WRITE_COEF(0x18, 0x7388),
		{}
	};
	static const struct coef_fw coef0293[] = {
		WRITE_COEF(0x45, 0xd429), /* Set to ctia type */
		UPDATE_COEF(0x10, 7<<8, 7<<8), /* SET Line1 JD to 1 */
		{}
	};
	static const struct coef_fw coef0688[] = {
		WRITE_COEF(0x11, 0x0001),
		WRITE_COEF(0x15, 0x0d60),
		WRITE_COEF(0xc3, 0x0000),
		{}
	};
	static const struct coef_fw coef0225_1[] = {
		UPDATE_COEF(0x45, 0x3f<<10, 0x35<<10),
		UPDATE_COEF(0x63, 3<<14, 2<<14),
		{}
	};
	static const struct coef_fw coef0225_2[] = {
		UPDATE_COEF(0x45, 0x3f<<10, 0x35<<10),
		UPDATE_COEF(0x63, 3<<14, 1<<14),
		{}
	};

	switch (codec->core.vendor_id) {
	case 0x10ec0255:
		alc_process_coef_fw(codec, coef0255);
		break;
	case 0x10ec0230:
	case 0x10ec0236:
	case 0x10ec0256:
	case 0x19e58326:
		alc_process_coef_fw(codec, coef0256);
		break;
	case 0x10ec0234:
	case 0x10ec0274:
	case 0x10ec0294:
		alc_write_coef_idx(codec, 0x45, 0xd689);
		break;
	case 0x10ec0233:
	case 0x10ec0283:
		alc_process_coef_fw(codec, coef0233);
		break;
	case 0x10ec0298:
		val = alc_read_coef_idx(codec, 0x50);
		if (val & (1 << 12)) {
			alc_update_coef_idx(codec, 0x8e, 0x0070, 0x0020);
			alc_update_coef_idx(codec, 0x4f, 0xfcc0, 0xd400);
			msleep(300);
		} else {
			alc_update_coef_idx(codec, 0x8e, 0x0070, 0x0010);
			alc_update_coef_idx(codec, 0x4f, 0xfcc0, 0xd400);
			msleep(300);
		}
		break;
	case 0x10ec0286:
	case 0x10ec0288:
		alc_update_coef_idx(codec, 0x4f, 0xfcc0, 0xd400);
		msleep(300);
		alc_process_coef_fw(codec, coef0288);
		break;
	case 0x10ec0292:
		alc_process_coef_fw(codec, coef0292);
		break;
	case 0x10ec0293:
		alc_process_coef_fw(codec, coef0293);
		break;
	case 0x10ec0668:
		alc_process_coef_fw(codec, coef0688);
		break;
	case 0x10ec0215:
	case 0x10ec0225:
	case 0x10ec0285:
	case 0x10ec0295:
	case 0x10ec0289:
	case 0x10ec0299:
		val = alc_read_coef_idx(codec, 0x45);
		if (val & (1 << 9))
			alc_process_coef_fw(codec, coef0225_2);
		else
			alc_process_coef_fw(codec, coef0225_1);
		break;
	case 0x10ec0867:
		alc_update_coefex_idx(codec, 0x57, 0x5, 1<<14, 0);
		break;
	}
	codec_dbg(codec, "Headset jack set to iPhone-style headset mode.\n");
}

/* Nokia type */
static void alc_headset_mode_omtp(struct hda_codec *codec)
{
	static const struct coef_fw coef0255[] = {
		WRITE_COEF(0x45, 0xe489), /* Set to OMTP Type */
		WRITE_COEF(0x1b, 0x0c2b),
		WRITE_COEFEX(0x57, 0x03, 0x8ea6),
		{}
	};
	static const struct coef_fw coef0256[] = {
		WRITE_COEF(0x45, 0xe489), /* Set to OMTP Type */
		WRITE_COEF(0x1b, 0x0e6b),
		{}
	};
	static const struct coef_fw coef0233[] = {
		WRITE_COEF(0x45, 0xe429),
		WRITE_COEF(0x1b, 0x0c2b),
		WRITE_COEF(0x32, 0x4ea3),
		{}
	};
	static const struct coef_fw coef0288[] = {
		UPDATE_COEF(0x50, 0x2000, 0x2000),
		UPDATE_COEF(0x56, 0x0006, 0x0006),
		UPDATE_COEF(0x66, 0x0008, 0),
		UPDATE_COEF(0x67, 0x2000, 0),
		{}
	};
	static const struct coef_fw coef0292[] = {
		WRITE_COEF(0x6b, 0xe429),
		WRITE_COEF(0x76, 0x0008),
		WRITE_COEF(0x18, 0x7388),
		{}
	};
	static const struct coef_fw coef0293[] = {
		WRITE_COEF(0x45, 0xe429), /* Set to omtp type */
		UPDATE_COEF(0x10, 7<<8, 7<<8), /* SET Line1 JD to 1 */
		{}
	};
	static const struct coef_fw coef0688[] = {
		WRITE_COEF(0x11, 0x0001),
		WRITE_COEF(0x15, 0x0d50),
		WRITE_COEF(0xc3, 0x0000),
		{}
	};
	static const struct coef_fw coef0225[] = {
		UPDATE_COEF(0x45, 0x3f<<10, 0x39<<10),
		UPDATE_COEF(0x63, 3<<14, 2<<14),
		{}
	};

	switch (codec->core.vendor_id) {
	case 0x10ec0255:
		alc_process_coef_fw(codec, coef0255);
		break;
	case 0x10ec0230:
	case 0x10ec0236:
	case 0x10ec0256:
	case 0x19e58326:
		alc_process_coef_fw(codec, coef0256);
		break;
	case 0x10ec0234:
	case 0x10ec0274:
	case 0x10ec0294:
		alc_write_coef_idx(codec, 0x45, 0xe689);
		break;
	case 0x10ec0233:
	case 0x10ec0283:
		alc_process_coef_fw(codec, coef0233);
		break;
	case 0x10ec0298:
		alc_update_coef_idx(codec, 0x8e, 0x0070, 0x0010);/* Headset output enable */
		alc_update_coef_idx(codec, 0x4f, 0xfcc0, 0xe400);
		msleep(300);
		break;
	case 0x10ec0286:
	case 0x10ec0288:
		alc_update_coef_idx(codec, 0x4f, 0xfcc0, 0xe400);
		msleep(300);
		alc_process_coef_fw(codec, coef0288);
		break;
	case 0x10ec0292:
		alc_process_coef_fw(codec, coef0292);
		break;
	case 0x10ec0293:
		alc_process_coef_fw(codec, coef0293);
		break;
	case 0x10ec0668:
		alc_process_coef_fw(codec, coef0688);
		break;
	case 0x10ec0215:
	case 0x10ec0225:
	case 0x10ec0285:
	case 0x10ec0295:
	case 0x10ec0289:
	case 0x10ec0299:
		alc_process_coef_fw(codec, coef0225);
		break;
	}
	codec_dbg(codec, "Headset jack set to Nokia-style headset mode.\n");
}

static void alc_determine_headset_type(struct hda_codec *codec)
{
	int val;
	bool is_ctia = false;
	struct alc_spec *spec = codec->spec;
	static const struct coef_fw coef0255[] = {
		WRITE_COEF(0x45, 0xd089), /* combo jack auto switch control(Check type)*/
		WRITE_COEF(0x49, 0x0149), /* combo jack auto switch control(Vref
 conteol) */
		{}
	};
	static const struct coef_fw coef0288[] = {
		UPDATE_COEF(0x4f, 0xfcc0, 0xd400), /* Check Type */
		{}
	};
	static const struct coef_fw coef0298[] = {
		UPDATE_COEF(0x50, 0x2000, 0x2000),
		UPDATE_COEF(0x56, 0x0006, 0x0006),
		UPDATE_COEF(0x66, 0x0008, 0),
		UPDATE_COEF(0x67, 0x2000, 0),
		UPDATE_COEF(0x19, 0x1300, 0x1300),
		{}
	};
	static const struct coef_fw coef0293[] = {
		UPDATE_COEF(0x4a, 0x000f, 0x0008), /* Combo Jack auto detect */
		WRITE_COEF(0x45, 0xD429), /* Set to ctia type */
		{}
	};
	static const struct coef_fw coef0688[] = {
		WRITE_COEF(0x11, 0x0001),
		WRITE_COEF(0xb7, 0x802b),
		WRITE_COEF(0x15, 0x0d60),
		WRITE_COEF(0xc3, 0x0c00),
		{}
	};
	static const struct coef_fw coef0274[] = {
		UPDATE_COEF(0x4a, 0x0010, 0),
		UPDATE_COEF(0x4a, 0x8000, 0),
		WRITE_COEF(0x45, 0xd289),
		UPDATE_COEF(0x49, 0x0300, 0x0300),
		{}
	};

	if (spec->no_internal_mic_pin) {
		alc_update_coef_idx(codec, 0x45, 0xf<<12 | 1<<10, 5<<12);
		return;
	}

	switch (codec->core.vendor_id) {
	case 0x10ec0255:
		alc_process_coef_fw(codec, coef0255);
		msleep(300);
		val = alc_read_coef_idx(codec, 0x46);
		is_ctia = (val & 0x0070) == 0x0070;
		break;
	case 0x10ec0230:
	case 0x10ec0236:
	case 0x10ec0256:
	case 0x19e58326:
		alc_write_coef_idx(codec, 0x1b, 0x0e4b);
		alc_write_coef_idx(codec, 0x06, 0x6104);
		alc_write_coefex_idx(codec, 0x57, 0x3, 0x09a3);

		snd_hda_codec_write(codec, 0x21, 0,
			    AC_VERB_SET_AMP_GAIN_MUTE, AMP_OUT_MUTE);
		msleep(80);
		snd_hda_codec_write(codec, 0x21, 0,
			    AC_VERB_SET_PIN_WIDGET_CONTROL, 0x0);

		alc_process_coef_fw(codec, coef0255);
		msleep(300);
		val = alc_read_coef_idx(codec, 0x46);
		is_ctia = (val & 0x0070) == 0x0070;

		alc_write_coefex_idx(codec, 0x57, 0x3, 0x0da3);
		alc_update_coefex_idx(codec, 0x57, 0x5, 1<<14, 0);

		snd_hda_codec_write(codec, 0x21, 0,
			    AC_VERB_SET_PIN_WIDGET_CONTROL, PIN_OUT);
		msleep(80);
		snd_hda_codec_write(codec, 0x21, 0,
			    AC_VERB_SET_AMP_GAIN_MUTE, AMP_OUT_UNMUTE);
		break;
	case 0x10ec0234:
	case 0x10ec0274:
	case 0x10ec0294:
		alc_process_coef_fw(codec, coef0274);
		msleep(850);
		val = alc_read_coef_idx(codec, 0x46);
		is_ctia = (val & 0x00f0) == 0x00f0;
		break;
	case 0x10ec0233:
	case 0x10ec0283:
		alc_write_coef_idx(codec, 0x45, 0xd029);
		msleep(300);
		val = alc_read_coef_idx(codec, 0x46);
		is_ctia = (val & 0x0070) == 0x0070;
		break;
	case 0x10ec0298:
		snd_hda_codec_write(codec, 0x21, 0,
			    AC_VERB_SET_AMP_GAIN_MUTE, AMP_OUT_MUTE);
		msleep(100);
		snd_hda_codec_write(codec, 0x21, 0,
			    AC_VERB_SET_PIN_WIDGET_CONTROL, 0x0);
		msleep(200);

		val = alc_read_coef_idx(codec, 0x50);
		if (val & (1 << 12)) {
			alc_update_coef_idx(codec, 0x8e, 0x0070, 0x0020);
			alc_process_coef_fw(codec, coef0288);
			msleep(350);
			val = alc_read_coef_idx(codec, 0x50);
			is_ctia = (val & 0x0070) == 0x0070;
		} else {
			alc_update_coef_idx(codec, 0x8e, 0x0070, 0x0010);
			alc_process_coef_fw(codec, coef0288);
			msleep(350);
			val = alc_read_coef_idx(codec, 0x50);
			is_ctia = (val & 0x0070) == 0x0070;
		}
		alc_process_coef_fw(codec, coef0298);
		snd_hda_codec_write(codec, 0x21, 0,
			    AC_VERB_SET_PIN_WIDGET_CONTROL, PIN_HP);
		msleep(75);
		snd_hda_codec_write(codec, 0x21, 0,
			    AC_VERB_SET_AMP_GAIN_MUTE, AMP_OUT_UNMUTE);
		break;
	case 0x10ec0286:
	case 0x10ec0288:
		alc_process_coef_fw(codec, coef0288);
		msleep(350);
		val = alc_read_coef_idx(codec, 0x50);
		is_ctia = (val & 0x0070) == 0x0070;
		break;
	case 0x10ec0292:
		alc_write_coef_idx(codec, 0x6b, 0xd429);
		msleep(300);
		val = alc_read_coef_idx(codec, 0x6c);
		is_ctia = (val & 0x001c) == 0x001c;
		break;
	case 0x10ec0293:
		alc_process_coef_fw(codec, coef0293);
		msleep(300);
		val = alc_read_coef_idx(codec, 0x46);
		is_ctia = (val & 0x0070) == 0x0070;
		break;
	case 0x10ec0668:
		alc_process_coef_fw(codec, coef0688);
		msleep(300);
		val = alc_read_coef_idx(codec, 0xbe);
		is_ctia = (val & 0x1c02) == 0x1c02;
		break;
	case 0x10ec0215:
	case 0x10ec0225:
	case 0x10ec0285:
	case 0x10ec0295:
	case 0x10ec0289:
	case 0x10ec0299:
		snd_hda_codec_write(codec, 0x21, 0,
			    AC_VERB_SET_AMP_GAIN_MUTE, AMP_OUT_MUTE);
		msleep(80);
		snd_hda_codec_write(codec, 0x21, 0,
			    AC_VERB_SET_PIN_WIDGET_CONTROL, 0x0);

		alc_process_coef_fw(codec, alc225_pre_hsmode);
		alc_update_coef_idx(codec, 0x67, 0xf000, 0x1000);
		val = alc_read_coef_idx(codec, 0x45);
		if (val & (1 << 9)) {
			alc_update_coef_idx(codec, 0x45, 0x3f<<10, 0x34<<10);
			alc_update_coef_idx(codec, 0x49, 3<<8, 2<<8);
			msleep(800);
			val = alc_read_coef_idx(codec, 0x46);
			is_ctia = (val & 0x00f0) == 0x00f0;
		} else {
			alc_update_coef_idx(codec, 0x45, 0x3f<<10, 0x34<<10);
			alc_update_coef_idx(codec, 0x49, 3<<8, 1<<8);
			msleep(800);
			val = alc_read_coef_idx(codec, 0x46);
			is_ctia = (val & 0x00f0) == 0x00f0;
		}
		alc_update_coef_idx(codec, 0x4a, 7<<6, 7<<6);
		alc_update_coef_idx(codec, 0x4a, 3<<4, 3<<4);
		alc_update_coef_idx(codec, 0x67, 0xf000, 0x3000);

		snd_hda_codec_write(codec, 0x21, 0,
			    AC_VERB_SET_PIN_WIDGET_CONTROL, PIN_OUT);
		msleep(80);
		snd_hda_codec_write(codec, 0x21, 0,
			    AC_VERB_SET_AMP_GAIN_MUTE, AMP_OUT_UNMUTE);
		break;
	case 0x10ec0867:
		is_ctia = true;
		break;
	}

	codec_dbg(codec, "Headset jack detected iPhone-style headset: %s\n",
		    is_ctia ? "yes" : "no");
	spec->current_headset_type = is_ctia ? ALC_HEADSET_TYPE_CTIA : ALC_HEADSET_TYPE_OMTP;
}

static void alc_update_headset_mode(struct hda_codec *codec)
{
	struct alc_spec *spec = codec->spec;

	hda_nid_t mux_pin = spec->gen.imux_pins[spec->gen.cur_mux[0]];
	hda_nid_t hp_pin = alc_get_hp_pin(spec);

	int new_headset_mode;

	if (!snd_hda_jack_detect(codec, hp_pin))
		new_headset_mode = ALC_HEADSET_MODE_UNPLUGGED;
	else if (mux_pin == spec->headset_mic_pin)
		new_headset_mode = ALC_HEADSET_MODE_HEADSET;
	else if (mux_pin == spec->headphone_mic_pin)
		new_headset_mode = ALC_HEADSET_MODE_MIC;
	else
		new_headset_mode = ALC_HEADSET_MODE_HEADPHONE;

	if (new_headset_mode == spec->current_headset_mode) {
		snd_hda_gen_update_outputs(codec);
		return;
	}

	switch (new_headset_mode) {
	case ALC_HEADSET_MODE_UNPLUGGED:
		alc_headset_mode_unplugged(codec);
		spec->current_headset_mode = ALC_HEADSET_MODE_UNKNOWN;
		spec->current_headset_type = ALC_HEADSET_TYPE_UNKNOWN;
		spec->gen.hp_jack_present = false;
		break;
	case ALC_HEADSET_MODE_HEADSET:
		if (spec->current_headset_type == ALC_HEADSET_TYPE_UNKNOWN)
			alc_determine_headset_type(codec);
		if (spec->current_headset_type == ALC_HEADSET_TYPE_CTIA)
			alc_headset_mode_ctia(codec);
		else if (spec->current_headset_type == ALC_HEADSET_TYPE_OMTP)
			alc_headset_mode_omtp(codec);
		spec->gen.hp_jack_present = true;
		break;
	case ALC_HEADSET_MODE_MIC:
		alc_headset_mode_mic_in(codec, hp_pin, spec->headphone_mic_pin);
		spec->gen.hp_jack_present = false;
		break;
	case ALC_HEADSET_MODE_HEADPHONE:
		alc_headset_mode_default(codec);
		spec->gen.hp_jack_present = true;
		break;
	}
	if (new_headset_mode != ALC_HEADSET_MODE_MIC) {
		snd_hda_set_pin_ctl_cache(codec, hp_pin,
					  AC_PINCTL_OUT_EN | AC_PINCTL_HP_EN);
		if (spec->headphone_mic_pin && spec->headphone_mic_pin != hp_pin)
			snd_hda_set_pin_ctl_cache(codec, spec->headphone_mic_pin,
						  PIN_VREFHIZ);
	}
	spec->current_headset_mode = new_headset_mode;

	snd_hda_gen_update_outputs(codec);
}

static void alc_update_headset_mode_hook(struct hda_codec *codec,
					 struct snd_kcontrol *kcontrol,
					 struct snd_ctl_elem_value *ucontrol)
{
	alc_update_headset_mode(codec);
}

static void alc_update_headset_jack_cb(struct hda_codec *codec,
				       struct hda_jack_callback *jack)
{
	snd_hda_gen_hp_automute(codec, jack);
	alc_update_headset_mode(codec);
}

static void alc_probe_headset_mode(struct hda_codec *codec)
{
	int i;
	struct alc_spec *spec = codec->spec;
	struct auto_pin_cfg *cfg = &spec->gen.autocfg;

	/* Find mic pins */
	for (i = 0; i < cfg->num_inputs; i++) {
		if (cfg->inputs[i].is_headset_mic && !spec->headset_mic_pin)
			spec->headset_mic_pin = cfg->inputs[i].pin;
		if (cfg->inputs[i].is_headphone_mic && !spec->headphone_mic_pin)
			spec->headphone_mic_pin = cfg->inputs[i].pin;
	}

	WARN_ON(spec->gen.cap_sync_hook);
	spec->gen.cap_sync_hook = alc_update_headset_mode_hook;
	spec->gen.automute_hook = alc_update_headset_mode;
	spec->gen.hp_automute_hook = alc_update_headset_jack_cb;
}

static void alc_fixup_headset_mode(struct hda_codec *codec,
				const struct hda_fixup *fix, int action)
{
	struct alc_spec *spec = codec->spec;

	switch (action) {
	case HDA_FIXUP_ACT_PRE_PROBE:
		spec->parse_flags |= HDA_PINCFG_HEADSET_MIC | HDA_PINCFG_HEADPHONE_MIC;
		break;
	case HDA_FIXUP_ACT_PROBE:
		alc_probe_headset_mode(codec);
		break;
	case HDA_FIXUP_ACT_INIT:
		if (is_s3_resume(codec) || is_s4_resume(codec)) {
			spec->current_headset_mode = ALC_HEADSET_MODE_UNKNOWN;
			spec->current_headset_type = ALC_HEADSET_TYPE_UNKNOWN;
		}
		alc_update_headset_mode(codec);
		break;
	}
}

static void alc_fixup_headset_mode_no_hp_mic(struct hda_codec *codec,
				const struct hda_fixup *fix, int action)
{
	if (action == HDA_FIXUP_ACT_PRE_PROBE) {
		struct alc_spec *spec = codec->spec;
		spec->parse_flags |= HDA_PINCFG_HEADSET_MIC;
	}
	else
		alc_fixup_headset_mode(codec, fix, action);
}

static void alc255_set_default_jack_type(struct hda_codec *codec)
{
	/* Set to iphone type */
	static const struct coef_fw alc255fw[] = {
		WRITE_COEF(0x1b, 0x880b),
		WRITE_COEF(0x45, 0xd089),
		WRITE_COEF(0x1b, 0x080b),
		WRITE_COEF(0x46, 0x0004),
		WRITE_COEF(0x1b, 0x0c0b),
		{}
	};
	static const struct coef_fw alc256fw[] = {
		WRITE_COEF(0x1b, 0x884b),
		WRITE_COEF(0x45, 0xd089),
		WRITE_COEF(0x1b, 0x084b),
		WRITE_COEF(0x46, 0x0004),
		WRITE_COEF(0x1b, 0x0c4b),
		{}
	};
	switch (codec->core.vendor_id) {
	case 0x10ec0255:
		alc_process_coef_fw(codec, alc255fw);
		break;
	case 0x10ec0230:
	case 0x10ec0236:
	case 0x10ec0256:
	case 0x19e58326:
		alc_process_coef_fw(codec, alc256fw);
		break;
	}
	msleep(30);
}

static void alc_fixup_headset_mode_alc255(struct hda_codec *codec,
				const struct hda_fixup *fix, int action)
{
	if (action == HDA_FIXUP_ACT_PRE_PROBE) {
		alc255_set_default_jack_type(codec);
	}
	alc_fixup_headset_mode(codec, fix, action);
}

static void alc_fixup_headset_mode_alc255_no_hp_mic(struct hda_codec *codec,
				const struct hda_fixup *fix, int action)
{
	if (action == HDA_FIXUP_ACT_PRE_PROBE) {
		struct alc_spec *spec = codec->spec;
		spec->parse_flags |= HDA_PINCFG_HEADSET_MIC;
		alc255_set_default_jack_type(codec);
	} 
	else
		alc_fixup_headset_mode(codec, fix, action);
}

static void alc288_update_headset_jack_cb(struct hda_codec *codec,
				       struct hda_jack_callback *jack)
{
	struct alc_spec *spec = codec->spec;

	alc_update_headset_jack_cb(codec, jack);
	/* Headset Mic enable or disable, only for Dell Dino */
	alc_update_gpio_data(codec, 0x40, spec->gen.hp_jack_present);
}

static void alc_fixup_headset_mode_dell_alc288(struct hda_codec *codec,
				const struct hda_fixup *fix, int action)
{
	alc_fixup_headset_mode(codec, fix, action);
	if (action == HDA_FIXUP_ACT_PROBE) {
		struct alc_spec *spec = codec->spec;
		/* toggled via hp_automute_hook */
		spec->gpio_mask |= 0x40;
		spec->gpio_dir |= 0x40;
		spec->gen.hp_automute_hook = alc288_update_headset_jack_cb;
	}
}

static void alc_fixup_auto_mute_via_amp(struct hda_codec *codec,
					const struct hda_fixup *fix, int action)
{
	if (action == HDA_FIXUP_ACT_PRE_PROBE) {
		struct alc_spec *spec = codec->spec;
		spec->gen.auto_mute_via_amp = 1;
	}
}

static void alc_fixup_no_shutup(struct hda_codec *codec,
				const struct hda_fixup *fix, int action)
{
	if (action == HDA_FIXUP_ACT_PRE_PROBE) {
		struct alc_spec *spec = codec->spec;
		spec->no_shutup_pins = 1;
	}
}

static void alc_fixup_disable_aamix(struct hda_codec *codec,
				    const struct hda_fixup *fix, int action)
{
	if (action == HDA_FIXUP_ACT_PRE_PROBE) {
		struct alc_spec *spec = codec->spec;
		/* Disable AA-loopback as it causes white noise */
		spec->gen.mixer_nid = 0;
	}
}

/* fixup for Thinkpad docks: add dock pins, avoid HP parser fixup */
static void alc_fixup_tpt440_dock(struct hda_codec *codec,
				  const struct hda_fixup *fix, int action)
{
	static const struct hda_pintbl pincfgs[] = {
		{ 0x16, 0x21211010 }, /* dock headphone */
		{ 0x19, 0x21a11010 }, /* dock mic */
		{ }
	};
	struct alc_spec *spec = codec->spec;

	if (action == HDA_FIXUP_ACT_PRE_PROBE) {
		spec->parse_flags = HDA_PINCFG_NO_HP_FIXUP;
		codec->power_save_node = 0; /* avoid click noises */
		snd_hda_apply_pincfgs(codec, pincfgs);
	}
}

static void alc_fixup_tpt470_dock(struct hda_codec *codec,
				  const struct hda_fixup *fix, int action)
{
	static const struct hda_pintbl pincfgs[] = {
		{ 0x17, 0x21211010 }, /* dock headphone */
		{ 0x19, 0x21a11010 }, /* dock mic */
		{ }
	};
	struct alc_spec *spec = codec->spec;

	if (action == HDA_FIXUP_ACT_PRE_PROBE) {
		spec->parse_flags = HDA_PINCFG_NO_HP_FIXUP;
		snd_hda_apply_pincfgs(codec, pincfgs);
	} else if (action == HDA_FIXUP_ACT_INIT) {
		/* Enable DOCK device */
		snd_hda_codec_write(codec, 0x17, 0,
			    AC_VERB_SET_CONFIG_DEFAULT_BYTES_3, 0);
		/* Enable DOCK device */
		snd_hda_codec_write(codec, 0x19, 0,
			    AC_VERB_SET_CONFIG_DEFAULT_BYTES_3, 0);
	}
}

static void alc_fixup_tpt470_dacs(struct hda_codec *codec,
				  const struct hda_fixup *fix, int action)
{
	/* Assure the speaker pin to be coupled with DAC NID 0x03; otherwise
	 * the speaker output becomes too low by some reason on Thinkpads with
	 * ALC298 codec
	 */
	static const hda_nid_t preferred_pairs[] = {
		0x14, 0x03, 0x17, 0x02, 0x21, 0x02,
		0
	};
	struct alc_spec *spec = codec->spec;

	if (action == HDA_FIXUP_ACT_PRE_PROBE)
		spec->gen.preferred_dacs = preferred_pairs;
}

static void alc295_fixup_asus_dacs(struct hda_codec *codec,
				   const struct hda_fixup *fix, int action)
{
	static const hda_nid_t preferred_pairs[] = {
		0x17, 0x02, 0x21, 0x03, 0
	};
	struct alc_spec *spec = codec->spec;

	if (action == HDA_FIXUP_ACT_PRE_PROBE)
		spec->gen.preferred_dacs = preferred_pairs;
}

static void alc_shutup_dell_xps13(struct hda_codec *codec)
{
	struct alc_spec *spec = codec->spec;
	int hp_pin = alc_get_hp_pin(spec);

	/* Prevent pop noises when headphones are plugged in */
	snd_hda_codec_write(codec, hp_pin, 0,
			    AC_VERB_SET_AMP_GAIN_MUTE, AMP_OUT_MUTE);
	msleep(20);
}

static void alc_fixup_dell_xps13(struct hda_codec *codec,
				const struct hda_fixup *fix, int action)
{
	struct alc_spec *spec = codec->spec;
	struct hda_input_mux *imux = &spec->gen.input_mux;
	int i;

	switch (action) {
	case HDA_FIXUP_ACT_PRE_PROBE:
		/* mic pin 0x19 must be initialized with Vref Hi-Z, otherwise
		 * it causes a click noise at start up
		 */
		snd_hda_codec_set_pin_target(codec, 0x19, PIN_VREFHIZ);
		spec->shutup = alc_shutup_dell_xps13;
		break;
	case HDA_FIXUP_ACT_PROBE:
		/* Make the internal mic the default input source. */
		for (i = 0; i < imux->num_items; i++) {
			if (spec->gen.imux_pins[i] == 0x12) {
				spec->gen.cur_mux[0] = i;
				break;
			}
		}
		break;
	}
}

static void alc_fixup_headset_mode_alc662(struct hda_codec *codec,
				const struct hda_fixup *fix, int action)
{
	struct alc_spec *spec = codec->spec;

	if (action == HDA_FIXUP_ACT_PRE_PROBE) {
		spec->parse_flags |= HDA_PINCFG_HEADSET_MIC;
		spec->gen.hp_mic = 1; /* Mic-in is same pin as headphone */

		/* Disable boost for mic-in permanently. (This code is only called
		   from quirks that guarantee that the headphone is at NID 0x1b.) */
		snd_hda_codec_write(codec, 0x1b, 0, AC_VERB_SET_AMP_GAIN_MUTE, 0x7000);
		snd_hda_override_wcaps(codec, 0x1b, get_wcaps(codec, 0x1b) & ~AC_WCAP_IN_AMP);
	} else
		alc_fixup_headset_mode(codec, fix, action);
}

static void alc_fixup_headset_mode_alc668(struct hda_codec *codec,
				const struct hda_fixup *fix, int action)
{
	if (action == HDA_FIXUP_ACT_PRE_PROBE) {
		alc_write_coef_idx(codec, 0xc4, 0x8000);
		alc_update_coef_idx(codec, 0xc2, ~0xfe, 0);
		snd_hda_set_pin_ctl_cache(codec, 0x18, 0);
	}
	alc_fixup_headset_mode(codec, fix, action);
}

/* Returns the nid of the external mic input pin, or 0 if it cannot be found. */
static int find_ext_mic_pin(struct hda_codec *codec)
{
	struct alc_spec *spec = codec->spec;
	struct auto_pin_cfg *cfg = &spec->gen.autocfg;
	hda_nid_t nid;
	unsigned int defcfg;
	int i;

	for (i = 0; i < cfg->num_inputs; i++) {
		if (cfg->inputs[i].type != AUTO_PIN_MIC)
			continue;
		nid = cfg->inputs[i].pin;
		defcfg = snd_hda_codec_get_pincfg(codec, nid);
		if (snd_hda_get_input_pin_attr(defcfg) == INPUT_PIN_ATTR_INT)
			continue;
		return nid;
	}

	return 0;
}

static void alc271_hp_gate_mic_jack(struct hda_codec *codec,
				    const struct hda_fixup *fix,
				    int action)
{
	struct alc_spec *spec = codec->spec;

	if (action == HDA_FIXUP_ACT_PROBE) {
		int mic_pin = find_ext_mic_pin(codec);
		int hp_pin = alc_get_hp_pin(spec);

		if (snd_BUG_ON(!mic_pin || !hp_pin))
			return;
		snd_hda_jack_set_gating_jack(codec, mic_pin, hp_pin);
	}
}

static void alc269_fixup_limit_int_mic_boost(struct hda_codec *codec,
					     const struct hda_fixup *fix,
					     int action)
{
	struct alc_spec *spec = codec->spec;
	struct auto_pin_cfg *cfg = &spec->gen.autocfg;
	int i;

	/* The mic boosts on level 2 and 3 are too noisy
	   on the internal mic input.
	   Therefore limit the boost to 0 or 1. */

	if (action != HDA_FIXUP_ACT_PROBE)
		return;

	for (i = 0; i < cfg->num_inputs; i++) {
		hda_nid_t nid = cfg->inputs[i].pin;
		unsigned int defcfg;
		if (cfg->inputs[i].type != AUTO_PIN_MIC)
			continue;
		defcfg = snd_hda_codec_get_pincfg(codec, nid);
		if (snd_hda_get_input_pin_attr(defcfg) != INPUT_PIN_ATTR_INT)
			continue;

		snd_hda_override_amp_caps(codec, nid, HDA_INPUT,
					  (0x00 << AC_AMPCAP_OFFSET_SHIFT) |
					  (0x01 << AC_AMPCAP_NUM_STEPS_SHIFT) |
					  (0x2f << AC_AMPCAP_STEP_SIZE_SHIFT) |
					  (0 << AC_AMPCAP_MUTE_SHIFT));
	}
}

static void alc283_hp_automute_hook(struct hda_codec *codec,
				    struct hda_jack_callback *jack)
{
	struct alc_spec *spec = codec->spec;
	int vref;

	msleep(200);
	snd_hda_gen_hp_automute(codec, jack);

	vref = spec->gen.hp_jack_present ? PIN_VREF80 : 0;

	msleep(600);
	snd_hda_codec_write(codec, 0x19, 0, AC_VERB_SET_PIN_WIDGET_CONTROL,
			    vref);
}

static void alc283_fixup_chromebook(struct hda_codec *codec,
				    const struct hda_fixup *fix, int action)
{
	struct alc_spec *spec = codec->spec;

	switch (action) {
	case HDA_FIXUP_ACT_PRE_PROBE:
		snd_hda_override_wcaps(codec, 0x03, 0);
		/* Disable AA-loopback as it causes white noise */
		spec->gen.mixer_nid = 0;
		break;
	case HDA_FIXUP_ACT_INIT:
		/* MIC2-VREF control */
		/* Set to manual mode */
		alc_update_coef_idx(codec, 0x06, 0x000c, 0);
		/* Enable Line1 input control by verb */
		alc_update_coef_idx(codec, 0x1a, 0, 1 << 4);
		break;
	}
}

static void alc283_fixup_sense_combo_jack(struct hda_codec *codec,
				    const struct hda_fixup *fix, int action)
{
	struct alc_spec *spec = codec->spec;

	switch (action) {
	case HDA_FIXUP_ACT_PRE_PROBE:
		spec->gen.hp_automute_hook = alc283_hp_automute_hook;
		break;
	case HDA_FIXUP_ACT_INIT:
		/* MIC2-VREF control */
		/* Set to manual mode */
		alc_update_coef_idx(codec, 0x06, 0x000c, 0);
		break;
	}
}

/* mute tablet speaker pin (0x14) via dock plugging in addition */
static void asus_tx300_automute(struct hda_codec *codec)
{
	struct alc_spec *spec = codec->spec;
	snd_hda_gen_update_outputs(codec);
	if (snd_hda_jack_detect(codec, 0x1b))
		spec->gen.mute_bits |= (1ULL << 0x14);
}

static void alc282_fixup_asus_tx300(struct hda_codec *codec,
				    const struct hda_fixup *fix, int action)
{
	struct alc_spec *spec = codec->spec;
	static const struct hda_pintbl dock_pins[] = {
		{ 0x1b, 0x21114000 }, /* dock speaker pin */
		{}
	};

	switch (action) {
	case HDA_FIXUP_ACT_PRE_PROBE:
		spec->init_amp = ALC_INIT_DEFAULT;
		/* TX300 needs to set up GPIO2 for the speaker amp */
		alc_setup_gpio(codec, 0x04);
		snd_hda_apply_pincfgs(codec, dock_pins);
		spec->gen.auto_mute_via_amp = 1;
		spec->gen.automute_hook = asus_tx300_automute;
		snd_hda_jack_detect_enable_callback(codec, 0x1b,
						    snd_hda_gen_hp_automute);
		break;
	case HDA_FIXUP_ACT_PROBE:
		spec->init_amp = ALC_INIT_DEFAULT;
		break;
	case HDA_FIXUP_ACT_BUILD:
		/* this is a bit tricky; give more sane names for the main
		 * (tablet) speaker and the dock speaker, respectively
		 */
		rename_ctl(codec, "Speaker Playback Switch",
			   "Dock Speaker Playback Switch");
		rename_ctl(codec, "Bass Speaker Playback Switch",
			   "Speaker Playback Switch");
		break;
	}
}

static void alc290_fixup_mono_speakers(struct hda_codec *codec,
				       const struct hda_fixup *fix, int action)
{
	if (action == HDA_FIXUP_ACT_PRE_PROBE) {
		/* DAC node 0x03 is giving mono output. We therefore want to
		   make sure 0x14 (front speaker) and 0x15 (headphones) use the
		   stereo DAC, while leaving 0x17 (bass speaker) for node 0x03. */
		static const hda_nid_t conn1[] = { 0x0c };
		snd_hda_override_conn_list(codec, 0x14, ARRAY_SIZE(conn1), conn1);
		snd_hda_override_conn_list(codec, 0x15, ARRAY_SIZE(conn1), conn1);
	}
}

static void alc298_fixup_speaker_volume(struct hda_codec *codec,
					const struct hda_fixup *fix, int action)
{
	if (action == HDA_FIXUP_ACT_PRE_PROBE) {
		/* The speaker is routed to the Node 0x06 by a mistake, as a result
		   we can't adjust the speaker's volume since this node does not has
		   Amp-out capability. we change the speaker's route to:
		   Node 0x02 (Audio Output) -> Node 0x0c (Audio Mixer) -> Node 0x17 (
		   Pin Complex), since Node 0x02 has Amp-out caps, we can adjust
		   speaker's volume now. */

		static const hda_nid_t conn1[] = { 0x0c };
		snd_hda_override_conn_list(codec, 0x17, ARRAY_SIZE(conn1), conn1);
	}
}

/* disable DAC3 (0x06) selection on NID 0x17 as it has no volume amp control */
static void alc295_fixup_disable_dac3(struct hda_codec *codec,
				      const struct hda_fixup *fix, int action)
{
	if (action == HDA_FIXUP_ACT_PRE_PROBE) {
		static const hda_nid_t conn[] = { 0x02, 0x03 };
		snd_hda_override_conn_list(codec, 0x17, ARRAY_SIZE(conn), conn);
	}
}

/* force NID 0x17 (Bass Speaker) to DAC1 to share it with the main speaker */
static void alc285_fixup_speaker2_to_dac1(struct hda_codec *codec,
					  const struct hda_fixup *fix, int action)
{
	if (action == HDA_FIXUP_ACT_PRE_PROBE) {
		static const hda_nid_t conn[] = { 0x02 };
		snd_hda_override_conn_list(codec, 0x17, ARRAY_SIZE(conn), conn);
	}
}

/* Hook to update amp GPIO4 for automute */
static void alc280_hp_gpio4_automute_hook(struct hda_codec *codec,
					  struct hda_jack_callback *jack)
{
	struct alc_spec *spec = codec->spec;

	snd_hda_gen_hp_automute(codec, jack);
	/* mute_led_polarity is set to 0, so we pass inverted value here */
	alc_update_gpio_led(codec, 0x10, spec->mute_led_polarity,
			    !spec->gen.hp_jack_present);
}

/* Manage GPIOs for HP EliteBook Folio 9480m.
 *
 * GPIO4 is the headphone amplifier power control
 * GPIO3 is the audio output mute indicator LED
 */

static void alc280_fixup_hp_9480m(struct hda_codec *codec,
				  const struct hda_fixup *fix,
				  int action)
{
	struct alc_spec *spec = codec->spec;

	alc_fixup_hp_gpio_led(codec, action, 0x08, 0);
	if (action == HDA_FIXUP_ACT_PRE_PROBE) {
		/* amp at GPIO4; toggled via alc280_hp_gpio4_automute_hook() */
		spec->gpio_mask |= 0x10;
		spec->gpio_dir |= 0x10;
		spec->gen.hp_automute_hook = alc280_hp_gpio4_automute_hook;
	}
}

static void alc275_fixup_gpio4_off(struct hda_codec *codec,
				   const struct hda_fixup *fix,
				   int action)
{
	struct alc_spec *spec = codec->spec;

	if (action == HDA_FIXUP_ACT_PRE_PROBE) {
		spec->gpio_mask |= 0x04;
		spec->gpio_dir |= 0x04;
		/* set data bit low */
	}
}

/* Quirk for Thinkpad X1 7th and 8th Gen
 * The following fixed routing needed
 * DAC1 (NID 0x02) -> Speaker (NID 0x14); some eq applied secretly
 * DAC2 (NID 0x03) -> Bass (NID 0x17) & Headphone (NID 0x21); sharing a DAC
 * DAC3 (NID 0x06) -> Unused, due to the lack of volume amp
 */
static void alc285_fixup_thinkpad_x1_gen7(struct hda_codec *codec,
					  const struct hda_fixup *fix, int action)
{
	static const hda_nid_t conn[] = { 0x02, 0x03 }; /* exclude 0x06 */
	static const hda_nid_t preferred_pairs[] = {
		0x14, 0x02, 0x17, 0x03, 0x21, 0x03, 0
	};
	struct alc_spec *spec = codec->spec;

	switch (action) {
	case HDA_FIXUP_ACT_PRE_PROBE:
		snd_hda_override_conn_list(codec, 0x17, ARRAY_SIZE(conn), conn);
		spec->gen.preferred_dacs = preferred_pairs;
		break;
	case HDA_FIXUP_ACT_BUILD:
		/* The generic parser creates somewhat unintuitive volume ctls
		 * with the fixed routing above, and the shared DAC2 may be
		 * confusing for PA.
		 * Rename those to unique names so that PA doesn't touch them
		 * and use only Master volume.
		 */
		rename_ctl(codec, "Front Playback Volume", "DAC1 Playback Volume");
		rename_ctl(codec, "Bass Speaker Playback Volume", "DAC2 Playback Volume");
		break;
	}
}

static void alc233_alc662_fixup_lenovo_dual_codecs(struct hda_codec *codec,
					 const struct hda_fixup *fix,
					 int action)
{
	alc_fixup_dual_codecs(codec, fix, action);
	switch (action) {
	case HDA_FIXUP_ACT_PRE_PROBE:
		/* override card longname to provide a unique UCM profile */
		strcpy(codec->card->longname, "HDAudio-Lenovo-DualCodecs");
		break;
	case HDA_FIXUP_ACT_BUILD:
		/* rename Capture controls depending on the codec */
		rename_ctl(codec, "Capture Volume",
			   codec->addr == 0 ?
			   "Rear-Panel Capture Volume" :
			   "Front-Panel Capture Volume");
		rename_ctl(codec, "Capture Switch",
			   codec->addr == 0 ?
			   "Rear-Panel Capture Switch" :
			   "Front-Panel Capture Switch");
		break;
	}
}

static void alc225_fixup_s3_pop_noise(struct hda_codec *codec,
				      const struct hda_fixup *fix, int action)
{
	if (action != HDA_FIXUP_ACT_PRE_PROBE)
		return;

	codec->power_save_node = 1;
}

/* Forcibly assign NID 0x03 to HP/LO while NID 0x02 to SPK for EQ */
static void alc274_fixup_bind_dacs(struct hda_codec *codec,
				    const struct hda_fixup *fix, int action)
{
	struct alc_spec *spec = codec->spec;
	static const hda_nid_t preferred_pairs[] = {
		0x21, 0x03, 0x1b, 0x03, 0x16, 0x02,
		0
	};

	if (action != HDA_FIXUP_ACT_PRE_PROBE)
		return;

	spec->gen.preferred_dacs = preferred_pairs;
	spec->gen.auto_mute_via_amp = 1;
	codec->power_save_node = 0;
}

/* avoid DAC 0x06 for bass speaker 0x17; it has no volume control */
static void alc289_fixup_asus_ga401(struct hda_codec *codec,
				    const struct hda_fixup *fix, int action)
{
	static const hda_nid_t preferred_pairs[] = {
		0x14, 0x02, 0x17, 0x02, 0x21, 0x03, 0
	};
	struct alc_spec *spec = codec->spec;

	if (action == HDA_FIXUP_ACT_PRE_PROBE) {
		spec->gen.preferred_dacs = preferred_pairs;
		spec->gen.obey_preferred_dacs = 1;
	}
}

/* The DAC of NID 0x3 will introduce click/pop noise on headphones, so invalidate it */
static void alc285_fixup_invalidate_dacs(struct hda_codec *codec,
			      const struct hda_fixup *fix, int action)
{
	if (action != HDA_FIXUP_ACT_PRE_PROBE)
		return;

	snd_hda_override_wcaps(codec, 0x03, 0);
}

static void alc_combo_jack_hp_jd_restart(struct hda_codec *codec)
{
	switch (codec->core.vendor_id) {
	case 0x10ec0274:
	case 0x10ec0294:
	case 0x10ec0225:
	case 0x10ec0295:
	case 0x10ec0299:
		alc_update_coef_idx(codec, 0x4a, 0x8000, 1 << 15); /* Reset HP JD */
		alc_update_coef_idx(codec, 0x4a, 0x8000, 0 << 15);
		break;
	case 0x10ec0230:
	case 0x10ec0235:
	case 0x10ec0236:
	case 0x10ec0255:
	case 0x10ec0256:
	case 0x19e58326:
		alc_update_coef_idx(codec, 0x1b, 0x8000, 1 << 15); /* Reset HP JD */
		alc_update_coef_idx(codec, 0x1b, 0x8000, 0 << 15);
		break;
	}
}

static void alc295_fixup_chromebook(struct hda_codec *codec,
				    const struct hda_fixup *fix, int action)
{
	struct alc_spec *spec = codec->spec;

	switch (action) {
	case HDA_FIXUP_ACT_PRE_PROBE:
		spec->ultra_low_power = true;
		break;
	case HDA_FIXUP_ACT_INIT:
		alc_combo_jack_hp_jd_restart(codec);
		break;
	}
}

static void alc_fixup_disable_mic_vref(struct hda_codec *codec,
				  const struct hda_fixup *fix, int action)
{
	if (action == HDA_FIXUP_ACT_PRE_PROBE)
		snd_hda_codec_set_pin_target(codec, 0x19, PIN_VREFHIZ);
}


static void alc294_gx502_toggle_output(struct hda_codec *codec,
					struct hda_jack_callback *cb)
{
	/* The Windows driver sets the codec up in a very different way where
	 * it appears to leave 0x10 = 0x8a20 set. For Linux we need to toggle it
	 */
	if (snd_hda_jack_detect_state(codec, 0x21) == HDA_JACK_PRESENT)
		alc_write_coef_idx(codec, 0x10, 0x8a20);
	else
		alc_write_coef_idx(codec, 0x10, 0x0a20);
}

static void alc294_fixup_gx502_hp(struct hda_codec *codec,
					const struct hda_fixup *fix, int action)
{
	/* Pin 0x21: headphones/headset mic */
	if (!is_jack_detectable(codec, 0x21))
		return;

	switch (action) {
	case HDA_FIXUP_ACT_PRE_PROBE:
		snd_hda_jack_detect_enable_callback(codec, 0x21,
				alc294_gx502_toggle_output);
		break;
	case HDA_FIXUP_ACT_INIT:
		/* Make sure to start in a correct state, i.e. if
		 * headphones have been plugged in before powering up the system
		 */
		alc294_gx502_toggle_output(codec, NULL);
		break;
	}
}

static void alc294_gu502_toggle_output(struct hda_codec *codec,
				       struct hda_jack_callback *cb)
{
	/* Windows sets 0x10 to 0x8420 for Node 0x20 which is
	 * responsible from changes between speakers and headphones
	 */
	if (snd_hda_jack_detect_state(codec, 0x21) == HDA_JACK_PRESENT)
		alc_write_coef_idx(codec, 0x10, 0x8420);
	else
		alc_write_coef_idx(codec, 0x10, 0x0a20);
}

static void alc294_fixup_gu502_hp(struct hda_codec *codec,
				  const struct hda_fixup *fix, int action)
{
	if (!is_jack_detectable(codec, 0x21))
		return;

	switch (action) {
	case HDA_FIXUP_ACT_PRE_PROBE:
		snd_hda_jack_detect_enable_callback(codec, 0x21,
				alc294_gu502_toggle_output);
		break;
	case HDA_FIXUP_ACT_INIT:
		alc294_gu502_toggle_output(codec, NULL);
		break;
	}
}

static void  alc285_fixup_hp_gpio_amp_init(struct hda_codec *codec,
			      const struct hda_fixup *fix, int action)
{
	if (action != HDA_FIXUP_ACT_INIT)
		return;

	msleep(100);
	alc_write_coef_idx(codec, 0x65, 0x0);
}

static void alc274_fixup_hp_headset_mic(struct hda_codec *codec,
				    const struct hda_fixup *fix, int action)
{
	switch (action) {
	case HDA_FIXUP_ACT_INIT:
		alc_combo_jack_hp_jd_restart(codec);
		break;
	}
}

static void alc_fixup_no_int_mic(struct hda_codec *codec,
				    const struct hda_fixup *fix, int action)
{
	struct alc_spec *spec = codec->spec;

	switch (action) {
	case HDA_FIXUP_ACT_PRE_PROBE:
		/* Mic RING SLEEVE swap for combo jack */
		alc_update_coef_idx(codec, 0x45, 0xf<<12 | 1<<10, 5<<12);
		spec->no_internal_mic_pin = true;
		break;
	case HDA_FIXUP_ACT_INIT:
		alc_combo_jack_hp_jd_restart(codec);
		break;
	}
}

/* GPIO1 = amplifier on/off
 * GPIO3 = mic mute LED
 */
static void alc285_fixup_hp_spectre_x360_eb1(struct hda_codec *codec,
					  const struct hda_fixup *fix, int action)
{
	static const hda_nid_t conn[] = { 0x02 };

	struct alc_spec *spec = codec->spec;
	static const struct hda_pintbl pincfgs[] = {
		{ 0x14, 0x90170110 },  /* front/high speakers */
		{ 0x17, 0x90170130 },  /* back/bass speakers */
		{ }
	};

	//enable micmute led
	alc_fixup_hp_gpio_led(codec, action, 0x00, 0x04);

	switch (action) {
	case HDA_FIXUP_ACT_PRE_PROBE:
		spec->micmute_led_polarity = 1;
		/* needed for amp of back speakers */
		spec->gpio_mask |= 0x01;
		spec->gpio_dir |= 0x01;
		snd_hda_apply_pincfgs(codec, pincfgs);
		/* share DAC to have unified volume control */
		snd_hda_override_conn_list(codec, 0x14, ARRAY_SIZE(conn), conn);
		snd_hda_override_conn_list(codec, 0x17, ARRAY_SIZE(conn), conn);
		break;
	case HDA_FIXUP_ACT_INIT:
		/* need to toggle GPIO to enable the amp of back speakers */
		alc_update_gpio_data(codec, 0x01, true);
		msleep(100);
		alc_update_gpio_data(codec, 0x01, false);
		break;
	}
}

static void alc285_fixup_hp_spectre_x360(struct hda_codec *codec,
					  const struct hda_fixup *fix, int action)
{
	static const hda_nid_t conn[] = { 0x02 };
	static const struct hda_pintbl pincfgs[] = {
		{ 0x14, 0x90170110 },  /* rear speaker */
		{ }
	};

	switch (action) {
	case HDA_FIXUP_ACT_PRE_PROBE:
		snd_hda_apply_pincfgs(codec, pincfgs);
		/* force front speaker to DAC1 */
		snd_hda_override_conn_list(codec, 0x17, ARRAY_SIZE(conn), conn);
		break;
	}
}

/* for hda_fixup_thinkpad_acpi() */
#include "thinkpad_helper.c"

static void alc_fixup_thinkpad_acpi(struct hda_codec *codec,
				    const struct hda_fixup *fix, int action)
{
	alc_fixup_no_shutup(codec, fix, action); /* reduce click noise */
	hda_fixup_thinkpad_acpi(codec, fix, action);
}

/* Fixup for Lenovo Legion 15IMHg05 speaker output on headset removal. */
static void alc287_fixup_legion_15imhg05_speakers(struct hda_codec *codec,
						  const struct hda_fixup *fix,
						  int action)
{
	struct alc_spec *spec = codec->spec;

	switch (action) {
	case HDA_FIXUP_ACT_PRE_PROBE:
		spec->gen.suppress_auto_mute = 1;
		break;
	}
}

static int comp_bind(struct device *dev)
{
	struct hda_codec *cdc = dev_to_hda_codec(dev);
	struct alc_spec *spec = cdc->spec;
	int ret;

	ret = component_bind_all(dev, spec->comps);
	if (ret)
		return ret;

	return 0;
}

static void comp_unbind(struct device *dev)
{
	struct hda_codec *cdc = dev_to_hda_codec(dev);
	struct alc_spec *spec = cdc->spec;

	component_unbind_all(dev, spec->comps);
}

static const struct component_master_ops comp_master_ops = {
	.bind = comp_bind,
	.unbind = comp_unbind,
};

static void comp_generic_playback_hook(struct hda_pcm_stream *hinfo, struct hda_codec *cdc,
				       struct snd_pcm_substream *sub, int action)
{
	struct alc_spec *spec = cdc->spec;
	int i;

	for (i = 0; i < HDA_MAX_COMPONENTS; i++) {
		if (spec->comps[i].dev)
			spec->comps[i].playback_hook(spec->comps[i].dev, action);
	}
}

struct cs35l41_dev_name {
	const char *bus;
	const char *hid;
	int index;
};

/* match the device name in a slightly relaxed manner */
static int comp_match_cs35l41_dev_name(struct device *dev, void *data)
{
	struct cs35l41_dev_name *p = data;
	const char *d = dev_name(dev);
	int n = strlen(p->bus);
	char tmp[32];

	/* check the bus name */
	if (strncmp(d, p->bus, n))
		return 0;
	/* skip the bus number */
	if (isdigit(d[n]))
		n++;
	/* the rest must be exact matching */
	snprintf(tmp, sizeof(tmp), "-%s:00-cs35l41-hda.%d", p->hid, p->index);
	return !strcmp(d + n, tmp);
}

static void cs35l41_generic_fixup(struct hda_codec *cdc, int action, const char *bus,
				  const char *hid, int count)
{
	struct device *dev = hda_codec_dev(cdc);
	struct alc_spec *spec = cdc->spec;
	struct cs35l41_dev_name *rec;
	int ret, i;

	switch (action) {
	case HDA_FIXUP_ACT_PRE_PROBE:
		for (i = 0; i < count; i++) {
			rec = devm_kmalloc(dev, sizeof(*rec), GFP_KERNEL);
			if (!rec)
				return;
			rec->bus = bus;
			rec->hid = hid;
			rec->index = i;
			spec->comps[i].codec = cdc;
			component_match_add(dev, &spec->match,
					    comp_match_cs35l41_dev_name, rec);
		}
		ret = component_master_add_with_match(dev, &comp_master_ops, spec->match);
		if (ret)
			codec_err(cdc, "Fail to register component aggregator %d\n", ret);
		else
			spec->gen.pcm_playback_hook = comp_generic_playback_hook;
		break;
	}
}

static void cs35l41_fixup_i2c_two(struct hda_codec *cdc, const struct hda_fixup *fix, int action)
{
	cs35l41_generic_fixup(cdc, action, "i2c", "CSC3551", 2);
}

static void cs35l41_fixup_spi_two(struct hda_codec *codec, const struct hda_fixup *fix, int action)
{
	cs35l41_generic_fixup(codec, action, "spi", "CSC3551", 2);
}

static void cs35l41_fixup_spi_four(struct hda_codec *codec, const struct hda_fixup *fix, int action)
{
	cs35l41_generic_fixup(codec, action, "spi", "CSC3551", 4);
}

static void alc287_fixup_legion_16achg6_speakers(struct hda_codec *cdc, const struct hda_fixup *fix,
						 int action)
{
	cs35l41_generic_fixup(cdc, action, "i2c", "CLSA0100", 2);
}

static void alc287_fixup_legion_16ithg6_speakers(struct hda_codec *cdc, const struct hda_fixup *fix,
						 int action)
{
	cs35l41_generic_fixup(cdc, action, "i2c", "CLSA0101", 2);
}

/* for alc295_fixup_hp_top_speakers */
#include "hp_x360_helper.c"

/* for alc285_fixup_ideapad_s740_coef() */
#include "ideapad_s740_helper.c"

static const struct coef_fw alc256_fixup_set_coef_defaults_coefs[] = {
	WRITE_COEF(0x10, 0x0020), WRITE_COEF(0x24, 0x0000),
	WRITE_COEF(0x26, 0x0000), WRITE_COEF(0x29, 0x3000),
	WRITE_COEF(0x37, 0xfe05), WRITE_COEF(0x45, 0x5089),
	{}
};

static void alc256_fixup_set_coef_defaults(struct hda_codec *codec,
					   const struct hda_fixup *fix,
					   int action)
{
	/*
	 * A certain other OS sets these coeffs to different values. On at least
	 * one TongFang barebone these settings might survive even a cold
	 * reboot. So to restore a clean slate the values are explicitly reset
	 * to default here. Without this, the external microphone is always in a
	 * plugged-in state, while the internal microphone is always in an
	 * unplugged state, breaking the ability to use the internal microphone.
	 */
	alc_process_coef_fw(codec, alc256_fixup_set_coef_defaults_coefs);
}

static const struct coef_fw alc233_fixup_no_audio_jack_coefs[] = {
	WRITE_COEF(0x1a, 0x9003), WRITE_COEF(0x1b, 0x0e2b), WRITE_COEF(0x37, 0xfe06),
	WRITE_COEF(0x38, 0x4981), WRITE_COEF(0x45, 0xd489), WRITE_COEF(0x46, 0x0074),
	WRITE_COEF(0x49, 0x0149),
	{}
};

static void alc233_fixup_no_audio_jack(struct hda_codec *codec,
				       const struct hda_fixup *fix,
				       int action)
{
	/*
	 * The audio jack input and output is not detected on the ASRock NUC Box
	 * 1100 series when cold booting without this fix. Warm rebooting from a
	 * certain other OS makes the audio functional, as COEF settings are
	 * preserved in this case. This fix sets these altered COEF values as
	 * the default.
	 */
	alc_process_coef_fw(codec, alc233_fixup_no_audio_jack_coefs);
}

static void alc256_fixup_mic_no_presence_and_resume(struct hda_codec *codec,
						    const struct hda_fixup *fix,
						    int action)
{
	/*
	 * The Clevo NJ51CU comes either with the ALC293 or the ALC256 codec,
	 * but uses the 0x8686 subproduct id in both cases. The ALC256 codec
	 * needs an additional quirk for sound working after suspend and resume.
	 */
	if (codec->core.vendor_id == 0x10ec0256) {
		alc_update_coef_idx(codec, 0x10, 1<<9, 0);
		snd_hda_codec_set_pincfg(codec, 0x19, 0x04a11120);
	} else {
		snd_hda_codec_set_pincfg(codec, 0x1a, 0x04a1113c);
	}
}

static void alc_fixup_dell4_mic_no_presence_quiet(struct hda_codec *codec,
						  const struct hda_fixup *fix,
						  int action)
{
	struct alc_spec *spec = codec->spec;
	struct hda_input_mux *imux = &spec->gen.input_mux;
	int i;

	alc269_fixup_limit_int_mic_boost(codec, fix, action);

	switch (action) {
	case HDA_FIXUP_ACT_PRE_PROBE:
		/**
		 * Set the vref of pin 0x19 (Headset Mic) and pin 0x1b (Headphone Mic)
		 * to Hi-Z to avoid pop noises at startup and when plugging and
		 * unplugging headphones.
		 */
		snd_hda_codec_set_pin_target(codec, 0x19, PIN_VREFHIZ);
		snd_hda_codec_set_pin_target(codec, 0x1b, PIN_VREFHIZ);
		break;
	case HDA_FIXUP_ACT_PROBE:
		/**
		 * Make the internal mic (0x12) the default input source to
		 * prevent pop noises on cold boot.
		 */
		for (i = 0; i < imux->num_items; i++) {
			if (spec->gen.imux_pins[i] == 0x12) {
				spec->gen.cur_mux[0] = i;
				break;
			}
		}
		break;
	}
}

static void alc287_fixup_yoga9_14iap7_bass_spk_pin(struct hda_codec *codec,
					  const struct hda_fixup *fix, int action)
{
	/*
	 * The Pin Complex 0x17 for the bass speakers is wrongly reported as
	 * unconnected.
	 */
	static const struct hda_pintbl pincfgs[] = {
		{ 0x17, 0x90170121 },
		{ }
	};
	/*
	 * Avoid DAC 0x06 and 0x08, as they have no volume controls.
	 * DAC 0x02 and 0x03 would be fine.
	 */
	static const hda_nid_t conn[] = { 0x02, 0x03 };
	/*
	 * Prefer both speakerbar (0x14) and bass speakers (0x17) connected to DAC 0x02.
	 * Headphones (0x21) are connected to DAC 0x03.
	 */
	static const hda_nid_t preferred_pairs[] = {
		0x14, 0x02,
		0x17, 0x02,
		0x21, 0x03,
		0
	};
	struct alc_spec *spec = codec->spec;

	switch (action) {
	case HDA_FIXUP_ACT_PRE_PROBE:
		snd_hda_apply_pincfgs(codec, pincfgs);
		snd_hda_override_conn_list(codec, 0x17, ARRAY_SIZE(conn), conn);
		spec->gen.preferred_dacs = preferred_pairs;
		break;
	}
}

enum {
	ALC269_FIXUP_GPIO2,
	ALC269_FIXUP_SONY_VAIO,
	ALC275_FIXUP_SONY_VAIO_GPIO2,
	ALC269_FIXUP_DELL_M101Z,
	ALC269_FIXUP_SKU_IGNORE,
	ALC269_FIXUP_ASUS_G73JW,
	ALC269_FIXUP_LENOVO_EAPD,
	ALC275_FIXUP_SONY_HWEQ,
	ALC275_FIXUP_SONY_DISABLE_AAMIX,
	ALC271_FIXUP_DMIC,
	ALC269_FIXUP_PCM_44K,
	ALC269_FIXUP_STEREO_DMIC,
	ALC269_FIXUP_HEADSET_MIC,
	ALC269_FIXUP_QUANTA_MUTE,
	ALC269_FIXUP_LIFEBOOK,
	ALC269_FIXUP_LIFEBOOK_EXTMIC,
	ALC269_FIXUP_LIFEBOOK_HP_PIN,
	ALC269_FIXUP_LIFEBOOK_NO_HP_TO_LINEOUT,
	ALC255_FIXUP_LIFEBOOK_U7x7_HEADSET_MIC,
	ALC269_FIXUP_AMIC,
	ALC269_FIXUP_DMIC,
	ALC269VB_FIXUP_AMIC,
	ALC269VB_FIXUP_DMIC,
	ALC269_FIXUP_HP_MUTE_LED,
	ALC269_FIXUP_HP_MUTE_LED_MIC1,
	ALC269_FIXUP_HP_MUTE_LED_MIC2,
	ALC269_FIXUP_HP_MUTE_LED_MIC3,
	ALC269_FIXUP_HP_GPIO_LED,
	ALC269_FIXUP_HP_GPIO_MIC1_LED,
	ALC269_FIXUP_HP_LINE1_MIC1_LED,
	ALC269_FIXUP_INV_DMIC,
	ALC269_FIXUP_LENOVO_DOCK,
	ALC269_FIXUP_LENOVO_DOCK_LIMIT_BOOST,
	ALC269_FIXUP_NO_SHUTUP,
	ALC286_FIXUP_SONY_MIC_NO_PRESENCE,
	ALC269_FIXUP_PINCFG_NO_HP_TO_LINEOUT,
	ALC269_FIXUP_DELL1_MIC_NO_PRESENCE,
	ALC269_FIXUP_DELL2_MIC_NO_PRESENCE,
	ALC269_FIXUP_DELL3_MIC_NO_PRESENCE,
	ALC269_FIXUP_DELL4_MIC_NO_PRESENCE,
	ALC269_FIXUP_DELL4_MIC_NO_PRESENCE_QUIET,
	ALC269_FIXUP_HEADSET_MODE,
	ALC269_FIXUP_HEADSET_MODE_NO_HP_MIC,
	ALC269_FIXUP_ASPIRE_HEADSET_MIC,
	ALC269_FIXUP_ASUS_X101_FUNC,
	ALC269_FIXUP_ASUS_X101_VERB,
	ALC269_FIXUP_ASUS_X101,
	ALC271_FIXUP_AMIC_MIC2,
	ALC271_FIXUP_HP_GATE_MIC_JACK,
	ALC271_FIXUP_HP_GATE_MIC_JACK_E1_572,
	ALC269_FIXUP_ACER_AC700,
	ALC269_FIXUP_LIMIT_INT_MIC_BOOST,
	ALC269VB_FIXUP_ASUS_ZENBOOK,
	ALC269VB_FIXUP_ASUS_ZENBOOK_UX31A,
	ALC269VB_FIXUP_ASUS_MIC_NO_PRESENCE,
	ALC269_FIXUP_LIMIT_INT_MIC_BOOST_MUTE_LED,
	ALC269VB_FIXUP_ORDISSIMO_EVE2,
	ALC283_FIXUP_CHROME_BOOK,
	ALC283_FIXUP_SENSE_COMBO_JACK,
	ALC282_FIXUP_ASUS_TX300,
	ALC283_FIXUP_INT_MIC,
	ALC290_FIXUP_MONO_SPEAKERS,
	ALC290_FIXUP_MONO_SPEAKERS_HSJACK,
	ALC290_FIXUP_SUBWOOFER,
	ALC290_FIXUP_SUBWOOFER_HSJACK,
	ALC269_FIXUP_THINKPAD_ACPI,
	ALC269_FIXUP_DMIC_THINKPAD_ACPI,
	ALC255_FIXUP_ACER_MIC_NO_PRESENCE,
	ALC255_FIXUP_ASUS_MIC_NO_PRESENCE,
	ALC255_FIXUP_DELL1_MIC_NO_PRESENCE,
	ALC255_FIXUP_DELL2_MIC_NO_PRESENCE,
	ALC255_FIXUP_HEADSET_MODE,
	ALC255_FIXUP_HEADSET_MODE_NO_HP_MIC,
	ALC293_FIXUP_DELL1_MIC_NO_PRESENCE,
	ALC292_FIXUP_TPT440_DOCK,
	ALC292_FIXUP_TPT440,
	ALC283_FIXUP_HEADSET_MIC,
	ALC255_FIXUP_MIC_MUTE_LED,
	ALC282_FIXUP_ASPIRE_V5_PINS,
	ALC269VB_FIXUP_ASPIRE_E1_COEF,
	ALC280_FIXUP_HP_GPIO4,
	ALC286_FIXUP_HP_GPIO_LED,
	ALC280_FIXUP_HP_GPIO2_MIC_HOTKEY,
	ALC280_FIXUP_HP_DOCK_PINS,
	ALC269_FIXUP_HP_DOCK_GPIO_MIC1_LED,
	ALC280_FIXUP_HP_9480M,
	ALC245_FIXUP_HP_X360_AMP,
	ALC285_FIXUP_HP_SPECTRE_X360_EB1,
	ALC288_FIXUP_DELL_HEADSET_MODE,
	ALC288_FIXUP_DELL1_MIC_NO_PRESENCE,
	ALC288_FIXUP_DELL_XPS_13,
	ALC288_FIXUP_DISABLE_AAMIX,
	ALC292_FIXUP_DELL_E7X_AAMIX,
	ALC292_FIXUP_DELL_E7X,
	ALC292_FIXUP_DISABLE_AAMIX,
	ALC293_FIXUP_DISABLE_AAMIX_MULTIJACK,
	ALC298_FIXUP_ALIENWARE_MIC_NO_PRESENCE,
	ALC298_FIXUP_DELL1_MIC_NO_PRESENCE,
	ALC298_FIXUP_DELL_AIO_MIC_NO_PRESENCE,
	ALC275_FIXUP_DELL_XPS,
	ALC293_FIXUP_LENOVO_SPK_NOISE,
	ALC233_FIXUP_LENOVO_LINE2_MIC_HOTKEY,
	ALC255_FIXUP_DELL_SPK_NOISE,
	ALC225_FIXUP_DISABLE_MIC_VREF,
	ALC225_FIXUP_DELL1_MIC_NO_PRESENCE,
	ALC295_FIXUP_DISABLE_DAC3,
	ALC285_FIXUP_SPEAKER2_TO_DAC1,
	ALC280_FIXUP_HP_HEADSET_MIC,
	ALC221_FIXUP_HP_FRONT_MIC,
	ALC292_FIXUP_TPT460,
	ALC298_FIXUP_SPK_VOLUME,
	ALC298_FIXUP_LENOVO_SPK_VOLUME,
	ALC256_FIXUP_DELL_INSPIRON_7559_SUBWOOFER,
	ALC269_FIXUP_ATIV_BOOK_8,
	ALC221_FIXUP_HP_288PRO_MIC_NO_PRESENCE,
	ALC221_FIXUP_HP_MIC_NO_PRESENCE,
	ALC256_FIXUP_ASUS_HEADSET_MODE,
	ALC256_FIXUP_ASUS_MIC,
	ALC256_FIXUP_ASUS_AIO_GPIO2,
	ALC233_FIXUP_ASUS_MIC_NO_PRESENCE,
	ALC233_FIXUP_EAPD_COEF_AND_MIC_NO_PRESENCE,
	ALC233_FIXUP_LENOVO_MULTI_CODECS,
	ALC233_FIXUP_ACER_HEADSET_MIC,
	ALC294_FIXUP_LENOVO_MIC_LOCATION,
	ALC225_FIXUP_DELL_WYSE_MIC_NO_PRESENCE,
	ALC225_FIXUP_S3_POP_NOISE,
	ALC700_FIXUP_INTEL_REFERENCE,
	ALC274_FIXUP_DELL_BIND_DACS,
	ALC274_FIXUP_DELL_AIO_LINEOUT_VERB,
	ALC298_FIXUP_TPT470_DOCK_FIX,
	ALC298_FIXUP_TPT470_DOCK,
	ALC255_FIXUP_DUMMY_LINEOUT_VERB,
	ALC255_FIXUP_DELL_HEADSET_MIC,
	ALC256_FIXUP_HUAWEI_MACH_WX9_PINS,
	ALC298_FIXUP_HUAWEI_MBX_STEREO,
	ALC295_FIXUP_HP_X360,
	ALC221_FIXUP_HP_HEADSET_MIC,
	ALC285_FIXUP_LENOVO_HEADPHONE_NOISE,
	ALC295_FIXUP_HP_AUTO_MUTE,
	ALC286_FIXUP_ACER_AIO_MIC_NO_PRESENCE,
	ALC294_FIXUP_ASUS_MIC,
	ALC294_FIXUP_ASUS_HEADSET_MIC,
	ALC294_FIXUP_ASUS_SPK,
	ALC293_FIXUP_SYSTEM76_MIC_NO_PRESENCE,
	ALC285_FIXUP_LENOVO_PC_BEEP_IN_NOISE,
	ALC255_FIXUP_ACER_HEADSET_MIC,
	ALC295_FIXUP_CHROME_BOOK,
	ALC225_FIXUP_HEADSET_JACK,
	ALC225_FIXUP_DELL_WYSE_AIO_MIC_NO_PRESENCE,
	ALC225_FIXUP_WYSE_AUTO_MUTE,
	ALC225_FIXUP_WYSE_DISABLE_MIC_VREF,
	ALC286_FIXUP_ACER_AIO_HEADSET_MIC,
	ALC256_FIXUP_ASUS_HEADSET_MIC,
	ALC256_FIXUP_ASUS_MIC_NO_PRESENCE,
	ALC299_FIXUP_PREDATOR_SPK,
	ALC256_FIXUP_MEDION_HEADSET_NO_PRESENCE,
	ALC289_FIXUP_DELL_SPK2,
	ALC289_FIXUP_DUAL_SPK,
	ALC294_FIXUP_SPK2_TO_DAC1,
	ALC294_FIXUP_ASUS_DUAL_SPK,
	ALC285_FIXUP_THINKPAD_X1_GEN7,
	ALC285_FIXUP_THINKPAD_HEADSET_JACK,
	ALC294_FIXUP_ASUS_HPE,
	ALC294_FIXUP_ASUS_COEF_1B,
	ALC294_FIXUP_ASUS_GX502_HP,
	ALC294_FIXUP_ASUS_GX502_PINS,
	ALC294_FIXUP_ASUS_GX502_VERBS,
	ALC294_FIXUP_ASUS_GU502_HP,
	ALC294_FIXUP_ASUS_GU502_PINS,
	ALC294_FIXUP_ASUS_GU502_VERBS,
	ALC294_FIXUP_ASUS_G513_PINS,
	ALC285_FIXUP_ASUS_G533Z_PINS,
	ALC285_FIXUP_HP_GPIO_LED,
	ALC285_FIXUP_HP_MUTE_LED,
	ALC236_FIXUP_HP_GPIO_LED,
	ALC236_FIXUP_HP_MUTE_LED,
	ALC236_FIXUP_HP_MUTE_LED_MICMUTE_VREF,
	ALC298_FIXUP_SAMSUNG_AMP,
	ALC298_FIXUP_SAMSUNG_HEADPHONE_VERY_QUIET,
	ALC256_FIXUP_SAMSUNG_HEADPHONE_VERY_QUIET,
	ALC295_FIXUP_ASUS_MIC_NO_PRESENCE,
	ALC269VC_FIXUP_ACER_VCOPPERBOX_PINS,
	ALC269VC_FIXUP_ACER_HEADSET_MIC,
	ALC269VC_FIXUP_ACER_MIC_NO_PRESENCE,
	ALC289_FIXUP_ASUS_GA401,
	ALC289_FIXUP_ASUS_GA502,
	ALC256_FIXUP_ACER_MIC_NO_PRESENCE,
	ALC285_FIXUP_HP_GPIO_AMP_INIT,
	ALC269_FIXUP_CZC_B20,
	ALC269_FIXUP_CZC_TMI,
	ALC269_FIXUP_CZC_L101,
	ALC269_FIXUP_LEMOTE_A1802,
	ALC269_FIXUP_LEMOTE_A190X,
	ALC256_FIXUP_INTEL_NUC8_RUGGED,
	ALC233_FIXUP_INTEL_NUC8_DMIC,
	ALC233_FIXUP_INTEL_NUC8_BOOST,
	ALC256_FIXUP_INTEL_NUC10,
	ALC255_FIXUP_XIAOMI_HEADSET_MIC,
	ALC274_FIXUP_HP_MIC,
	ALC274_FIXUP_HP_HEADSET_MIC,
	ALC274_FIXUP_HP_ENVY_GPIO,
	ALC256_FIXUP_ASUS_HPE,
	ALC285_FIXUP_THINKPAD_NO_BASS_SPK_HEADSET_JACK,
	ALC287_FIXUP_HP_GPIO_LED,
	ALC256_FIXUP_HP_HEADSET_MIC,
	ALC245_FIXUP_HP_GPIO_LED,
	ALC236_FIXUP_DELL_AIO_HEADSET_MIC,
	ALC282_FIXUP_ACER_DISABLE_LINEOUT,
	ALC255_FIXUP_ACER_LIMIT_INT_MIC_BOOST,
	ALC256_FIXUP_ACER_HEADSET_MIC,
	ALC285_FIXUP_IDEAPAD_S740_COEF,
	ALC285_FIXUP_HP_LIMIT_INT_MIC_BOOST,
	ALC295_FIXUP_ASUS_DACS,
	ALC295_FIXUP_HP_OMEN,
	ALC285_FIXUP_HP_SPECTRE_X360,
	ALC287_FIXUP_IDEAPAD_BASS_SPK_AMP,
	ALC623_FIXUP_LENOVO_THINKSTATION_P340,
	ALC255_FIXUP_ACER_HEADPHONE_AND_MIC,
	ALC236_FIXUP_HP_LIMIT_INT_MIC_BOOST,
	ALC287_FIXUP_LEGION_15IMHG05_SPEAKERS,
	ALC287_FIXUP_LEGION_15IMHG05_AUTOMUTE,
	ALC287_FIXUP_YOGA7_14ITL_SPEAKERS,
	ALC298_FIXUP_LENOVO_C940_DUET7,
	ALC287_FIXUP_13S_GEN2_SPEAKERS,
	ALC256_FIXUP_SET_COEF_DEFAULTS,
	ALC256_FIXUP_SYSTEM76_MIC_NO_PRESENCE,
	ALC233_FIXUP_NO_AUDIO_JACK,
	ALC256_FIXUP_MIC_NO_PRESENCE_AND_RESUME,
	ALC285_FIXUP_LEGION_Y9000X_SPEAKERS,
	ALC285_FIXUP_LEGION_Y9000X_AUTOMUTE,
	ALC287_FIXUP_LEGION_16ACHG6,
	ALC287_FIXUP_CS35L41_I2C_2,
	ALC287_FIXUP_CS35L41_I2C_2_HP_GPIO_LED,
	ALC245_FIXUP_CS35L41_SPI_2,
	ALC245_FIXUP_CS35L41_SPI_2_HP_GPIO_LED,
	ALC245_FIXUP_CS35L41_SPI_4,
	ALC245_FIXUP_CS35L41_SPI_4_HP_GPIO_LED,
	ALC285_FIXUP_HP_SPEAKERS_MICMUTE_LED,
	ALC295_FIXUP_FRAMEWORK_LAPTOP_MIC_NO_PRESENCE,
	ALC287_FIXUP_LEGION_16ITHG6,
	ALC287_FIXUP_YOGA9_14IAP7_BASS_SPK,
	ALC287_FIXUP_YOGA9_14IAP7_BASS_SPK_PIN,
};

/* A special fixup for Lenovo C940 and Yoga Duet 7;
 * both have the very same PCI SSID, and we need to apply different fixups
 * depending on the codec ID
 */
static void alc298_fixup_lenovo_c940_duet7(struct hda_codec *codec,
					   const struct hda_fixup *fix,
					   int action)
{
	int id;

	if (codec->core.vendor_id == 0x10ec0298)
		id = ALC298_FIXUP_LENOVO_SPK_VOLUME; /* C940 */
	else
		id = ALC287_FIXUP_YOGA7_14ITL_SPEAKERS; /* Duet 7 */
	__snd_hda_apply_fixup(codec, id, action, 0);
}

static const struct hda_fixup alc269_fixups[] = {
	[ALC269_FIXUP_GPIO2] = {
		.type = HDA_FIXUP_FUNC,
		.v.func = alc_fixup_gpio2,
	},
	[ALC269_FIXUP_SONY_VAIO] = {
		.type = HDA_FIXUP_PINCTLS,
		.v.pins = (const struct hda_pintbl[]) {
			{0x19, PIN_VREFGRD},
			{}
		}
	},
	[ALC275_FIXUP_SONY_VAIO_GPIO2] = {
		.type = HDA_FIXUP_FUNC,
		.v.func = alc275_fixup_gpio4_off,
		.chained = true,
		.chain_id = ALC269_FIXUP_SONY_VAIO
	},
	[ALC269_FIXUP_DELL_M101Z] = {
		.type = HDA_FIXUP_VERBS,
		.v.verbs = (const struct hda_verb[]) {
			/* Enables internal speaker */
			{0x20, AC_VERB_SET_COEF_INDEX, 13},
			{0x20, AC_VERB_SET_PROC_COEF, 0x4040},
			{}
		}
	},
	[ALC269_FIXUP_SKU_IGNORE] = {
		.type = HDA_FIXUP_FUNC,
		.v.func = alc_fixup_sku_ignore,
	},
	[ALC269_FIXUP_ASUS_G73JW] = {
		.type = HDA_FIXUP_PINS,
		.v.pins = (const struct hda_pintbl[]) {
			{ 0x17, 0x99130111 }, /* subwoofer */
			{ }
		}
	},
	[ALC269_FIXUP_LENOVO_EAPD] = {
		.type = HDA_FIXUP_VERBS,
		.v.verbs = (const struct hda_verb[]) {
			{0x14, AC_VERB_SET_EAPD_BTLENABLE, 0},
			{}
		}
	},
	[ALC275_FIXUP_SONY_HWEQ] = {
		.type = HDA_FIXUP_FUNC,
		.v.func = alc269_fixup_hweq,
		.chained = true,
		.chain_id = ALC275_FIXUP_SONY_VAIO_GPIO2
	},
	[ALC275_FIXUP_SONY_DISABLE_AAMIX] = {
		.type = HDA_FIXUP_FUNC,
		.v.func = alc_fixup_disable_aamix,
		.chained = true,
		.chain_id = ALC269_FIXUP_SONY_VAIO
	},
	[ALC271_FIXUP_DMIC] = {
		.type = HDA_FIXUP_FUNC,
		.v.func = alc271_fixup_dmic,
	},
	[ALC269_FIXUP_PCM_44K] = {
		.type = HDA_FIXUP_FUNC,
		.v.func = alc269_fixup_pcm_44k,
		.chained = true,
		.chain_id = ALC269_FIXUP_QUANTA_MUTE
	},
	[ALC269_FIXUP_STEREO_DMIC] = {
		.type = HDA_FIXUP_FUNC,
		.v.func = alc269_fixup_stereo_dmic,
	},
	[ALC269_FIXUP_HEADSET_MIC] = {
		.type = HDA_FIXUP_FUNC,
		.v.func = alc269_fixup_headset_mic,
	},
	[ALC269_FIXUP_QUANTA_MUTE] = {
		.type = HDA_FIXUP_FUNC,
		.v.func = alc269_fixup_quanta_mute,
	},
	[ALC269_FIXUP_LIFEBOOK] = {
		.type = HDA_FIXUP_PINS,
		.v.pins = (const struct hda_pintbl[]) {
			{ 0x1a, 0x2101103f }, /* dock line-out */
			{ 0x1b, 0x23a11040 }, /* dock mic-in */
			{ }
		},
		.chained = true,
		.chain_id = ALC269_FIXUP_QUANTA_MUTE
	},
	[ALC269_FIXUP_LIFEBOOK_EXTMIC] = {
		.type = HDA_FIXUP_PINS,
		.v.pins = (const struct hda_pintbl[]) {
			{ 0x19, 0x01a1903c }, /* headset mic, with jack detect */
			{ }
		},
	},
	[ALC269_FIXUP_LIFEBOOK_HP_PIN] = {
		.type = HDA_FIXUP_PINS,
		.v.pins = (const struct hda_pintbl[]) {
			{ 0x21, 0x0221102f }, /* HP out */
			{ }
		},
	},
	[ALC269_FIXUP_LIFEBOOK_NO_HP_TO_LINEOUT] = {
		.type = HDA_FIXUP_FUNC,
		.v.func = alc269_fixup_pincfg_no_hp_to_lineout,
	},
	[ALC255_FIXUP_LIFEBOOK_U7x7_HEADSET_MIC] = {
		.type = HDA_FIXUP_FUNC,
		.v.func = alc269_fixup_pincfg_U7x7_headset_mic,
	},
	[ALC269_FIXUP_AMIC] = {
		.type = HDA_FIXUP_PINS,
		.v.pins = (const struct hda_pintbl[]) {
			{ 0x14, 0x99130110 }, /* speaker */
			{ 0x15, 0x0121401f }, /* HP out */
			{ 0x18, 0x01a19c20 }, /* mic */
			{ 0x19, 0x99a3092f }, /* int-mic */
			{ }
		},
	},
	[ALC269_FIXUP_DMIC] = {
		.type = HDA_FIXUP_PINS,
		.v.pins = (const struct hda_pintbl[]) {
			{ 0x12, 0x99a3092f }, /* int-mic */
			{ 0x14, 0x99130110 }, /* speaker */
			{ 0x15, 0x0121401f }, /* HP out */
			{ 0x18, 0x01a19c20 }, /* mic */
			{ }
		},
	},
	[ALC269VB_FIXUP_AMIC] = {
		.type = HDA_FIXUP_PINS,
		.v.pins = (const struct hda_pintbl[]) {
			{ 0x14, 0x99130110 }, /* speaker */
			{ 0x18, 0x01a19c20 }, /* mic */
			{ 0x19, 0x99a3092f }, /* int-mic */
			{ 0x21, 0x0121401f }, /* HP out */
			{ }
		},
	},
	[ALC269VB_FIXUP_DMIC] = {
		.type = HDA_FIXUP_PINS,
		.v.pins = (const struct hda_pintbl[]) {
			{ 0x12, 0x99a3092f }, /* int-mic */
			{ 0x14, 0x99130110 }, /* speaker */
			{ 0x18, 0x01a19c20 }, /* mic */
			{ 0x21, 0x0121401f }, /* HP out */
			{ }
		},
	},
	[ALC269_FIXUP_HP_MUTE_LED] = {
		.type = HDA_FIXUP_FUNC,
		.v.func = alc269_fixup_hp_mute_led,
	},
	[ALC269_FIXUP_HP_MUTE_LED_MIC1] = {
		.type = HDA_FIXUP_FUNC,
		.v.func = alc269_fixup_hp_mute_led_mic1,
	},
	[ALC269_FIXUP_HP_MUTE_LED_MIC2] = {
		.type = HDA_FIXUP_FUNC,
		.v.func = alc269_fixup_hp_mute_led_mic2,
	},
	[ALC269_FIXUP_HP_MUTE_LED_MIC3] = {
		.type = HDA_FIXUP_FUNC,
		.v.func = alc269_fixup_hp_mute_led_mic3,
		.chained = true,
		.chain_id = ALC295_FIXUP_HP_AUTO_MUTE
	},
	[ALC269_FIXUP_HP_GPIO_LED] = {
		.type = HDA_FIXUP_FUNC,
		.v.func = alc269_fixup_hp_gpio_led,
	},
	[ALC269_FIXUP_HP_GPIO_MIC1_LED] = {
		.type = HDA_FIXUP_FUNC,
		.v.func = alc269_fixup_hp_gpio_mic1_led,
	},
	[ALC269_FIXUP_HP_LINE1_MIC1_LED] = {
		.type = HDA_FIXUP_FUNC,
		.v.func = alc269_fixup_hp_line1_mic1_led,
	},
	[ALC269_FIXUP_INV_DMIC] = {
		.type = HDA_FIXUP_FUNC,
		.v.func = alc_fixup_inv_dmic,
	},
	[ALC269_FIXUP_NO_SHUTUP] = {
		.type = HDA_FIXUP_FUNC,
		.v.func = alc_fixup_no_shutup,
	},
	[ALC269_FIXUP_LENOVO_DOCK] = {
		.type = HDA_FIXUP_PINS,
		.v.pins = (const struct hda_pintbl[]) {
			{ 0x19, 0x23a11040 }, /* dock mic */
			{ 0x1b, 0x2121103f }, /* dock headphone */
			{ }
		},
		.chained = true,
		.chain_id = ALC269_FIXUP_PINCFG_NO_HP_TO_LINEOUT
	},
	[ALC269_FIXUP_LENOVO_DOCK_LIMIT_BOOST] = {
		.type = HDA_FIXUP_FUNC,
		.v.func = alc269_fixup_limit_int_mic_boost,
		.chained = true,
		.chain_id = ALC269_FIXUP_LENOVO_DOCK,
	},
	[ALC269_FIXUP_PINCFG_NO_HP_TO_LINEOUT] = {
		.type = HDA_FIXUP_FUNC,
		.v.func = alc269_fixup_pincfg_no_hp_to_lineout,
		.chained = true,
		.chain_id = ALC269_FIXUP_THINKPAD_ACPI,
	},
	[ALC269_FIXUP_DELL1_MIC_NO_PRESENCE] = {
		.type = HDA_FIXUP_PINS,
		.v.pins = (const struct hda_pintbl[]) {
			{ 0x19, 0x01a1913c }, /* use as headset mic, without its own jack detect */
			{ 0x1a, 0x01a1913d }, /* use as headphone mic, without its own jack detect */
			{ }
		},
		.chained = true,
		.chain_id = ALC269_FIXUP_HEADSET_MODE
	},
	[ALC269_FIXUP_DELL2_MIC_NO_PRESENCE] = {
		.type = HDA_FIXUP_PINS,
		.v.pins = (const struct hda_pintbl[]) {
			{ 0x16, 0x21014020 }, /* dock line out */
			{ 0x19, 0x21a19030 }, /* dock mic */
			{ 0x1a, 0x01a1913c }, /* use as headset mic, without its own jack detect */
			{ }
		},
		.chained = true,
		.chain_id = ALC269_FIXUP_HEADSET_MODE_NO_HP_MIC
	},
	[ALC269_FIXUP_DELL3_MIC_NO_PRESENCE] = {
		.type = HDA_FIXUP_PINS,
		.v.pins = (const struct hda_pintbl[]) {
			{ 0x1a, 0x01a1913c }, /* use as headset mic, without its own jack detect */
			{ }
		},
		.chained = true,
		.chain_id = ALC269_FIXUP_HEADSET_MODE_NO_HP_MIC
	},
	[ALC269_FIXUP_DELL4_MIC_NO_PRESENCE] = {
		.type = HDA_FIXUP_PINS,
		.v.pins = (const struct hda_pintbl[]) {
			{ 0x19, 0x01a1913c }, /* use as headset mic, without its own jack detect */
			{ 0x1b, 0x01a1913d }, /* use as headphone mic, without its own jack detect */
			{ }
		},
		.chained = true,
		.chain_id = ALC269_FIXUP_HEADSET_MODE
	},
	[ALC269_FIXUP_HEADSET_MODE] = {
		.type = HDA_FIXUP_FUNC,
		.v.func = alc_fixup_headset_mode,
		.chained = true,
		.chain_id = ALC255_FIXUP_MIC_MUTE_LED
	},
	[ALC269_FIXUP_HEADSET_MODE_NO_HP_MIC] = {
		.type = HDA_FIXUP_FUNC,
		.v.func = alc_fixup_headset_mode_no_hp_mic,
	},
	[ALC269_FIXUP_ASPIRE_HEADSET_MIC] = {
		.type = HDA_FIXUP_PINS,
		.v.pins = (const struct hda_pintbl[]) {
			{ 0x19, 0x01a1913c }, /* headset mic w/o jack detect */
			{ }
		},
		.chained = true,
		.chain_id = ALC269_FIXUP_HEADSET_MODE,
	},
	[ALC286_FIXUP_SONY_MIC_NO_PRESENCE] = {
		.type = HDA_FIXUP_PINS,
		.v.pins = (const struct hda_pintbl[]) {
			{ 0x18, 0x01a1913c }, /* use as headset mic, without its own jack detect */
			{ }
		},
		.chained = true,
		.chain_id = ALC269_FIXUP_HEADSET_MIC
	},
	[ALC256_FIXUP_HUAWEI_MACH_WX9_PINS] = {
		.type = HDA_FIXUP_PINS,
		.v.pins = (const struct hda_pintbl[]) {
			{0x12, 0x90a60130},
			{0x13, 0x40000000},
			{0x14, 0x90170110},
			{0x18, 0x411111f0},
			{0x19, 0x04a11040},
			{0x1a, 0x411111f0},
			{0x1b, 0x90170112},
			{0x1d, 0x40759a05},
			{0x1e, 0x411111f0},
			{0x21, 0x04211020},
			{ }
		},
		.chained = true,
		.chain_id = ALC255_FIXUP_MIC_MUTE_LED
	},
	[ALC298_FIXUP_HUAWEI_MBX_STEREO] = {
		.type = HDA_FIXUP_FUNC,
		.v.func = alc298_fixup_huawei_mbx_stereo,
		.chained = true,
		.chain_id = ALC255_FIXUP_MIC_MUTE_LED
	},
	[ALC269_FIXUP_ASUS_X101_FUNC] = {
		.type = HDA_FIXUP_FUNC,
		.v.func = alc269_fixup_x101_headset_mic,
	},
	[ALC269_FIXUP_ASUS_X101_VERB] = {
		.type = HDA_FIXUP_VERBS,
		.v.verbs = (const struct hda_verb[]) {
			{0x18, AC_VERB_SET_PIN_WIDGET_CONTROL, 0},
			{0x20, AC_VERB_SET_COEF_INDEX, 0x08},
			{0x20, AC_VERB_SET_PROC_COEF,  0x0310},
			{ }
		},
		.chained = true,
		.chain_id = ALC269_FIXUP_ASUS_X101_FUNC
	},
	[ALC269_FIXUP_ASUS_X101] = {
		.type = HDA_FIXUP_PINS,
		.v.pins = (const struct hda_pintbl[]) {
			{ 0x18, 0x04a1182c }, /* Headset mic */
			{ }
		},
		.chained = true,
		.chain_id = ALC269_FIXUP_ASUS_X101_VERB
	},
	[ALC271_FIXUP_AMIC_MIC2] = {
		.type = HDA_FIXUP_PINS,
		.v.pins = (const struct hda_pintbl[]) {
			{ 0x14, 0x99130110 }, /* speaker */
			{ 0x19, 0x01a19c20 }, /* mic */
			{ 0x1b, 0x99a7012f }, /* int-mic */
			{ 0x21, 0x0121401f }, /* HP out */
			{ }
		},
	},
	[ALC271_FIXUP_HP_GATE_MIC_JACK] = {
		.type = HDA_FIXUP_FUNC,
		.v.func = alc271_hp_gate_mic_jack,
		.chained = true,
		.chain_id = ALC271_FIXUP_AMIC_MIC2,
	},
	[ALC271_FIXUP_HP_GATE_MIC_JACK_E1_572] = {
		.type = HDA_FIXUP_FUNC,
		.v.func = alc269_fixup_limit_int_mic_boost,
		.chained = true,
		.chain_id = ALC271_FIXUP_HP_GATE_MIC_JACK,
	},
	[ALC269_FIXUP_ACER_AC700] = {
		.type = HDA_FIXUP_PINS,
		.v.pins = (const struct hda_pintbl[]) {
			{ 0x12, 0x99a3092f }, /* int-mic */
			{ 0x14, 0x99130110 }, /* speaker */
			{ 0x18, 0x03a11c20 }, /* mic */
			{ 0x1e, 0x0346101e }, /* SPDIF1 */
			{ 0x21, 0x0321101f }, /* HP out */
			{ }
		},
		.chained = true,
		.chain_id = ALC271_FIXUP_DMIC,
	},
	[ALC269_FIXUP_LIMIT_INT_MIC_BOOST] = {
		.type = HDA_FIXUP_FUNC,
		.v.func = alc269_fixup_limit_int_mic_boost,
		.chained = true,
		.chain_id = ALC269_FIXUP_THINKPAD_ACPI,
	},
	[ALC269VB_FIXUP_ASUS_ZENBOOK] = {
		.type = HDA_FIXUP_FUNC,
		.v.func = alc269_fixup_limit_int_mic_boost,
		.chained = true,
		.chain_id = ALC269VB_FIXUP_DMIC,
	},
	[ALC269VB_FIXUP_ASUS_ZENBOOK_UX31A] = {
		.type = HDA_FIXUP_VERBS,
		.v.verbs = (const struct hda_verb[]) {
			/* class-D output amp +5dB */
			{ 0x20, AC_VERB_SET_COEF_INDEX, 0x12 },
			{ 0x20, AC_VERB_SET_PROC_COEF, 0x2800 },
			{}
		},
		.chained = true,
		.chain_id = ALC269VB_FIXUP_ASUS_ZENBOOK,
	},
	[ALC269VB_FIXUP_ASUS_MIC_NO_PRESENCE] = {
		.type = HDA_FIXUP_PINS,
		.v.pins = (const struct hda_pintbl[]) {
			{ 0x18, 0x01a110f0 },  /* use as headset mic */
			{ }
		},
		.chained = true,
		.chain_id = ALC269_FIXUP_HEADSET_MIC
	},
	[ALC269_FIXUP_LIMIT_INT_MIC_BOOST_MUTE_LED] = {
		.type = HDA_FIXUP_FUNC,
		.v.func = alc269_fixup_limit_int_mic_boost,
		.chained = true,
		.chain_id = ALC269_FIXUP_HP_MUTE_LED_MIC1,
	},
	[ALC269VB_FIXUP_ORDISSIMO_EVE2] = {
		.type = HDA_FIXUP_PINS,
		.v.pins = (const struct hda_pintbl[]) {
			{ 0x12, 0x99a3092f }, /* int-mic */
			{ 0x18, 0x03a11d20 }, /* mic */
			{ 0x19, 0x411111f0 }, /* Unused bogus pin */
			{ }
		},
	},
	[ALC283_FIXUP_CHROME_BOOK] = {
		.type = HDA_FIXUP_FUNC,
		.v.func = alc283_fixup_chromebook,
	},
	[ALC283_FIXUP_SENSE_COMBO_JACK] = {
		.type = HDA_FIXUP_FUNC,
		.v.func = alc283_fixup_sense_combo_jack,
		.chained = true,
		.chain_id = ALC283_FIXUP_CHROME_BOOK,
	},
	[ALC282_FIXUP_ASUS_TX300] = {
		.type = HDA_FIXUP_FUNC,
		.v.func = alc282_fixup_asus_tx300,
	},
	[ALC283_FIXUP_INT_MIC] = {
		.type = HDA_FIXUP_VERBS,
		.v.verbs = (const struct hda_verb[]) {
			{0x20, AC_VERB_SET_COEF_INDEX, 0x1a},
			{0x20, AC_VERB_SET_PROC_COEF, 0x0011},
			{ }
		},
		.chained = true,
		.chain_id = ALC269_FIXUP_LIMIT_INT_MIC_BOOST
	},
	[ALC290_FIXUP_SUBWOOFER_HSJACK] = {
		.type = HDA_FIXUP_PINS,
		.v.pins = (const struct hda_pintbl[]) {
			{ 0x17, 0x90170112 }, /* subwoofer */
			{ }
		},
		.chained = true,
		.chain_id = ALC290_FIXUP_MONO_SPEAKERS_HSJACK,
	},
	[ALC290_FIXUP_SUBWOOFER] = {
		.type = HDA_FIXUP_PINS,
		.v.pins = (const struct hda_pintbl[]) {
			{ 0x17, 0x90170112 }, /* subwoofer */
			{ }
		},
		.chained = true,
		.chain_id = ALC290_FIXUP_MONO_SPEAKERS,
	},
	[ALC290_FIXUP_MONO_SPEAKERS] = {
		.type = HDA_FIXUP_FUNC,
		.v.func = alc290_fixup_mono_speakers,
	},
	[ALC290_FIXUP_MONO_SPEAKERS_HSJACK] = {
		.type = HDA_FIXUP_FUNC,
		.v.func = alc290_fixup_mono_speakers,
		.chained = true,
		.chain_id = ALC269_FIXUP_DELL3_MIC_NO_PRESENCE,
	},
	[ALC269_FIXUP_THINKPAD_ACPI] = {
		.type = HDA_FIXUP_FUNC,
		.v.func = alc_fixup_thinkpad_acpi,
		.chained = true,
		.chain_id = ALC269_FIXUP_SKU_IGNORE,
	},
	[ALC269_FIXUP_DMIC_THINKPAD_ACPI] = {
		.type = HDA_FIXUP_FUNC,
		.v.func = alc_fixup_inv_dmic,
		.chained = true,
		.chain_id = ALC269_FIXUP_THINKPAD_ACPI,
	},
	[ALC255_FIXUP_ACER_MIC_NO_PRESENCE] = {
		.type = HDA_FIXUP_PINS,
		.v.pins = (const struct hda_pintbl[]) {
			{ 0x19, 0x01a1913c }, /* use as headset mic, without its own jack detect */
			{ }
		},
		.chained = true,
		.chain_id = ALC255_FIXUP_HEADSET_MODE
	},
	[ALC255_FIXUP_ASUS_MIC_NO_PRESENCE] = {
		.type = HDA_FIXUP_PINS,
		.v.pins = (const struct hda_pintbl[]) {
			{ 0x19, 0x01a1913c }, /* use as headset mic, without its own jack detect */
			{ }
		},
		.chained = true,
		.chain_id = ALC255_FIXUP_HEADSET_MODE
	},
	[ALC255_FIXUP_DELL1_MIC_NO_PRESENCE] = {
		.type = HDA_FIXUP_PINS,
		.v.pins = (const struct hda_pintbl[]) {
			{ 0x19, 0x01a1913c }, /* use as headset mic, without its own jack detect */
			{ 0x1a, 0x01a1913d }, /* use as headphone mic, without its own jack detect */
			{ }
		},
		.chained = true,
		.chain_id = ALC255_FIXUP_HEADSET_MODE
	},
	[ALC255_FIXUP_DELL2_MIC_NO_PRESENCE] = {
		.type = HDA_FIXUP_PINS,
		.v.pins = (const struct hda_pintbl[]) {
			{ 0x19, 0x01a1913c }, /* use as headset mic, without its own jack detect */
			{ }
		},
		.chained = true,
		.chain_id = ALC255_FIXUP_HEADSET_MODE_NO_HP_MIC
	},
	[ALC255_FIXUP_HEADSET_MODE] = {
		.type = HDA_FIXUP_FUNC,
		.v.func = alc_fixup_headset_mode_alc255,
		.chained = true,
		.chain_id = ALC255_FIXUP_MIC_MUTE_LED
	},
	[ALC255_FIXUP_HEADSET_MODE_NO_HP_MIC] = {
		.type = HDA_FIXUP_FUNC,
		.v.func = alc_fixup_headset_mode_alc255_no_hp_mic,
	},
	[ALC293_FIXUP_DELL1_MIC_NO_PRESENCE] = {
		.type = HDA_FIXUP_PINS,
		.v.pins = (const struct hda_pintbl[]) {
			{ 0x18, 0x01a1913d }, /* use as headphone mic, without its own jack detect */
			{ 0x1a, 0x01a1913c }, /* use as headset mic, without its own jack detect */
			{ }
		},
		.chained = true,
		.chain_id = ALC269_FIXUP_HEADSET_MODE
	},
	[ALC292_FIXUP_TPT440_DOCK] = {
		.type = HDA_FIXUP_FUNC,
		.v.func = alc_fixup_tpt440_dock,
		.chained = true,
		.chain_id = ALC269_FIXUP_LIMIT_INT_MIC_BOOST
	},
	[ALC292_FIXUP_TPT440] = {
		.type = HDA_FIXUP_FUNC,
		.v.func = alc_fixup_disable_aamix,
		.chained = true,
		.chain_id = ALC292_FIXUP_TPT440_DOCK,
	},
	[ALC283_FIXUP_HEADSET_MIC] = {
		.type = HDA_FIXUP_PINS,
		.v.pins = (const struct hda_pintbl[]) {
			{ 0x19, 0x04a110f0 },
			{ },
		},
	},
	[ALC255_FIXUP_MIC_MUTE_LED] = {
		.type = HDA_FIXUP_FUNC,
		.v.func = alc_fixup_micmute_led,
	},
	[ALC282_FIXUP_ASPIRE_V5_PINS] = {
		.type = HDA_FIXUP_PINS,
		.v.pins = (const struct hda_pintbl[]) {
			{ 0x12, 0x90a60130 },
			{ 0x14, 0x90170110 },
			{ 0x17, 0x40000008 },
			{ 0x18, 0x411111f0 },
			{ 0x19, 0x01a1913c },
			{ 0x1a, 0x411111f0 },
			{ 0x1b, 0x411111f0 },
			{ 0x1d, 0x40f89b2d },
			{ 0x1e, 0x411111f0 },
			{ 0x21, 0x0321101f },
			{ },
		},
	},
	[ALC269VB_FIXUP_ASPIRE_E1_COEF] = {
		.type = HDA_FIXUP_FUNC,
		.v.func = alc269vb_fixup_aspire_e1_coef,
	},
	[ALC280_FIXUP_HP_GPIO4] = {
		.type = HDA_FIXUP_FUNC,
		.v.func = alc280_fixup_hp_gpio4,
	},
	[ALC286_FIXUP_HP_GPIO_LED] = {
		.type = HDA_FIXUP_FUNC,
		.v.func = alc286_fixup_hp_gpio_led,
	},
	[ALC280_FIXUP_HP_GPIO2_MIC_HOTKEY] = {
		.type = HDA_FIXUP_FUNC,
		.v.func = alc280_fixup_hp_gpio2_mic_hotkey,
	},
	[ALC280_FIXUP_HP_DOCK_PINS] = {
		.type = HDA_FIXUP_PINS,
		.v.pins = (const struct hda_pintbl[]) {
			{ 0x1b, 0x21011020 }, /* line-out */
			{ 0x1a, 0x01a1903c }, /* headset mic */
			{ 0x18, 0x2181103f }, /* line-in */
			{ },
		},
		.chained = true,
		.chain_id = ALC280_FIXUP_HP_GPIO4
	},
	[ALC269_FIXUP_HP_DOCK_GPIO_MIC1_LED] = {
		.type = HDA_FIXUP_PINS,
		.v.pins = (const struct hda_pintbl[]) {
			{ 0x1b, 0x21011020 }, /* line-out */
			{ 0x18, 0x2181103f }, /* line-in */
			{ },
		},
		.chained = true,
		.chain_id = ALC269_FIXUP_HP_GPIO_MIC1_LED
	},
	[ALC280_FIXUP_HP_9480M] = {
		.type = HDA_FIXUP_FUNC,
		.v.func = alc280_fixup_hp_9480m,
	},
	[ALC245_FIXUP_HP_X360_AMP] = {
		.type = HDA_FIXUP_FUNC,
		.v.func = alc245_fixup_hp_x360_amp,
		.chained = true,
		.chain_id = ALC245_FIXUP_HP_GPIO_LED
	},
	[ALC288_FIXUP_DELL_HEADSET_MODE] = {
		.type = HDA_FIXUP_FUNC,
		.v.func = alc_fixup_headset_mode_dell_alc288,
		.chained = true,
		.chain_id = ALC255_FIXUP_MIC_MUTE_LED
	},
	[ALC288_FIXUP_DELL1_MIC_NO_PRESENCE] = {
		.type = HDA_FIXUP_PINS,
		.v.pins = (const struct hda_pintbl[]) {
			{ 0x18, 0x01a1913c }, /* use as headset mic, without its own jack detect */
			{ 0x1a, 0x01a1913d }, /* use as headphone mic, without its own jack detect */
			{ }
		},
		.chained = true,
		.chain_id = ALC288_FIXUP_DELL_HEADSET_MODE
	},
	[ALC288_FIXUP_DISABLE_AAMIX] = {
		.type = HDA_FIXUP_FUNC,
		.v.func = alc_fixup_disable_aamix,
		.chained = true,
		.chain_id = ALC288_FIXUP_DELL1_MIC_NO_PRESENCE
	},
	[ALC288_FIXUP_DELL_XPS_13] = {
		.type = HDA_FIXUP_FUNC,
		.v.func = alc_fixup_dell_xps13,
		.chained = true,
		.chain_id = ALC288_FIXUP_DISABLE_AAMIX
	},
	[ALC292_FIXUP_DISABLE_AAMIX] = {
		.type = HDA_FIXUP_FUNC,
		.v.func = alc_fixup_disable_aamix,
		.chained = true,
		.chain_id = ALC269_FIXUP_DELL2_MIC_NO_PRESENCE
	},
	[ALC293_FIXUP_DISABLE_AAMIX_MULTIJACK] = {
		.type = HDA_FIXUP_FUNC,
		.v.func = alc_fixup_disable_aamix,
		.chained = true,
		.chain_id = ALC293_FIXUP_DELL1_MIC_NO_PRESENCE
	},
	[ALC292_FIXUP_DELL_E7X_AAMIX] = {
		.type = HDA_FIXUP_FUNC,
		.v.func = alc_fixup_dell_xps13,
		.chained = true,
		.chain_id = ALC292_FIXUP_DISABLE_AAMIX
	},
	[ALC292_FIXUP_DELL_E7X] = {
		.type = HDA_FIXUP_FUNC,
		.v.func = alc_fixup_micmute_led,
		/* micmute fixup must be applied at last */
		.chained_before = true,
		.chain_id = ALC292_FIXUP_DELL_E7X_AAMIX,
	},
	[ALC298_FIXUP_ALIENWARE_MIC_NO_PRESENCE] = {
		.type = HDA_FIXUP_PINS,
		.v.pins = (const struct hda_pintbl[]) {
			{ 0x18, 0x01a1913c }, /* headset mic w/o jack detect */
			{ }
		},
		.chained_before = true,
		.chain_id = ALC269_FIXUP_HEADSET_MODE,
	},
	[ALC298_FIXUP_DELL1_MIC_NO_PRESENCE] = {
		.type = HDA_FIXUP_PINS,
		.v.pins = (const struct hda_pintbl[]) {
			{ 0x18, 0x01a1913c }, /* use as headset mic, without its own jack detect */
			{ 0x1a, 0x01a1913d }, /* use as headphone mic, without its own jack detect */
			{ }
		},
		.chained = true,
		.chain_id = ALC269_FIXUP_HEADSET_MODE
	},
	[ALC298_FIXUP_DELL_AIO_MIC_NO_PRESENCE] = {
		.type = HDA_FIXUP_PINS,
		.v.pins = (const struct hda_pintbl[]) {
			{ 0x18, 0x01a1913c }, /* use as headset mic, without its own jack detect */
			{ }
		},
		.chained = true,
		.chain_id = ALC269_FIXUP_HEADSET_MODE
	},
	[ALC275_FIXUP_DELL_XPS] = {
		.type = HDA_FIXUP_VERBS,
		.v.verbs = (const struct hda_verb[]) {
			/* Enables internal speaker */
			{0x20, AC_VERB_SET_COEF_INDEX, 0x1f},
			{0x20, AC_VERB_SET_PROC_COEF, 0x00c0},
			{0x20, AC_VERB_SET_COEF_INDEX, 0x30},
			{0x20, AC_VERB_SET_PROC_COEF, 0x00b1},
			{}
		}
	},
	[ALC293_FIXUP_LENOVO_SPK_NOISE] = {
		.type = HDA_FIXUP_FUNC,
		.v.func = alc_fixup_disable_aamix,
		.chained = true,
		.chain_id = ALC269_FIXUP_THINKPAD_ACPI
	},
	[ALC233_FIXUP_LENOVO_LINE2_MIC_HOTKEY] = {
		.type = HDA_FIXUP_FUNC,
		.v.func = alc233_fixup_lenovo_line2_mic_hotkey,
	},
	[ALC233_FIXUP_INTEL_NUC8_DMIC] = {
		.type = HDA_FIXUP_FUNC,
		.v.func = alc_fixup_inv_dmic,
		.chained = true,
		.chain_id = ALC233_FIXUP_INTEL_NUC8_BOOST,
	},
	[ALC233_FIXUP_INTEL_NUC8_BOOST] = {
		.type = HDA_FIXUP_FUNC,
		.v.func = alc269_fixup_limit_int_mic_boost
	},
	[ALC255_FIXUP_DELL_SPK_NOISE] = {
		.type = HDA_FIXUP_FUNC,
		.v.func = alc_fixup_disable_aamix,
		.chained = true,
		.chain_id = ALC255_FIXUP_DELL1_MIC_NO_PRESENCE
	},
	[ALC225_FIXUP_DISABLE_MIC_VREF] = {
		.type = HDA_FIXUP_FUNC,
		.v.func = alc_fixup_disable_mic_vref,
		.chained = true,
		.chain_id = ALC269_FIXUP_DELL1_MIC_NO_PRESENCE
	},
	[ALC225_FIXUP_DELL1_MIC_NO_PRESENCE] = {
		.type = HDA_FIXUP_VERBS,
		.v.verbs = (const struct hda_verb[]) {
			/* Disable pass-through path for FRONT 14h */
			{ 0x20, AC_VERB_SET_COEF_INDEX, 0x36 },
			{ 0x20, AC_VERB_SET_PROC_COEF, 0x57d7 },
			{}
		},
		.chained = true,
		.chain_id = ALC225_FIXUP_DISABLE_MIC_VREF
	},
	[ALC280_FIXUP_HP_HEADSET_MIC] = {
		.type = HDA_FIXUP_FUNC,
		.v.func = alc_fixup_disable_aamix,
		.chained = true,
		.chain_id = ALC269_FIXUP_HEADSET_MIC,
	},
	[ALC221_FIXUP_HP_FRONT_MIC] = {
		.type = HDA_FIXUP_PINS,
		.v.pins = (const struct hda_pintbl[]) {
			{ 0x19, 0x02a19020 }, /* Front Mic */
			{ }
		},
	},
	[ALC292_FIXUP_TPT460] = {
		.type = HDA_FIXUP_FUNC,
		.v.func = alc_fixup_tpt440_dock,
		.chained = true,
		.chain_id = ALC293_FIXUP_LENOVO_SPK_NOISE,
	},
	[ALC298_FIXUP_SPK_VOLUME] = {
		.type = HDA_FIXUP_FUNC,
		.v.func = alc298_fixup_speaker_volume,
		.chained = true,
		.chain_id = ALC298_FIXUP_DELL_AIO_MIC_NO_PRESENCE,
	},
	[ALC298_FIXUP_LENOVO_SPK_VOLUME] = {
		.type = HDA_FIXUP_FUNC,
		.v.func = alc298_fixup_speaker_volume,
	},
	[ALC295_FIXUP_DISABLE_DAC3] = {
		.type = HDA_FIXUP_FUNC,
		.v.func = alc295_fixup_disable_dac3,
	},
	[ALC285_FIXUP_SPEAKER2_TO_DAC1] = {
		.type = HDA_FIXUP_FUNC,
		.v.func = alc285_fixup_speaker2_to_dac1,
		.chained = true,
		.chain_id = ALC269_FIXUP_THINKPAD_ACPI
	},
	[ALC256_FIXUP_DELL_INSPIRON_7559_SUBWOOFER] = {
		.type = HDA_FIXUP_PINS,
		.v.pins = (const struct hda_pintbl[]) {
			{ 0x1b, 0x90170151 },
			{ }
		},
		.chained = true,
		.chain_id = ALC255_FIXUP_DELL1_MIC_NO_PRESENCE
	},
	[ALC269_FIXUP_ATIV_BOOK_8] = {
		.type = HDA_FIXUP_FUNC,
		.v.func = alc_fixup_auto_mute_via_amp,
		.chained = true,
		.chain_id = ALC269_FIXUP_NO_SHUTUP
	},
	[ALC221_FIXUP_HP_288PRO_MIC_NO_PRESENCE] = {
		.type = HDA_FIXUP_PINS,
		.v.pins = (const struct hda_pintbl[]) {
			{ 0x19, 0x01a1913c }, /* use as headset mic, without its own jack detect */
			{ 0x1a, 0x01813030 }, /* use as headphone mic, without its own jack detect */
			{ }
		},
		.chained = true,
		.chain_id = ALC269_FIXUP_HEADSET_MODE
	},
	[ALC221_FIXUP_HP_MIC_NO_PRESENCE] = {
		.type = HDA_FIXUP_PINS,
		.v.pins = (const struct hda_pintbl[]) {
			{ 0x18, 0x01a1913c }, /* use as headset mic, without its own jack detect */
			{ 0x1a, 0x01a1913d }, /* use as headphone mic, without its own jack detect */
			{ }
		},
		.chained = true,
		.chain_id = ALC269_FIXUP_HEADSET_MODE
	},
	[ALC256_FIXUP_ASUS_HEADSET_MODE] = {
		.type = HDA_FIXUP_FUNC,
		.v.func = alc_fixup_headset_mode,
	},
	[ALC256_FIXUP_ASUS_MIC] = {
		.type = HDA_FIXUP_PINS,
		.v.pins = (const struct hda_pintbl[]) {
			{ 0x13, 0x90a60160 }, /* use as internal mic */
			{ 0x19, 0x04a11120 }, /* use as headset mic, without its own jack detect */
			{ }
		},
		.chained = true,
		.chain_id = ALC256_FIXUP_ASUS_HEADSET_MODE
	},
	[ALC256_FIXUP_ASUS_AIO_GPIO2] = {
		.type = HDA_FIXUP_FUNC,
		/* Set up GPIO2 for the speaker amp */
		.v.func = alc_fixup_gpio4,
	},
	[ALC233_FIXUP_ASUS_MIC_NO_PRESENCE] = {
		.type = HDA_FIXUP_PINS,
		.v.pins = (const struct hda_pintbl[]) {
			{ 0x19, 0x01a1913c }, /* use as headset mic, without its own jack detect */
			{ }
		},
		.chained = true,
		.chain_id = ALC269_FIXUP_HEADSET_MIC
	},
	[ALC233_FIXUP_EAPD_COEF_AND_MIC_NO_PRESENCE] = {
		.type = HDA_FIXUP_VERBS,
		.v.verbs = (const struct hda_verb[]) {
			/* Enables internal speaker */
			{0x20, AC_VERB_SET_COEF_INDEX, 0x40},
			{0x20, AC_VERB_SET_PROC_COEF, 0x8800},
			{}
		},
		.chained = true,
		.chain_id = ALC233_FIXUP_ASUS_MIC_NO_PRESENCE
	},
	[ALC233_FIXUP_LENOVO_MULTI_CODECS] = {
		.type = HDA_FIXUP_FUNC,
		.v.func = alc233_alc662_fixup_lenovo_dual_codecs,
		.chained = true,
		.chain_id = ALC269_FIXUP_GPIO2
	},
	[ALC233_FIXUP_ACER_HEADSET_MIC] = {
		.type = HDA_FIXUP_VERBS,
		.v.verbs = (const struct hda_verb[]) {
			{ 0x20, AC_VERB_SET_COEF_INDEX, 0x45 },
			{ 0x20, AC_VERB_SET_PROC_COEF, 0x5089 },
			{ }
		},
		.chained = true,
		.chain_id = ALC233_FIXUP_ASUS_MIC_NO_PRESENCE
	},
	[ALC294_FIXUP_LENOVO_MIC_LOCATION] = {
		.type = HDA_FIXUP_PINS,
		.v.pins = (const struct hda_pintbl[]) {
			/* Change the mic location from front to right, otherwise there are
			   two front mics with the same name, pulseaudio can't handle them.
			   This is just a temporary workaround, after applying this fixup,
			   there will be one "Front Mic" and one "Mic" in this machine.
			 */
			{ 0x1a, 0x04a19040 },
			{ }
		},
	},
	[ALC225_FIXUP_DELL_WYSE_MIC_NO_PRESENCE] = {
		.type = HDA_FIXUP_PINS,
		.v.pins = (const struct hda_pintbl[]) {
			{ 0x16, 0x0101102f }, /* Rear Headset HP */
			{ 0x19, 0x02a1913c }, /* use as Front headset mic, without its own jack detect */
			{ 0x1a, 0x01a19030 }, /* Rear Headset MIC */
			{ 0x1b, 0x02011020 },
			{ }
		},
		.chained = true,
		.chain_id = ALC225_FIXUP_S3_POP_NOISE
	},
	[ALC225_FIXUP_S3_POP_NOISE] = {
		.type = HDA_FIXUP_FUNC,
		.v.func = alc225_fixup_s3_pop_noise,
		.chained = true,
		.chain_id = ALC269_FIXUP_HEADSET_MODE_NO_HP_MIC
	},
	[ALC700_FIXUP_INTEL_REFERENCE] = {
		.type = HDA_FIXUP_VERBS,
		.v.verbs = (const struct hda_verb[]) {
			/* Enables internal speaker */
			{0x20, AC_VERB_SET_COEF_INDEX, 0x45},
			{0x20, AC_VERB_SET_PROC_COEF, 0x5289},
			{0x20, AC_VERB_SET_COEF_INDEX, 0x4A},
			{0x20, AC_VERB_SET_PROC_COEF, 0x001b},
			{0x58, AC_VERB_SET_COEF_INDEX, 0x00},
			{0x58, AC_VERB_SET_PROC_COEF, 0x3888},
			{0x20, AC_VERB_SET_COEF_INDEX, 0x6f},
			{0x20, AC_VERB_SET_PROC_COEF, 0x2c0b},
			{}
		}
	},
	[ALC274_FIXUP_DELL_BIND_DACS] = {
		.type = HDA_FIXUP_FUNC,
		.v.func = alc274_fixup_bind_dacs,
		.chained = true,
		.chain_id = ALC269_FIXUP_DELL1_MIC_NO_PRESENCE
	},
	[ALC274_FIXUP_DELL_AIO_LINEOUT_VERB] = {
		.type = HDA_FIXUP_PINS,
		.v.pins = (const struct hda_pintbl[]) {
			{ 0x1b, 0x0401102f },
			{ }
		},
		.chained = true,
		.chain_id = ALC274_FIXUP_DELL_BIND_DACS
	},
	[ALC298_FIXUP_TPT470_DOCK_FIX] = {
		.type = HDA_FIXUP_FUNC,
		.v.func = alc_fixup_tpt470_dock,
		.chained = true,
		.chain_id = ALC293_FIXUP_LENOVO_SPK_NOISE
	},
	[ALC298_FIXUP_TPT470_DOCK] = {
		.type = HDA_FIXUP_FUNC,
		.v.func = alc_fixup_tpt470_dacs,
		.chained = true,
		.chain_id = ALC298_FIXUP_TPT470_DOCK_FIX
	},
	[ALC255_FIXUP_DUMMY_LINEOUT_VERB] = {
		.type = HDA_FIXUP_PINS,
		.v.pins = (const struct hda_pintbl[]) {
			{ 0x14, 0x0201101f },
			{ }
		},
		.chained = true,
		.chain_id = ALC255_FIXUP_DELL1_MIC_NO_PRESENCE
	},
	[ALC255_FIXUP_DELL_HEADSET_MIC] = {
		.type = HDA_FIXUP_PINS,
		.v.pins = (const struct hda_pintbl[]) {
			{ 0x19, 0x01a1913c }, /* use as headset mic, without its own jack detect */
			{ }
		},
		.chained = true,
		.chain_id = ALC269_FIXUP_HEADSET_MIC
	},
	[ALC295_FIXUP_HP_X360] = {
		.type = HDA_FIXUP_FUNC,
		.v.func = alc295_fixup_hp_top_speakers,
		.chained = true,
		.chain_id = ALC269_FIXUP_HP_MUTE_LED_MIC3
	},
	[ALC221_FIXUP_HP_HEADSET_MIC] = {
		.type = HDA_FIXUP_PINS,
		.v.pins = (const struct hda_pintbl[]) {
			{ 0x19, 0x0181313f},
			{ }
		},
		.chained = true,
		.chain_id = ALC269_FIXUP_HEADSET_MIC
	},
	[ALC285_FIXUP_LENOVO_HEADPHONE_NOISE] = {
		.type = HDA_FIXUP_FUNC,
		.v.func = alc285_fixup_invalidate_dacs,
		.chained = true,
		.chain_id = ALC269_FIXUP_THINKPAD_ACPI
	},
	[ALC295_FIXUP_HP_AUTO_MUTE] = {
		.type = HDA_FIXUP_FUNC,
		.v.func = alc_fixup_auto_mute_via_amp,
	},
	[ALC286_FIXUP_ACER_AIO_MIC_NO_PRESENCE] = {
		.type = HDA_FIXUP_PINS,
		.v.pins = (const struct hda_pintbl[]) {
			{ 0x18, 0x01a1913c }, /* use as headset mic, without its own jack detect */
			{ }
		},
		.chained = true,
		.chain_id = ALC269_FIXUP_HEADSET_MIC
	},
	[ALC294_FIXUP_ASUS_MIC] = {
		.type = HDA_FIXUP_PINS,
		.v.pins = (const struct hda_pintbl[]) {
			{ 0x13, 0x90a60160 }, /* use as internal mic */
			{ 0x19, 0x04a11120 }, /* use as headset mic, without its own jack detect */
			{ }
		},
		.chained = true,
		.chain_id = ALC269_FIXUP_HEADSET_MIC
	},
	[ALC294_FIXUP_ASUS_HEADSET_MIC] = {
		.type = HDA_FIXUP_PINS,
		.v.pins = (const struct hda_pintbl[]) {
			{ 0x19, 0x01a1103c }, /* use as headset mic */
			{ }
		},
		.chained = true,
		.chain_id = ALC269_FIXUP_HEADSET_MIC
	},
	[ALC294_FIXUP_ASUS_SPK] = {
		.type = HDA_FIXUP_VERBS,
		.v.verbs = (const struct hda_verb[]) {
			/* Set EAPD high */
			{ 0x20, AC_VERB_SET_COEF_INDEX, 0x40 },
			{ 0x20, AC_VERB_SET_PROC_COEF, 0x8800 },
			{ 0x20, AC_VERB_SET_COEF_INDEX, 0x0f },
			{ 0x20, AC_VERB_SET_PROC_COEF, 0x7774 },
			{ }
		},
		.chained = true,
		.chain_id = ALC294_FIXUP_ASUS_HEADSET_MIC
	},
	[ALC295_FIXUP_CHROME_BOOK] = {
		.type = HDA_FIXUP_FUNC,
		.v.func = alc295_fixup_chromebook,
		.chained = true,
		.chain_id = ALC225_FIXUP_HEADSET_JACK
	},
	[ALC225_FIXUP_HEADSET_JACK] = {
		.type = HDA_FIXUP_FUNC,
		.v.func = alc_fixup_headset_jack,
	},
	[ALC293_FIXUP_SYSTEM76_MIC_NO_PRESENCE] = {
		.type = HDA_FIXUP_PINS,
		.v.pins = (const struct hda_pintbl[]) {
			{ 0x1a, 0x01a1913c }, /* use as headset mic, without its own jack detect */
			{ }
		},
		.chained = true,
		.chain_id = ALC269_FIXUP_HEADSET_MODE_NO_HP_MIC
	},
	[ALC285_FIXUP_LENOVO_PC_BEEP_IN_NOISE] = {
		.type = HDA_FIXUP_VERBS,
		.v.verbs = (const struct hda_verb[]) {
			/* Disable PCBEEP-IN passthrough */
			{ 0x20, AC_VERB_SET_COEF_INDEX, 0x36 },
			{ 0x20, AC_VERB_SET_PROC_COEF, 0x57d7 },
			{ }
		},
		.chained = true,
		.chain_id = ALC285_FIXUP_LENOVO_HEADPHONE_NOISE
	},
	[ALC255_FIXUP_ACER_HEADSET_MIC] = {
		.type = HDA_FIXUP_PINS,
		.v.pins = (const struct hda_pintbl[]) {
			{ 0x19, 0x03a11130 },
			{ 0x1a, 0x90a60140 }, /* use as internal mic */
			{ }
		},
		.chained = true,
		.chain_id = ALC255_FIXUP_HEADSET_MODE_NO_HP_MIC
	},
	[ALC225_FIXUP_DELL_WYSE_AIO_MIC_NO_PRESENCE] = {
		.type = HDA_FIXUP_PINS,
		.v.pins = (const struct hda_pintbl[]) {
			{ 0x16, 0x01011020 }, /* Rear Line out */
			{ 0x19, 0x01a1913c }, /* use as Front headset mic, without its own jack detect */
			{ }
		},
		.chained = true,
		.chain_id = ALC225_FIXUP_WYSE_AUTO_MUTE
	},
	[ALC225_FIXUP_WYSE_AUTO_MUTE] = {
		.type = HDA_FIXUP_FUNC,
		.v.func = alc_fixup_auto_mute_via_amp,
		.chained = true,
		.chain_id = ALC225_FIXUP_WYSE_DISABLE_MIC_VREF
	},
	[ALC225_FIXUP_WYSE_DISABLE_MIC_VREF] = {
		.type = HDA_FIXUP_FUNC,
		.v.func = alc_fixup_disable_mic_vref,
		.chained = true,
		.chain_id = ALC269_FIXUP_HEADSET_MODE_NO_HP_MIC
	},
	[ALC286_FIXUP_ACER_AIO_HEADSET_MIC] = {
		.type = HDA_FIXUP_VERBS,
		.v.verbs = (const struct hda_verb[]) {
			{ 0x20, AC_VERB_SET_COEF_INDEX, 0x4f },
			{ 0x20, AC_VERB_SET_PROC_COEF, 0x5029 },
			{ }
		},
		.chained = true,
		.chain_id = ALC286_FIXUP_ACER_AIO_MIC_NO_PRESENCE
	},
	[ALC256_FIXUP_ASUS_HEADSET_MIC] = {
		.type = HDA_FIXUP_PINS,
		.v.pins = (const struct hda_pintbl[]) {
			{ 0x19, 0x03a11020 }, /* headset mic with jack detect */
			{ }
		},
		.chained = true,
		.chain_id = ALC256_FIXUP_ASUS_HEADSET_MODE
	},
	[ALC256_FIXUP_ASUS_MIC_NO_PRESENCE] = {
		.type = HDA_FIXUP_PINS,
		.v.pins = (const struct hda_pintbl[]) {
			{ 0x19, 0x04a11120 }, /* use as headset mic, without its own jack detect */
			{ }
		},
		.chained = true,
		.chain_id = ALC256_FIXUP_ASUS_HEADSET_MODE
	},
	[ALC299_FIXUP_PREDATOR_SPK] = {
		.type = HDA_FIXUP_PINS,
		.v.pins = (const struct hda_pintbl[]) {
			{ 0x21, 0x90170150 }, /* use as headset mic, without its own jack detect */
			{ }
		}
	},
	[ALC256_FIXUP_MEDION_HEADSET_NO_PRESENCE] = {
		.type = HDA_FIXUP_PINS,
		.v.pins = (const struct hda_pintbl[]) {
			{ 0x19, 0x04a11040 },
			{ 0x21, 0x04211020 },
			{ }
		},
		.chained = true,
		.chain_id = ALC256_FIXUP_ASUS_HEADSET_MODE
	},
	[ALC289_FIXUP_DELL_SPK2] = {
		.type = HDA_FIXUP_PINS,
		.v.pins = (const struct hda_pintbl[]) {
			{ 0x17, 0x90170130 }, /* bass spk */
			{ }
		},
		.chained = true,
		.chain_id = ALC269_FIXUP_DELL4_MIC_NO_PRESENCE
	},
	[ALC289_FIXUP_DUAL_SPK] = {
		.type = HDA_FIXUP_FUNC,
		.v.func = alc285_fixup_speaker2_to_dac1,
		.chained = true,
		.chain_id = ALC289_FIXUP_DELL_SPK2
	},
	[ALC294_FIXUP_SPK2_TO_DAC1] = {
		.type = HDA_FIXUP_FUNC,
		.v.func = alc285_fixup_speaker2_to_dac1,
		.chained = true,
		.chain_id = ALC294_FIXUP_ASUS_HEADSET_MIC
	},
	[ALC294_FIXUP_ASUS_DUAL_SPK] = {
		.type = HDA_FIXUP_FUNC,
		/* The GPIO must be pulled to initialize the AMP */
		.v.func = alc_fixup_gpio4,
		.chained = true,
		.chain_id = ALC294_FIXUP_SPK2_TO_DAC1
	},
	[ALC285_FIXUP_THINKPAD_X1_GEN7] = {
		.type = HDA_FIXUP_FUNC,
		.v.func = alc285_fixup_thinkpad_x1_gen7,
		.chained = true,
		.chain_id = ALC269_FIXUP_THINKPAD_ACPI
	},
	[ALC285_FIXUP_THINKPAD_HEADSET_JACK] = {
		.type = HDA_FIXUP_FUNC,
		.v.func = alc_fixup_headset_jack,
		.chained = true,
		.chain_id = ALC285_FIXUP_THINKPAD_X1_GEN7
	},
	[ALC294_FIXUP_ASUS_HPE] = {
		.type = HDA_FIXUP_VERBS,
		.v.verbs = (const struct hda_verb[]) {
			/* Set EAPD high */
			{ 0x20, AC_VERB_SET_COEF_INDEX, 0x0f },
			{ 0x20, AC_VERB_SET_PROC_COEF, 0x7774 },
			{ }
		},
		.chained = true,
		.chain_id = ALC294_FIXUP_ASUS_HEADSET_MIC
	},
	[ALC294_FIXUP_ASUS_GX502_PINS] = {
		.type = HDA_FIXUP_PINS,
		.v.pins = (const struct hda_pintbl[]) {
			{ 0x19, 0x03a11050 }, /* front HP mic */
			{ 0x1a, 0x01a11830 }, /* rear external mic */
			{ 0x21, 0x03211020 }, /* front HP out */
			{ }
		},
		.chained = true,
		.chain_id = ALC294_FIXUP_ASUS_GX502_VERBS
	},
	[ALC294_FIXUP_ASUS_GX502_VERBS] = {
		.type = HDA_FIXUP_VERBS,
		.v.verbs = (const struct hda_verb[]) {
			/* set 0x15 to HP-OUT ctrl */
			{ 0x15, AC_VERB_SET_PIN_WIDGET_CONTROL, 0xc0 },
			/* unmute the 0x15 amp */
			{ 0x15, AC_VERB_SET_AMP_GAIN_MUTE, 0xb000 },
			{ }
		},
		.chained = true,
		.chain_id = ALC294_FIXUP_ASUS_GX502_HP
	},
	[ALC294_FIXUP_ASUS_GX502_HP] = {
		.type = HDA_FIXUP_FUNC,
		.v.func = alc294_fixup_gx502_hp,
	},
	[ALC294_FIXUP_ASUS_GU502_PINS] = {
		.type = HDA_FIXUP_PINS,
		.v.pins = (const struct hda_pintbl[]) {
			{ 0x19, 0x01a11050 }, /* rear HP mic */
			{ 0x1a, 0x01a11830 }, /* rear external mic */
			{ 0x21, 0x012110f0 }, /* rear HP out */
			{ }
		},
		.chained = true,
		.chain_id = ALC294_FIXUP_ASUS_GU502_VERBS
	},
	[ALC294_FIXUP_ASUS_GU502_VERBS] = {
		.type = HDA_FIXUP_VERBS,
		.v.verbs = (const struct hda_verb[]) {
			/* set 0x15 to HP-OUT ctrl */
			{ 0x15, AC_VERB_SET_PIN_WIDGET_CONTROL, 0xc0 },
			/* unmute the 0x15 amp */
			{ 0x15, AC_VERB_SET_AMP_GAIN_MUTE, 0xb000 },
			/* set 0x1b to HP-OUT */
			{ 0x1b, AC_VERB_SET_PIN_WIDGET_CONTROL, 0x24 },
			{ }
		},
		.chained = true,
		.chain_id = ALC294_FIXUP_ASUS_GU502_HP
	},
	[ALC294_FIXUP_ASUS_GU502_HP] = {
		.type = HDA_FIXUP_FUNC,
		.v.func = alc294_fixup_gu502_hp,
	},
	 [ALC294_FIXUP_ASUS_G513_PINS] = {
		.type = HDA_FIXUP_PINS,
		.v.pins = (const struct hda_pintbl[]) {
				{ 0x19, 0x03a11050 }, /* front HP mic */
				{ 0x1a, 0x03a11c30 }, /* rear external mic */
				{ 0x21, 0x03211420 }, /* front HP out */
				{ }
		},
	},
	[ALC285_FIXUP_ASUS_G533Z_PINS] = {
		.type = HDA_FIXUP_PINS,
		.v.pins = (const struct hda_pintbl[]) {
<<<<<<< HEAD
			{ 0x14, 0x90170120 },
			{ }
		},
		.chained = true,
		.chain_id = ALC294_FIXUP_ASUS_G513_PINS,
=======
			{ 0x14, 0x90170152 }, /* Speaker Surround Playback Switch */
			{ 0x19, 0x03a19020 }, /* Mic Boost Volume */
			{ 0x1a, 0x03a11c30 }, /* Mic Boost Volume */
			{ 0x1e, 0x90170151 }, /* Rear jack, IN OUT EAPD Detect */
			{ 0x21, 0x03211420 },
			{ }
		},
>>>>>>> 9abf2313
	},
	[ALC294_FIXUP_ASUS_COEF_1B] = {
		.type = HDA_FIXUP_VERBS,
		.v.verbs = (const struct hda_verb[]) {
			/* Set bit 10 to correct noisy output after reboot from
			 * Windows 10 (due to pop noise reduction?)
			 */
			{ 0x20, AC_VERB_SET_COEF_INDEX, 0x1b },
			{ 0x20, AC_VERB_SET_PROC_COEF, 0x4e4b },
			{ }
		},
		.chained = true,
		.chain_id = ALC289_FIXUP_ASUS_GA401,
	},
	[ALC285_FIXUP_HP_GPIO_LED] = {
		.type = HDA_FIXUP_FUNC,
		.v.func = alc285_fixup_hp_gpio_led,
	},
	[ALC285_FIXUP_HP_MUTE_LED] = {
		.type = HDA_FIXUP_FUNC,
		.v.func = alc285_fixup_hp_mute_led,
	},
	[ALC236_FIXUP_HP_GPIO_LED] = {
		.type = HDA_FIXUP_FUNC,
		.v.func = alc236_fixup_hp_gpio_led,
	},
	[ALC236_FIXUP_HP_MUTE_LED] = {
		.type = HDA_FIXUP_FUNC,
		.v.func = alc236_fixup_hp_mute_led,
	},
	[ALC236_FIXUP_HP_MUTE_LED_MICMUTE_VREF] = {
		.type = HDA_FIXUP_FUNC,
		.v.func = alc236_fixup_hp_mute_led_micmute_vref,
	},
	[ALC298_FIXUP_SAMSUNG_AMP] = {
		.type = HDA_FIXUP_FUNC,
		.v.func = alc298_fixup_samsung_amp,
		.chained = true,
		.chain_id = ALC298_FIXUP_SAMSUNG_HEADPHONE_VERY_QUIET
	},
	[ALC298_FIXUP_SAMSUNG_HEADPHONE_VERY_QUIET] = {
		.type = HDA_FIXUP_VERBS,
		.v.verbs = (const struct hda_verb[]) {
			{ 0x1a, AC_VERB_SET_PIN_WIDGET_CONTROL, 0xc5 },
			{ }
		},
	},
	[ALC256_FIXUP_SAMSUNG_HEADPHONE_VERY_QUIET] = {
		.type = HDA_FIXUP_VERBS,
		.v.verbs = (const struct hda_verb[]) {
			{ 0x20, AC_VERB_SET_COEF_INDEX, 0x08},
			{ 0x20, AC_VERB_SET_PROC_COEF, 0x2fcf},
			{ }
		},
	},
	[ALC295_FIXUP_ASUS_MIC_NO_PRESENCE] = {
		.type = HDA_FIXUP_PINS,
		.v.pins = (const struct hda_pintbl[]) {
			{ 0x19, 0x01a1913c }, /* use as headset mic, without its own jack detect */
			{ }
		},
		.chained = true,
		.chain_id = ALC269_FIXUP_HEADSET_MODE
	},
	[ALC269VC_FIXUP_ACER_VCOPPERBOX_PINS] = {
		.type = HDA_FIXUP_PINS,
		.v.pins = (const struct hda_pintbl[]) {
			{ 0x14, 0x90100120 }, /* use as internal speaker */
			{ 0x18, 0x02a111f0 }, /* use as headset mic, without its own jack detect */
			{ 0x1a, 0x01011020 }, /* use as line out */
			{ },
		},
		.chained = true,
		.chain_id = ALC269_FIXUP_HEADSET_MIC
	},
	[ALC269VC_FIXUP_ACER_HEADSET_MIC] = {
		.type = HDA_FIXUP_PINS,
		.v.pins = (const struct hda_pintbl[]) {
			{ 0x18, 0x02a11030 }, /* use as headset mic */
			{ }
		},
		.chained = true,
		.chain_id = ALC269_FIXUP_HEADSET_MIC
	},
	[ALC269VC_FIXUP_ACER_MIC_NO_PRESENCE] = {
		.type = HDA_FIXUP_PINS,
		.v.pins = (const struct hda_pintbl[]) {
			{ 0x18, 0x01a11130 }, /* use as headset mic, without its own jack detect */
			{ }
		},
		.chained = true,
		.chain_id = ALC269_FIXUP_HEADSET_MIC
	},
	[ALC289_FIXUP_ASUS_GA401] = {
		.type = HDA_FIXUP_FUNC,
		.v.func = alc289_fixup_asus_ga401,
		.chained = true,
		.chain_id = ALC289_FIXUP_ASUS_GA502,
	},
	[ALC289_FIXUP_ASUS_GA502] = {
		.type = HDA_FIXUP_PINS,
		.v.pins = (const struct hda_pintbl[]) {
			{ 0x19, 0x03a11020 }, /* headset mic with jack detect */
			{ }
		},
	},
	[ALC256_FIXUP_ACER_MIC_NO_PRESENCE] = {
		.type = HDA_FIXUP_PINS,
		.v.pins = (const struct hda_pintbl[]) {
			{ 0x19, 0x02a11120 }, /* use as headset mic, without its own jack detect */
			{ }
		},
		.chained = true,
		.chain_id = ALC256_FIXUP_ASUS_HEADSET_MODE
	},
	[ALC285_FIXUP_HP_GPIO_AMP_INIT] = {
		.type = HDA_FIXUP_FUNC,
		.v.func = alc285_fixup_hp_gpio_amp_init,
		.chained = true,
		.chain_id = ALC285_FIXUP_HP_GPIO_LED
	},
	[ALC269_FIXUP_CZC_B20] = {
		.type = HDA_FIXUP_PINS,
		.v.pins = (const struct hda_pintbl[]) {
			{ 0x12, 0x411111f0 },
			{ 0x14, 0x90170110 }, /* speaker */
			{ 0x15, 0x032f1020 }, /* HP out */
			{ 0x17, 0x411111f0 },
			{ 0x18, 0x03ab1040 }, /* mic */
			{ 0x19, 0xb7a7013f },
			{ 0x1a, 0x0181305f },
			{ 0x1b, 0x411111f0 },
			{ 0x1d, 0x411111f0 },
			{ 0x1e, 0x411111f0 },
			{ }
		},
		.chain_id = ALC269_FIXUP_DMIC,
	},
	[ALC269_FIXUP_CZC_TMI] = {
		.type = HDA_FIXUP_PINS,
		.v.pins = (const struct hda_pintbl[]) {
			{ 0x12, 0x4000c000 },
			{ 0x14, 0x90170110 }, /* speaker */
			{ 0x15, 0x0421401f }, /* HP out */
			{ 0x17, 0x411111f0 },
			{ 0x18, 0x04a19020 }, /* mic */
			{ 0x19, 0x411111f0 },
			{ 0x1a, 0x411111f0 },
			{ 0x1b, 0x411111f0 },
			{ 0x1d, 0x40448505 },
			{ 0x1e, 0x411111f0 },
			{ 0x20, 0x8000ffff },
			{ }
		},
		.chain_id = ALC269_FIXUP_DMIC,
	},
	[ALC269_FIXUP_CZC_L101] = {
		.type = HDA_FIXUP_PINS,
		.v.pins = (const struct hda_pintbl[]) {
			{ 0x12, 0x40000000 },
			{ 0x14, 0x01014010 }, /* speaker */
			{ 0x15, 0x411111f0 }, /* HP out */
			{ 0x16, 0x411111f0 },
			{ 0x18, 0x01a19020 }, /* mic */
			{ 0x19, 0x02a19021 },
			{ 0x1a, 0x0181302f },
			{ 0x1b, 0x0221401f },
			{ 0x1c, 0x411111f0 },
			{ 0x1d, 0x4044c601 },
			{ 0x1e, 0x411111f0 },
			{ }
		},
		.chain_id = ALC269_FIXUP_DMIC,
	},
	[ALC269_FIXUP_LEMOTE_A1802] = {
		.type = HDA_FIXUP_PINS,
		.v.pins = (const struct hda_pintbl[]) {
			{ 0x12, 0x40000000 },
			{ 0x14, 0x90170110 }, /* speaker */
			{ 0x17, 0x411111f0 },
			{ 0x18, 0x03a19040 }, /* mic1 */
			{ 0x19, 0x90a70130 }, /* mic2 */
			{ 0x1a, 0x411111f0 },
			{ 0x1b, 0x411111f0 },
			{ 0x1d, 0x40489d2d },
			{ 0x1e, 0x411111f0 },
			{ 0x20, 0x0003ffff },
			{ 0x21, 0x03214020 },
			{ }
		},
		.chain_id = ALC269_FIXUP_DMIC,
	},
	[ALC269_FIXUP_LEMOTE_A190X] = {
		.type = HDA_FIXUP_PINS,
		.v.pins = (const struct hda_pintbl[]) {
			{ 0x14, 0x99130110 }, /* speaker */
			{ 0x15, 0x0121401f }, /* HP out */
			{ 0x18, 0x01a19c20 }, /* rear  mic */
			{ 0x19, 0x99a3092f }, /* front mic */
			{ 0x1b, 0x0201401f }, /* front lineout */
			{ }
		},
		.chain_id = ALC269_FIXUP_DMIC,
	},
	[ALC256_FIXUP_INTEL_NUC8_RUGGED] = {
		.type = HDA_FIXUP_PINS,
		.v.pins = (const struct hda_pintbl[]) {
			{ 0x1b, 0x01a1913c }, /* use as headset mic, without its own jack detect */
			{ }
		},
		.chained = true,
		.chain_id = ALC269_FIXUP_HEADSET_MODE
	},
	[ALC256_FIXUP_INTEL_NUC10] = {
		.type = HDA_FIXUP_PINS,
		.v.pins = (const struct hda_pintbl[]) {
			{ 0x19, 0x01a1913c }, /* use as headset mic, without its own jack detect */
			{ }
		},
		.chained = true,
		.chain_id = ALC269_FIXUP_HEADSET_MODE
	},
	[ALC255_FIXUP_XIAOMI_HEADSET_MIC] = {
		.type = HDA_FIXUP_VERBS,
		.v.verbs = (const struct hda_verb[]) {
			{ 0x20, AC_VERB_SET_COEF_INDEX, 0x45 },
			{ 0x20, AC_VERB_SET_PROC_COEF, 0x5089 },
			{ }
		},
		.chained = true,
		.chain_id = ALC289_FIXUP_ASUS_GA502
	},
	[ALC274_FIXUP_HP_MIC] = {
		.type = HDA_FIXUP_VERBS,
		.v.verbs = (const struct hda_verb[]) {
			{ 0x20, AC_VERB_SET_COEF_INDEX, 0x45 },
			{ 0x20, AC_VERB_SET_PROC_COEF, 0x5089 },
			{ }
		},
	},
	[ALC274_FIXUP_HP_HEADSET_MIC] = {
		.type = HDA_FIXUP_FUNC,
		.v.func = alc274_fixup_hp_headset_mic,
		.chained = true,
		.chain_id = ALC274_FIXUP_HP_MIC
	},
	[ALC274_FIXUP_HP_ENVY_GPIO] = {
		.type = HDA_FIXUP_FUNC,
		.v.func = alc274_fixup_hp_envy_gpio,
	},
	[ALC256_FIXUP_ASUS_HPE] = {
		.type = HDA_FIXUP_VERBS,
		.v.verbs = (const struct hda_verb[]) {
			/* Set EAPD high */
			{ 0x20, AC_VERB_SET_COEF_INDEX, 0x0f },
			{ 0x20, AC_VERB_SET_PROC_COEF, 0x7778 },
			{ }
		},
		.chained = true,
		.chain_id = ALC294_FIXUP_ASUS_HEADSET_MIC
	},
	[ALC285_FIXUP_THINKPAD_NO_BASS_SPK_HEADSET_JACK] = {
		.type = HDA_FIXUP_FUNC,
		.v.func = alc_fixup_headset_jack,
		.chained = true,
		.chain_id = ALC269_FIXUP_THINKPAD_ACPI
	},
	[ALC287_FIXUP_HP_GPIO_LED] = {
		.type = HDA_FIXUP_FUNC,
		.v.func = alc287_fixup_hp_gpio_led,
	},
	[ALC256_FIXUP_HP_HEADSET_MIC] = {
		.type = HDA_FIXUP_FUNC,
		.v.func = alc274_fixup_hp_headset_mic,
	},
	[ALC236_FIXUP_DELL_AIO_HEADSET_MIC] = {
		.type = HDA_FIXUP_FUNC,
		.v.func = alc_fixup_no_int_mic,
		.chained = true,
		.chain_id = ALC255_FIXUP_DELL1_MIC_NO_PRESENCE
	},
	[ALC282_FIXUP_ACER_DISABLE_LINEOUT] = {
		.type = HDA_FIXUP_PINS,
		.v.pins = (const struct hda_pintbl[]) {
			{ 0x1b, 0x411111f0 },
			{ 0x18, 0x01a1913c }, /* use as headset mic, without its own jack detect */
			{ },
		},
		.chained = true,
		.chain_id = ALC269_FIXUP_HEADSET_MODE
	},
	[ALC255_FIXUP_ACER_LIMIT_INT_MIC_BOOST] = {
		.type = HDA_FIXUP_FUNC,
		.v.func = alc269_fixup_limit_int_mic_boost,
		.chained = true,
		.chain_id = ALC255_FIXUP_ACER_MIC_NO_PRESENCE,
	},
	[ALC256_FIXUP_ACER_HEADSET_MIC] = {
		.type = HDA_FIXUP_PINS,
		.v.pins = (const struct hda_pintbl[]) {
			{ 0x19, 0x02a1113c }, /* use as headset mic, without its own jack detect */
			{ 0x1a, 0x90a1092f }, /* use as internal mic */
			{ }
		},
		.chained = true,
		.chain_id = ALC269_FIXUP_HEADSET_MODE_NO_HP_MIC
	},
	[ALC285_FIXUP_IDEAPAD_S740_COEF] = {
		.type = HDA_FIXUP_FUNC,
		.v.func = alc285_fixup_ideapad_s740_coef,
		.chained = true,
		.chain_id = ALC269_FIXUP_THINKPAD_ACPI,
	},
	[ALC285_FIXUP_HP_LIMIT_INT_MIC_BOOST] = {
		.type = HDA_FIXUP_FUNC,
		.v.func = alc269_fixup_limit_int_mic_boost,
		.chained = true,
		.chain_id = ALC285_FIXUP_HP_MUTE_LED,
	},
	[ALC295_FIXUP_ASUS_DACS] = {
		.type = HDA_FIXUP_FUNC,
		.v.func = alc295_fixup_asus_dacs,
	},
	[ALC295_FIXUP_HP_OMEN] = {
		.type = HDA_FIXUP_PINS,
		.v.pins = (const struct hda_pintbl[]) {
			{ 0x12, 0xb7a60130 },
			{ 0x13, 0x40000000 },
			{ 0x14, 0x411111f0 },
			{ 0x16, 0x411111f0 },
			{ 0x17, 0x90170110 },
			{ 0x18, 0x411111f0 },
			{ 0x19, 0x02a11030 },
			{ 0x1a, 0x411111f0 },
			{ 0x1b, 0x04a19030 },
			{ 0x1d, 0x40600001 },
			{ 0x1e, 0x411111f0 },
			{ 0x21, 0x03211020 },
			{}
		},
		.chained = true,
		.chain_id = ALC269_FIXUP_HP_LINE1_MIC1_LED,
	},
	[ALC285_FIXUP_HP_SPECTRE_X360] = {
		.type = HDA_FIXUP_FUNC,
		.v.func = alc285_fixup_hp_spectre_x360,
	},
	[ALC285_FIXUP_HP_SPECTRE_X360_EB1] = {
		.type = HDA_FIXUP_FUNC,
		.v.func = alc285_fixup_hp_spectre_x360_eb1
	},
	[ALC287_FIXUP_IDEAPAD_BASS_SPK_AMP] = {
		.type = HDA_FIXUP_FUNC,
		.v.func = alc285_fixup_ideapad_s740_coef,
		.chained = true,
		.chain_id = ALC285_FIXUP_THINKPAD_HEADSET_JACK,
	},
	[ALC623_FIXUP_LENOVO_THINKSTATION_P340] = {
		.type = HDA_FIXUP_FUNC,
		.v.func = alc_fixup_no_shutup,
		.chained = true,
		.chain_id = ALC283_FIXUP_HEADSET_MIC,
	},
	[ALC255_FIXUP_ACER_HEADPHONE_AND_MIC] = {
		.type = HDA_FIXUP_PINS,
		.v.pins = (const struct hda_pintbl[]) {
			{ 0x21, 0x03211030 }, /* Change the Headphone location to Left */
			{ }
		},
		.chained = true,
		.chain_id = ALC255_FIXUP_XIAOMI_HEADSET_MIC
	},
	[ALC236_FIXUP_HP_LIMIT_INT_MIC_BOOST] = {
		.type = HDA_FIXUP_FUNC,
		.v.func = alc269_fixup_limit_int_mic_boost,
		.chained = true,
		.chain_id = ALC236_FIXUP_HP_MUTE_LED_MICMUTE_VREF,
	},
	[ALC285_FIXUP_LEGION_Y9000X_SPEAKERS] = {
		.type = HDA_FIXUP_FUNC,
		.v.func = alc285_fixup_ideapad_s740_coef,
		.chained = true,
		.chain_id = ALC285_FIXUP_LEGION_Y9000X_AUTOMUTE,
	},
	[ALC285_FIXUP_LEGION_Y9000X_AUTOMUTE] = {
		.type = HDA_FIXUP_FUNC,
		.v.func = alc287_fixup_legion_15imhg05_speakers,
		.chained = true,
		.chain_id = ALC269_FIXUP_THINKPAD_ACPI,
	},
	[ALC287_FIXUP_LEGION_15IMHG05_SPEAKERS] = {
		.type = HDA_FIXUP_VERBS,
		//.v.verbs = legion_15imhg05_coefs,
		.v.verbs = (const struct hda_verb[]) {
			 // set left speaker Legion 7i.
			 { 0x20, AC_VERB_SET_COEF_INDEX, 0x24 },
			 { 0x20, AC_VERB_SET_PROC_COEF, 0x41 },

			 { 0x20, AC_VERB_SET_COEF_INDEX, 0x26 },
			 { 0x20, AC_VERB_SET_PROC_COEF, 0xc },
			 { 0x20, AC_VERB_SET_PROC_COEF, 0x0 },
			 { 0x20, AC_VERB_SET_PROC_COEF, 0x1a },
			 { 0x20, AC_VERB_SET_PROC_COEF, 0xb020 },

			 { 0x20, AC_VERB_SET_COEF_INDEX, 0x26 },
			 { 0x20, AC_VERB_SET_PROC_COEF, 0x2 },
			 { 0x20, AC_VERB_SET_PROC_COEF, 0x0 },
			 { 0x20, AC_VERB_SET_PROC_COEF, 0x0 },
			 { 0x20, AC_VERB_SET_PROC_COEF, 0xb020 },

			 // set right speaker Legion 7i.
			 { 0x20, AC_VERB_SET_COEF_INDEX, 0x24 },
			 { 0x20, AC_VERB_SET_PROC_COEF, 0x42 },

			 { 0x20, AC_VERB_SET_COEF_INDEX, 0x26 },
			 { 0x20, AC_VERB_SET_PROC_COEF, 0xc },
			 { 0x20, AC_VERB_SET_PROC_COEF, 0x0 },
			 { 0x20, AC_VERB_SET_PROC_COEF, 0x2a },
			 { 0x20, AC_VERB_SET_PROC_COEF, 0xb020 },

			 { 0x20, AC_VERB_SET_COEF_INDEX, 0x26 },
			 { 0x20, AC_VERB_SET_PROC_COEF, 0x2 },
			 { 0x20, AC_VERB_SET_PROC_COEF, 0x0 },
			 { 0x20, AC_VERB_SET_PROC_COEF, 0x0 },
			 { 0x20, AC_VERB_SET_PROC_COEF, 0xb020 },
			 {}
		},
		.chained = true,
		.chain_id = ALC287_FIXUP_LEGION_15IMHG05_AUTOMUTE,
	},
	[ALC287_FIXUP_LEGION_15IMHG05_AUTOMUTE] = {
		.type = HDA_FIXUP_FUNC,
		.v.func = alc287_fixup_legion_15imhg05_speakers,
		.chained = true,
		.chain_id = ALC269_FIXUP_HEADSET_MODE,
	},
	[ALC287_FIXUP_YOGA7_14ITL_SPEAKERS] = {
		.type = HDA_FIXUP_VERBS,
		.v.verbs = (const struct hda_verb[]) {
			 // set left speaker Yoga 7i.
			 { 0x20, AC_VERB_SET_COEF_INDEX, 0x24 },
			 { 0x20, AC_VERB_SET_PROC_COEF, 0x41 },

			 { 0x20, AC_VERB_SET_COEF_INDEX, 0x26 },
			 { 0x20, AC_VERB_SET_PROC_COEF, 0xc },
			 { 0x20, AC_VERB_SET_PROC_COEF, 0x0 },
			 { 0x20, AC_VERB_SET_PROC_COEF, 0x1a },
			 { 0x20, AC_VERB_SET_PROC_COEF, 0xb020 },

			 { 0x20, AC_VERB_SET_COEF_INDEX, 0x26 },
			 { 0x20, AC_VERB_SET_PROC_COEF, 0x2 },
			 { 0x20, AC_VERB_SET_PROC_COEF, 0x0 },
			 { 0x20, AC_VERB_SET_PROC_COEF, 0x0 },
			 { 0x20, AC_VERB_SET_PROC_COEF, 0xb020 },

			 // set right speaker Yoga 7i.
			 { 0x20, AC_VERB_SET_COEF_INDEX, 0x24 },
			 { 0x20, AC_VERB_SET_PROC_COEF, 0x46 },

			 { 0x20, AC_VERB_SET_COEF_INDEX, 0x26 },
			 { 0x20, AC_VERB_SET_PROC_COEF, 0xc },
			 { 0x20, AC_VERB_SET_PROC_COEF, 0x0 },
			 { 0x20, AC_VERB_SET_PROC_COEF, 0x2a },
			 { 0x20, AC_VERB_SET_PROC_COEF, 0xb020 },

			 { 0x20, AC_VERB_SET_COEF_INDEX, 0x26 },
			 { 0x20, AC_VERB_SET_PROC_COEF, 0x2 },
			 { 0x20, AC_VERB_SET_PROC_COEF, 0x0 },
			 { 0x20, AC_VERB_SET_PROC_COEF, 0x0 },
			 { 0x20, AC_VERB_SET_PROC_COEF, 0xb020 },
			 {}
		},
		.chained = true,
		.chain_id = ALC269_FIXUP_HEADSET_MODE,
	},
	[ALC298_FIXUP_LENOVO_C940_DUET7] = {
		.type = HDA_FIXUP_FUNC,
		.v.func = alc298_fixup_lenovo_c940_duet7,
	},
	[ALC287_FIXUP_13S_GEN2_SPEAKERS] = {
		.type = HDA_FIXUP_VERBS,
		.v.verbs = (const struct hda_verb[]) {
			{ 0x20, AC_VERB_SET_COEF_INDEX, 0x24 },
			{ 0x20, AC_VERB_SET_PROC_COEF, 0x41 },
			{ 0x20, AC_VERB_SET_COEF_INDEX, 0x26 },
			{ 0x20, AC_VERB_SET_PROC_COEF, 0x2 },
			{ 0x20, AC_VERB_SET_PROC_COEF, 0x0 },
			{ 0x20, AC_VERB_SET_PROC_COEF, 0x0 },
			{ 0x20, AC_VERB_SET_PROC_COEF, 0xb020 },
			{ 0x20, AC_VERB_SET_COEF_INDEX, 0x24 },
			{ 0x20, AC_VERB_SET_PROC_COEF, 0x42 },
			{ 0x20, AC_VERB_SET_COEF_INDEX, 0x26 },
			{ 0x20, AC_VERB_SET_PROC_COEF, 0x2 },
			{ 0x20, AC_VERB_SET_PROC_COEF, 0x0 },
			{ 0x20, AC_VERB_SET_PROC_COEF, 0x0 },
			{ 0x20, AC_VERB_SET_PROC_COEF, 0xb020 },
			{}
		},
		.chained = true,
		.chain_id = ALC269_FIXUP_HEADSET_MODE,
	},
	[ALC256_FIXUP_SET_COEF_DEFAULTS] = {
		.type = HDA_FIXUP_FUNC,
		.v.func = alc256_fixup_set_coef_defaults,
	},
	[ALC245_FIXUP_HP_GPIO_LED] = {
		.type = HDA_FIXUP_FUNC,
		.v.func = alc245_fixup_hp_gpio_led,
	},
	[ALC256_FIXUP_SYSTEM76_MIC_NO_PRESENCE] = {
		.type = HDA_FIXUP_PINS,
		.v.pins = (const struct hda_pintbl[]) {
			{ 0x19, 0x03a11120 }, /* use as headset mic, without its own jack detect */
			{ }
		},
		.chained = true,
		.chain_id = ALC269_FIXUP_HEADSET_MODE_NO_HP_MIC,
	},
	[ALC233_FIXUP_NO_AUDIO_JACK] = {
		.type = HDA_FIXUP_FUNC,
		.v.func = alc233_fixup_no_audio_jack,
	},
	[ALC256_FIXUP_MIC_NO_PRESENCE_AND_RESUME] = {
		.type = HDA_FIXUP_FUNC,
		.v.func = alc256_fixup_mic_no_presence_and_resume,
		.chained = true,
		.chain_id = ALC269_FIXUP_HEADSET_MODE_NO_HP_MIC
	},
	[ALC287_FIXUP_LEGION_16ACHG6] = {
		.type = HDA_FIXUP_FUNC,
		.v.func = alc287_fixup_legion_16achg6_speakers,
	},
	[ALC287_FIXUP_CS35L41_I2C_2] = {
		.type = HDA_FIXUP_FUNC,
		.v.func = cs35l41_fixup_i2c_two,
		.chained = true,
		.chain_id = ALC269_FIXUP_THINKPAD_ACPI,
	},
	[ALC287_FIXUP_CS35L41_I2C_2_HP_GPIO_LED] = {
		.type = HDA_FIXUP_FUNC,
		.v.func = cs35l41_fixup_i2c_two,
		.chained = true,
		.chain_id = ALC285_FIXUP_HP_MUTE_LED,
	},
	[ALC245_FIXUP_CS35L41_SPI_2] = {
		.type = HDA_FIXUP_FUNC,
		.v.func = cs35l41_fixup_spi_two,
	},
	[ALC245_FIXUP_CS35L41_SPI_2_HP_GPIO_LED] = {
		.type = HDA_FIXUP_FUNC,
		.v.func = cs35l41_fixup_spi_two,
		.chained = true,
		.chain_id = ALC285_FIXUP_HP_GPIO_LED,
	},
	[ALC245_FIXUP_CS35L41_SPI_4] = {
		.type = HDA_FIXUP_FUNC,
		.v.func = cs35l41_fixup_spi_four,
	},
	[ALC245_FIXUP_CS35L41_SPI_4_HP_GPIO_LED] = {
		.type = HDA_FIXUP_FUNC,
		.v.func = cs35l41_fixup_spi_four,
		.chained = true,
		.chain_id = ALC285_FIXUP_HP_GPIO_LED,
	},
	[ALC285_FIXUP_HP_SPEAKERS_MICMUTE_LED] = {
		.type = HDA_FIXUP_VERBS,
		.v.verbs = (const struct hda_verb[]) {
			 { 0x20, AC_VERB_SET_COEF_INDEX, 0x19 },
			 { 0x20, AC_VERB_SET_PROC_COEF, 0x8e11 },
			 { }
		},
		.chained = true,
		.chain_id = ALC285_FIXUP_HP_MUTE_LED,
	},
	[ALC269_FIXUP_DELL4_MIC_NO_PRESENCE_QUIET] = {
		.type = HDA_FIXUP_FUNC,
		.v.func = alc_fixup_dell4_mic_no_presence_quiet,
		.chained = true,
		.chain_id = ALC269_FIXUP_DELL4_MIC_NO_PRESENCE,
	},
	[ALC295_FIXUP_FRAMEWORK_LAPTOP_MIC_NO_PRESENCE] = {
		.type = HDA_FIXUP_PINS,
		.v.pins = (const struct hda_pintbl[]) {
			{ 0x19, 0x02a1112c }, /* use as headset mic, without its own jack detect */
			{ }
		},
		.chained = true,
		.chain_id = ALC269_FIXUP_HEADSET_MODE_NO_HP_MIC
	},
	[ALC287_FIXUP_LEGION_16ITHG6] = {
		.type = HDA_FIXUP_FUNC,
		.v.func = alc287_fixup_legion_16ithg6_speakers,
	},
	[ALC287_FIXUP_YOGA9_14IAP7_BASS_SPK] = {
		.type = HDA_FIXUP_VERBS,
		.v.verbs = (const struct hda_verb[]) {
			// enable left speaker
			{ 0x20, AC_VERB_SET_COEF_INDEX, 0x24 },
			{ 0x20, AC_VERB_SET_PROC_COEF, 0x41 },

			{ 0x20, AC_VERB_SET_COEF_INDEX, 0x26 },
			{ 0x20, AC_VERB_SET_PROC_COEF, 0xc },
			{ 0x20, AC_VERB_SET_PROC_COEF, 0x0 },
			{ 0x20, AC_VERB_SET_PROC_COEF, 0x1a },
			{ 0x20, AC_VERB_SET_PROC_COEF, 0xb020 },

			{ 0x20, AC_VERB_SET_COEF_INDEX, 0x26 },
			{ 0x20, AC_VERB_SET_PROC_COEF, 0xf },
			{ 0x20, AC_VERB_SET_PROC_COEF, 0x0 },
			{ 0x20, AC_VERB_SET_PROC_COEF, 0x42 },
			{ 0x20, AC_VERB_SET_PROC_COEF, 0xb020 },

			{ 0x20, AC_VERB_SET_COEF_INDEX, 0x26 },
			{ 0x20, AC_VERB_SET_PROC_COEF, 0x10 },
			{ 0x20, AC_VERB_SET_PROC_COEF, 0x0 },
			{ 0x20, AC_VERB_SET_PROC_COEF, 0x40 },
			{ 0x20, AC_VERB_SET_PROC_COEF, 0xb020 },

			{ 0x20, AC_VERB_SET_COEF_INDEX, 0x26 },
			{ 0x20, AC_VERB_SET_PROC_COEF, 0x2 },
			{ 0x20, AC_VERB_SET_PROC_COEF, 0x0 },
			{ 0x20, AC_VERB_SET_PROC_COEF, 0x0 },
			{ 0x20, AC_VERB_SET_PROC_COEF, 0xb020 },

			// enable right speaker
			{ 0x20, AC_VERB_SET_COEF_INDEX, 0x24 },
			{ 0x20, AC_VERB_SET_PROC_COEF, 0x46 },

			{ 0x20, AC_VERB_SET_COEF_INDEX, 0x26 },
			{ 0x20, AC_VERB_SET_PROC_COEF, 0xc },
			{ 0x20, AC_VERB_SET_PROC_COEF, 0x0 },
			{ 0x20, AC_VERB_SET_PROC_COEF, 0x2a },
			{ 0x20, AC_VERB_SET_PROC_COEF, 0xb020 },

			{ 0x20, AC_VERB_SET_COEF_INDEX, 0x26 },
			{ 0x20, AC_VERB_SET_PROC_COEF, 0xf },
			{ 0x20, AC_VERB_SET_PROC_COEF, 0x0 },
			{ 0x20, AC_VERB_SET_PROC_COEF, 0x46 },
			{ 0x20, AC_VERB_SET_PROC_COEF, 0xb020 },

			{ 0x20, AC_VERB_SET_COEF_INDEX, 0x26 },
			{ 0x20, AC_VERB_SET_PROC_COEF, 0x10 },
			{ 0x20, AC_VERB_SET_PROC_COEF, 0x0 },
			{ 0x20, AC_VERB_SET_PROC_COEF, 0x44 },
			{ 0x20, AC_VERB_SET_PROC_COEF, 0xb020 },

			{ 0x20, AC_VERB_SET_COEF_INDEX, 0x26 },
			{ 0x20, AC_VERB_SET_PROC_COEF, 0x2 },
			{ 0x20, AC_VERB_SET_PROC_COEF, 0x0 },
			{ 0x20, AC_VERB_SET_PROC_COEF, 0x0 },
			{ 0x20, AC_VERB_SET_PROC_COEF, 0xb020 },

			{ },
		},
	},
	[ALC287_FIXUP_YOGA9_14IAP7_BASS_SPK_PIN] = {
		.type = HDA_FIXUP_FUNC,
		.v.func = alc287_fixup_yoga9_14iap7_bass_spk_pin,
		.chained = true,
		.chain_id = ALC287_FIXUP_YOGA9_14IAP7_BASS_SPK,
	},
};

static const struct snd_pci_quirk alc269_fixup_tbl[] = {
	SND_PCI_QUIRK(0x1025, 0x0283, "Acer TravelMate 8371", ALC269_FIXUP_INV_DMIC),
	SND_PCI_QUIRK(0x1025, 0x029b, "Acer 1810TZ", ALC269_FIXUP_INV_DMIC),
	SND_PCI_QUIRK(0x1025, 0x0349, "Acer AOD260", ALC269_FIXUP_INV_DMIC),
	SND_PCI_QUIRK(0x1025, 0x047c, "Acer AC700", ALC269_FIXUP_ACER_AC700),
	SND_PCI_QUIRK(0x1025, 0x072d, "Acer Aspire V5-571G", ALC269_FIXUP_ASPIRE_HEADSET_MIC),
	SND_PCI_QUIRK(0x1025, 0x0740, "Acer AO725", ALC271_FIXUP_HP_GATE_MIC_JACK),
	SND_PCI_QUIRK(0x1025, 0x0742, "Acer AO756", ALC271_FIXUP_HP_GATE_MIC_JACK),
	SND_PCI_QUIRK(0x1025, 0x0762, "Acer Aspire E1-472", ALC271_FIXUP_HP_GATE_MIC_JACK_E1_572),
	SND_PCI_QUIRK(0x1025, 0x0775, "Acer Aspire E1-572", ALC271_FIXUP_HP_GATE_MIC_JACK_E1_572),
	SND_PCI_QUIRK(0x1025, 0x079b, "Acer Aspire V5-573G", ALC282_FIXUP_ASPIRE_V5_PINS),
	SND_PCI_QUIRK(0x1025, 0x080d, "Acer Aspire V5-122P", ALC269_FIXUP_ASPIRE_HEADSET_MIC),
	SND_PCI_QUIRK(0x1025, 0x0840, "Acer Aspire E1", ALC269VB_FIXUP_ASPIRE_E1_COEF),
	SND_PCI_QUIRK(0x1025, 0x101c, "Acer Veriton N2510G", ALC269_FIXUP_LIFEBOOK),
	SND_PCI_QUIRK(0x1025, 0x102b, "Acer Aspire C24-860", ALC286_FIXUP_ACER_AIO_MIC_NO_PRESENCE),
	SND_PCI_QUIRK(0x1025, 0x1065, "Acer Aspire C20-820", ALC269VC_FIXUP_ACER_HEADSET_MIC),
	SND_PCI_QUIRK(0x1025, 0x106d, "Acer Cloudbook 14", ALC283_FIXUP_CHROME_BOOK),
	SND_PCI_QUIRK(0x1025, 0x1094, "Acer Aspire E5-575T", ALC255_FIXUP_ACER_LIMIT_INT_MIC_BOOST),
	SND_PCI_QUIRK(0x1025, 0x1099, "Acer Aspire E5-523G", ALC255_FIXUP_ACER_MIC_NO_PRESENCE),
	SND_PCI_QUIRK(0x1025, 0x110e, "Acer Aspire ES1-432", ALC255_FIXUP_ACER_MIC_NO_PRESENCE),
	SND_PCI_QUIRK(0x1025, 0x1166, "Acer Veriton N4640G", ALC269_FIXUP_LIFEBOOK),
	SND_PCI_QUIRK(0x1025, 0x1167, "Acer Veriton N6640G", ALC269_FIXUP_LIFEBOOK),
	SND_PCI_QUIRK(0x1025, 0x1246, "Acer Predator Helios 500", ALC299_FIXUP_PREDATOR_SPK),
	SND_PCI_QUIRK(0x1025, 0x1247, "Acer vCopperbox", ALC269VC_FIXUP_ACER_VCOPPERBOX_PINS),
	SND_PCI_QUIRK(0x1025, 0x1248, "Acer Veriton N4660G", ALC269VC_FIXUP_ACER_MIC_NO_PRESENCE),
	SND_PCI_QUIRK(0x1025, 0x1269, "Acer SWIFT SF314-54", ALC256_FIXUP_ACER_HEADSET_MIC),
	SND_PCI_QUIRK(0x1025, 0x128f, "Acer Veriton Z6860G", ALC286_FIXUP_ACER_AIO_HEADSET_MIC),
	SND_PCI_QUIRK(0x1025, 0x1290, "Acer Veriton Z4860G", ALC286_FIXUP_ACER_AIO_HEADSET_MIC),
	SND_PCI_QUIRK(0x1025, 0x1291, "Acer Veriton Z4660G", ALC286_FIXUP_ACER_AIO_HEADSET_MIC),
	SND_PCI_QUIRK(0x1025, 0x129c, "Acer SWIFT SF314-55", ALC256_FIXUP_ACER_HEADSET_MIC),
	SND_PCI_QUIRK(0x1025, 0x129d, "Acer SWIFT SF313-51", ALC256_FIXUP_ACER_MIC_NO_PRESENCE),
	SND_PCI_QUIRK(0x1025, 0x1300, "Acer SWIFT SF314-56", ALC256_FIXUP_ACER_MIC_NO_PRESENCE),
	SND_PCI_QUIRK(0x1025, 0x1308, "Acer Aspire Z24-890", ALC286_FIXUP_ACER_AIO_HEADSET_MIC),
	SND_PCI_QUIRK(0x1025, 0x132a, "Acer TravelMate B114-21", ALC233_FIXUP_ACER_HEADSET_MIC),
	SND_PCI_QUIRK(0x1025, 0x1330, "Acer TravelMate X514-51T", ALC255_FIXUP_ACER_HEADSET_MIC),
	SND_PCI_QUIRK(0x1025, 0x141f, "Acer Spin SP513-54N", ALC255_FIXUP_ACER_MIC_NO_PRESENCE),
	SND_PCI_QUIRK(0x1025, 0x142b, "Acer Swift SF314-42", ALC255_FIXUP_ACER_MIC_NO_PRESENCE),
	SND_PCI_QUIRK(0x1025, 0x1430, "Acer TravelMate B311R-31", ALC256_FIXUP_ACER_MIC_NO_PRESENCE),
	SND_PCI_QUIRK(0x1025, 0x1466, "Acer Aspire A515-56", ALC255_FIXUP_ACER_HEADPHONE_AND_MIC),
	SND_PCI_QUIRK(0x1028, 0x0470, "Dell M101z", ALC269_FIXUP_DELL_M101Z),
	SND_PCI_QUIRK(0x1028, 0x053c, "Dell Latitude E5430", ALC292_FIXUP_DELL_E7X),
	SND_PCI_QUIRK(0x1028, 0x054b, "Dell XPS one 2710", ALC275_FIXUP_DELL_XPS),
	SND_PCI_QUIRK(0x1028, 0x05bd, "Dell Latitude E6440", ALC292_FIXUP_DELL_E7X),
	SND_PCI_QUIRK(0x1028, 0x05be, "Dell Latitude E6540", ALC292_FIXUP_DELL_E7X),
	SND_PCI_QUIRK(0x1028, 0x05ca, "Dell Latitude E7240", ALC292_FIXUP_DELL_E7X),
	SND_PCI_QUIRK(0x1028, 0x05cb, "Dell Latitude E7440", ALC292_FIXUP_DELL_E7X),
	SND_PCI_QUIRK(0x1028, 0x05da, "Dell Vostro 5460", ALC290_FIXUP_SUBWOOFER),
	SND_PCI_QUIRK(0x1028, 0x05f4, "Dell", ALC269_FIXUP_DELL1_MIC_NO_PRESENCE),
	SND_PCI_QUIRK(0x1028, 0x05f5, "Dell", ALC269_FIXUP_DELL1_MIC_NO_PRESENCE),
	SND_PCI_QUIRK(0x1028, 0x05f6, "Dell", ALC269_FIXUP_DELL1_MIC_NO_PRESENCE),
	SND_PCI_QUIRK(0x1028, 0x0615, "Dell Vostro 5470", ALC290_FIXUP_SUBWOOFER_HSJACK),
	SND_PCI_QUIRK(0x1028, 0x0616, "Dell Vostro 5470", ALC290_FIXUP_SUBWOOFER_HSJACK),
	SND_PCI_QUIRK(0x1028, 0x062c, "Dell Latitude E5550", ALC292_FIXUP_DELL_E7X),
	SND_PCI_QUIRK(0x1028, 0x062e, "Dell Latitude E7450", ALC292_FIXUP_DELL_E7X),
	SND_PCI_QUIRK(0x1028, 0x0638, "Dell Inspiron 5439", ALC290_FIXUP_MONO_SPEAKERS_HSJACK),
	SND_PCI_QUIRK(0x1028, 0x064a, "Dell", ALC293_FIXUP_DELL1_MIC_NO_PRESENCE),
	SND_PCI_QUIRK(0x1028, 0x064b, "Dell", ALC293_FIXUP_DELL1_MIC_NO_PRESENCE),
	SND_PCI_QUIRK(0x1028, 0x0665, "Dell XPS 13", ALC288_FIXUP_DELL_XPS_13),
	SND_PCI_QUIRK(0x1028, 0x0669, "Dell Optiplex 9020m", ALC255_FIXUP_DELL1_MIC_NO_PRESENCE),
	SND_PCI_QUIRK(0x1028, 0x069a, "Dell Vostro 5480", ALC290_FIXUP_SUBWOOFER_HSJACK),
	SND_PCI_QUIRK(0x1028, 0x06c7, "Dell", ALC255_FIXUP_DELL1_MIC_NO_PRESENCE),
	SND_PCI_QUIRK(0x1028, 0x06d9, "Dell", ALC293_FIXUP_DELL1_MIC_NO_PRESENCE),
	SND_PCI_QUIRK(0x1028, 0x06da, "Dell", ALC293_FIXUP_DELL1_MIC_NO_PRESENCE),
	SND_PCI_QUIRK(0x1028, 0x06db, "Dell", ALC293_FIXUP_DISABLE_AAMIX_MULTIJACK),
	SND_PCI_QUIRK(0x1028, 0x06dd, "Dell", ALC293_FIXUP_DISABLE_AAMIX_MULTIJACK),
	SND_PCI_QUIRK(0x1028, 0x06de, "Dell", ALC293_FIXUP_DISABLE_AAMIX_MULTIJACK),
	SND_PCI_QUIRK(0x1028, 0x06df, "Dell", ALC293_FIXUP_DISABLE_AAMIX_MULTIJACK),
	SND_PCI_QUIRK(0x1028, 0x06e0, "Dell", ALC293_FIXUP_DISABLE_AAMIX_MULTIJACK),
	SND_PCI_QUIRK(0x1028, 0x0706, "Dell Inspiron 7559", ALC256_FIXUP_DELL_INSPIRON_7559_SUBWOOFER),
	SND_PCI_QUIRK(0x1028, 0x0725, "Dell Inspiron 3162", ALC255_FIXUP_DELL_SPK_NOISE),
	SND_PCI_QUIRK(0x1028, 0x0738, "Dell Precision 5820", ALC269_FIXUP_NO_SHUTUP),
	SND_PCI_QUIRK(0x1028, 0x075c, "Dell XPS 27 7760", ALC298_FIXUP_SPK_VOLUME),
	SND_PCI_QUIRK(0x1028, 0x075d, "Dell AIO", ALC298_FIXUP_SPK_VOLUME),
	SND_PCI_QUIRK(0x1028, 0x0798, "Dell Inspiron 17 7000 Gaming", ALC256_FIXUP_DELL_INSPIRON_7559_SUBWOOFER),
	SND_PCI_QUIRK(0x1028, 0x07b0, "Dell Precision 7520", ALC295_FIXUP_DISABLE_DAC3),
	SND_PCI_QUIRK(0x1028, 0x080c, "Dell WYSE", ALC225_FIXUP_DELL_WYSE_MIC_NO_PRESENCE),
	SND_PCI_QUIRK(0x1028, 0x084b, "Dell", ALC274_FIXUP_DELL_AIO_LINEOUT_VERB),
	SND_PCI_QUIRK(0x1028, 0x084e, "Dell", ALC274_FIXUP_DELL_AIO_LINEOUT_VERB),
	SND_PCI_QUIRK(0x1028, 0x0871, "Dell Precision 3630", ALC255_FIXUP_DELL_HEADSET_MIC),
	SND_PCI_QUIRK(0x1028, 0x0872, "Dell Precision 3630", ALC255_FIXUP_DELL_HEADSET_MIC),
	SND_PCI_QUIRK(0x1028, 0x0873, "Dell Precision 3930", ALC255_FIXUP_DUMMY_LINEOUT_VERB),
	SND_PCI_QUIRK(0x1028, 0x087d, "Dell Precision 5530", ALC289_FIXUP_DUAL_SPK),
	SND_PCI_QUIRK(0x1028, 0x08ad, "Dell WYSE AIO", ALC225_FIXUP_DELL_WYSE_AIO_MIC_NO_PRESENCE),
	SND_PCI_QUIRK(0x1028, 0x08ae, "Dell WYSE NB", ALC225_FIXUP_DELL1_MIC_NO_PRESENCE),
	SND_PCI_QUIRK(0x1028, 0x0935, "Dell", ALC274_FIXUP_DELL_AIO_LINEOUT_VERB),
	SND_PCI_QUIRK(0x1028, 0x097d, "Dell Precision", ALC289_FIXUP_DUAL_SPK),
	SND_PCI_QUIRK(0x1028, 0x097e, "Dell Precision", ALC289_FIXUP_DUAL_SPK),
	SND_PCI_QUIRK(0x1028, 0x098d, "Dell Precision", ALC233_FIXUP_ASUS_MIC_NO_PRESENCE),
	SND_PCI_QUIRK(0x1028, 0x09bf, "Dell Precision", ALC233_FIXUP_ASUS_MIC_NO_PRESENCE),
	SND_PCI_QUIRK(0x1028, 0x0a2e, "Dell", ALC236_FIXUP_DELL_AIO_HEADSET_MIC),
	SND_PCI_QUIRK(0x1028, 0x0a30, "Dell", ALC236_FIXUP_DELL_AIO_HEADSET_MIC),
	SND_PCI_QUIRK(0x1028, 0x0a38, "Dell Latitude 7520", ALC269_FIXUP_DELL4_MIC_NO_PRESENCE_QUIET),
	SND_PCI_QUIRK(0x1028, 0x0a58, "Dell", ALC255_FIXUP_DELL_HEADSET_MIC),
	SND_PCI_QUIRK(0x1028, 0x0a61, "Dell XPS 15 9510", ALC289_FIXUP_DUAL_SPK),
	SND_PCI_QUIRK(0x1028, 0x0a62, "Dell Precision 5560", ALC289_FIXUP_DUAL_SPK),
	SND_PCI_QUIRK(0x1028, 0x0a9d, "Dell Latitude 5430", ALC269_FIXUP_DELL4_MIC_NO_PRESENCE),
	SND_PCI_QUIRK(0x1028, 0x0a9e, "Dell Latitude 5430", ALC269_FIXUP_DELL4_MIC_NO_PRESENCE),
	SND_PCI_QUIRK(0x1028, 0x0b19, "Dell XPS 15 9520", ALC289_FIXUP_DUAL_SPK),
	SND_PCI_QUIRK(0x1028, 0x0b1a, "Dell Precision 5570", ALC289_FIXUP_DUAL_SPK),
	SND_PCI_QUIRK(0x1028, 0x164a, "Dell", ALC293_FIXUP_DELL1_MIC_NO_PRESENCE),
	SND_PCI_QUIRK(0x1028, 0x164b, "Dell", ALC293_FIXUP_DELL1_MIC_NO_PRESENCE),
	SND_PCI_QUIRK(0x103c, 0x1586, "HP", ALC269_FIXUP_HP_MUTE_LED_MIC2),
	SND_PCI_QUIRK(0x103c, 0x18e6, "HP", ALC269_FIXUP_HP_GPIO_LED),
	SND_PCI_QUIRK(0x103c, 0x218b, "HP", ALC269_FIXUP_LIMIT_INT_MIC_BOOST_MUTE_LED),
	SND_PCI_QUIRK(0x103c, 0x21f9, "HP", ALC269_FIXUP_HP_MUTE_LED_MIC1),
	SND_PCI_QUIRK(0x103c, 0x2210, "HP", ALC269_FIXUP_HP_MUTE_LED_MIC1),
	SND_PCI_QUIRK(0x103c, 0x2214, "HP", ALC269_FIXUP_HP_MUTE_LED_MIC1),
	SND_PCI_QUIRK(0x103c, 0x221b, "HP", ALC269_FIXUP_HP_GPIO_MIC1_LED),
	SND_PCI_QUIRK(0x103c, 0x221c, "HP EliteBook 755 G2", ALC280_FIXUP_HP_HEADSET_MIC),
	SND_PCI_QUIRK(0x103c, 0x2221, "HP", ALC269_FIXUP_HP_GPIO_MIC1_LED),
	SND_PCI_QUIRK(0x103c, 0x2225, "HP", ALC269_FIXUP_HP_GPIO_MIC1_LED),
	SND_PCI_QUIRK(0x103c, 0x2236, "HP", ALC269_FIXUP_HP_LINE1_MIC1_LED),
	SND_PCI_QUIRK(0x103c, 0x2237, "HP", ALC269_FIXUP_HP_LINE1_MIC1_LED),
	SND_PCI_QUIRK(0x103c, 0x2238, "HP", ALC269_FIXUP_HP_LINE1_MIC1_LED),
	SND_PCI_QUIRK(0x103c, 0x2239, "HP", ALC269_FIXUP_HP_LINE1_MIC1_LED),
	SND_PCI_QUIRK(0x103c, 0x224b, "HP", ALC269_FIXUP_HP_LINE1_MIC1_LED),
	SND_PCI_QUIRK(0x103c, 0x2253, "HP", ALC269_FIXUP_HP_GPIO_MIC1_LED),
	SND_PCI_QUIRK(0x103c, 0x2254, "HP", ALC269_FIXUP_HP_GPIO_MIC1_LED),
	SND_PCI_QUIRK(0x103c, 0x2255, "HP", ALC269_FIXUP_HP_GPIO_MIC1_LED),
	SND_PCI_QUIRK(0x103c, 0x2256, "HP", ALC269_FIXUP_HP_GPIO_MIC1_LED),
	SND_PCI_QUIRK(0x103c, 0x2257, "HP", ALC269_FIXUP_HP_GPIO_MIC1_LED),
	SND_PCI_QUIRK(0x103c, 0x2259, "HP", ALC269_FIXUP_HP_GPIO_MIC1_LED),
	SND_PCI_QUIRK(0x103c, 0x225a, "HP", ALC269_FIXUP_HP_DOCK_GPIO_MIC1_LED),
	SND_PCI_QUIRK(0x103c, 0x225f, "HP", ALC280_FIXUP_HP_GPIO2_MIC_HOTKEY),
	SND_PCI_QUIRK(0x103c, 0x2260, "HP", ALC269_FIXUP_HP_MUTE_LED_MIC1),
	SND_PCI_QUIRK(0x103c, 0x2263, "HP", ALC269_FIXUP_HP_MUTE_LED_MIC1),
	SND_PCI_QUIRK(0x103c, 0x2264, "HP", ALC269_FIXUP_HP_MUTE_LED_MIC1),
	SND_PCI_QUIRK(0x103c, 0x2265, "HP", ALC269_FIXUP_HP_MUTE_LED_MIC1),
	SND_PCI_QUIRK(0x103c, 0x2268, "HP", ALC269_FIXUP_HP_MUTE_LED_MIC1),
	SND_PCI_QUIRK(0x103c, 0x226a, "HP", ALC269_FIXUP_HP_MUTE_LED_MIC1),
	SND_PCI_QUIRK(0x103c, 0x226b, "HP", ALC269_FIXUP_HP_MUTE_LED_MIC1),
	SND_PCI_QUIRK(0x103c, 0x226e, "HP", ALC269_FIXUP_HP_MUTE_LED_MIC1),
	SND_PCI_QUIRK(0x103c, 0x2271, "HP", ALC286_FIXUP_HP_GPIO_LED),
	SND_PCI_QUIRK(0x103c, 0x2272, "HP", ALC269_FIXUP_HP_GPIO_MIC1_LED),
	SND_PCI_QUIRK(0x103c, 0x2272, "HP", ALC280_FIXUP_HP_DOCK_PINS),
	SND_PCI_QUIRK(0x103c, 0x2273, "HP", ALC269_FIXUP_HP_GPIO_MIC1_LED),
	SND_PCI_QUIRK(0x103c, 0x2273, "HP", ALC280_FIXUP_HP_DOCK_PINS),
	SND_PCI_QUIRK(0x103c, 0x2278, "HP", ALC269_FIXUP_HP_GPIO_MIC1_LED),
	SND_PCI_QUIRK(0x103c, 0x227f, "HP", ALC269_FIXUP_HP_MUTE_LED_MIC1),
	SND_PCI_QUIRK(0x103c, 0x2282, "HP", ALC269_FIXUP_HP_MUTE_LED_MIC1),
	SND_PCI_QUIRK(0x103c, 0x228b, "HP", ALC269_FIXUP_HP_MUTE_LED_MIC1),
	SND_PCI_QUIRK(0x103c, 0x228e, "HP", ALC269_FIXUP_HP_MUTE_LED_MIC1),
	SND_PCI_QUIRK(0x103c, 0x229e, "HP", ALC269_FIXUP_HP_MUTE_LED_MIC1),
	SND_PCI_QUIRK(0x103c, 0x22b2, "HP", ALC269_FIXUP_HP_MUTE_LED_MIC1),
	SND_PCI_QUIRK(0x103c, 0x22b7, "HP", ALC269_FIXUP_HP_MUTE_LED_MIC1),
	SND_PCI_QUIRK(0x103c, 0x22bf, "HP", ALC269_FIXUP_HP_MUTE_LED_MIC1),
	SND_PCI_QUIRK(0x103c, 0x22c4, "HP", ALC269_FIXUP_HP_MUTE_LED_MIC1),
	SND_PCI_QUIRK(0x103c, 0x22c5, "HP", ALC269_FIXUP_HP_MUTE_LED_MIC1),
	SND_PCI_QUIRK(0x103c, 0x22c7, "HP", ALC269_FIXUP_HP_MUTE_LED_MIC1),
	SND_PCI_QUIRK(0x103c, 0x22c8, "HP", ALC269_FIXUP_HP_MUTE_LED_MIC1),
	SND_PCI_QUIRK(0x103c, 0x22cf, "HP", ALC269_FIXUP_HP_MUTE_LED_MIC1),
	SND_PCI_QUIRK(0x103c, 0x22db, "HP", ALC280_FIXUP_HP_9480M),
	SND_PCI_QUIRK(0x103c, 0x22dc, "HP", ALC269_FIXUP_HP_GPIO_MIC1_LED),
	SND_PCI_QUIRK(0x103c, 0x22fb, "HP", ALC269_FIXUP_HP_GPIO_MIC1_LED),
	SND_PCI_QUIRK(0x103c, 0x2334, "HP", ALC269_FIXUP_HP_MUTE_LED_MIC1),
	SND_PCI_QUIRK(0x103c, 0x2335, "HP", ALC269_FIXUP_HP_MUTE_LED_MIC1),
	SND_PCI_QUIRK(0x103c, 0x2336, "HP", ALC269_FIXUP_HP_MUTE_LED_MIC1),
	SND_PCI_QUIRK(0x103c, 0x2337, "HP", ALC269_FIXUP_HP_MUTE_LED_MIC1),
	SND_PCI_QUIRK(0x103c, 0x2b5e, "HP 288 Pro G2 MT", ALC221_FIXUP_HP_288PRO_MIC_NO_PRESENCE),
	SND_PCI_QUIRK(0x103c, 0x802e, "HP Z240 SFF", ALC221_FIXUP_HP_MIC_NO_PRESENCE),
	SND_PCI_QUIRK(0x103c, 0x802f, "HP Z240", ALC221_FIXUP_HP_MIC_NO_PRESENCE),
	SND_PCI_QUIRK(0x103c, 0x8077, "HP", ALC256_FIXUP_HP_HEADSET_MIC),
	SND_PCI_QUIRK(0x103c, 0x8158, "HP", ALC256_FIXUP_HP_HEADSET_MIC),
	SND_PCI_QUIRK(0x103c, 0x820d, "HP Pavilion 15", ALC269_FIXUP_HP_MUTE_LED_MIC3),
	SND_PCI_QUIRK(0x103c, 0x8256, "HP", ALC221_FIXUP_HP_FRONT_MIC),
	SND_PCI_QUIRK(0x103c, 0x827e, "HP x360", ALC295_FIXUP_HP_X360),
	SND_PCI_QUIRK(0x103c, 0x827f, "HP x360", ALC269_FIXUP_HP_MUTE_LED_MIC3),
	SND_PCI_QUIRK(0x103c, 0x82bf, "HP G3 mini", ALC221_FIXUP_HP_MIC_NO_PRESENCE),
	SND_PCI_QUIRK(0x103c, 0x82c0, "HP G3 mini premium", ALC221_FIXUP_HP_MIC_NO_PRESENCE),
	SND_PCI_QUIRK(0x103c, 0x83b9, "HP Spectre x360", ALC269_FIXUP_HP_MUTE_LED_MIC3),
	SND_PCI_QUIRK(0x103c, 0x841c, "HP Pavilion 15-CK0xx", ALC269_FIXUP_HP_MUTE_LED_MIC3),
	SND_PCI_QUIRK(0x103c, 0x8497, "HP Envy x360", ALC269_FIXUP_HP_MUTE_LED_MIC3),
	SND_PCI_QUIRK(0x103c, 0x84da, "HP OMEN dc0019-ur", ALC295_FIXUP_HP_OMEN),
	SND_PCI_QUIRK(0x103c, 0x84e7, "HP Pavilion 15", ALC269_FIXUP_HP_MUTE_LED_MIC3),
	SND_PCI_QUIRK(0x103c, 0x8519, "HP Spectre x360 15-df0xxx", ALC285_FIXUP_HP_SPECTRE_X360),
	SND_PCI_QUIRK(0x103c, 0x860f, "HP ZBook 15 G6", ALC285_FIXUP_HP_GPIO_AMP_INIT),
	SND_PCI_QUIRK(0x103c, 0x861f, "HP Elite Dragonfly G1", ALC285_FIXUP_HP_GPIO_AMP_INIT),
	SND_PCI_QUIRK(0x103c, 0x869d, "HP", ALC236_FIXUP_HP_MUTE_LED),
	SND_PCI_QUIRK(0x103c, 0x86c7, "HP Envy AiO 32", ALC274_FIXUP_HP_ENVY_GPIO),
	SND_PCI_QUIRK(0x103c, 0x86e7, "HP Spectre x360 15-eb0xxx", ALC285_FIXUP_HP_SPECTRE_X360_EB1),
	SND_PCI_QUIRK(0x103c, 0x86e8, "HP Spectre x360 15-eb0xxx", ALC285_FIXUP_HP_SPECTRE_X360_EB1),
	SND_PCI_QUIRK(0x103c, 0x8716, "HP Elite Dragonfly G2 Notebook PC", ALC285_FIXUP_HP_GPIO_AMP_INIT),
	SND_PCI_QUIRK(0x103c, 0x8720, "HP EliteBook x360 1040 G8 Notebook PC", ALC285_FIXUP_HP_GPIO_AMP_INIT),
	SND_PCI_QUIRK(0x103c, 0x8724, "HP EliteBook 850 G7", ALC285_FIXUP_HP_GPIO_LED),
	SND_PCI_QUIRK(0x103c, 0x8728, "HP EliteBook 840 G7", ALC285_FIXUP_HP_GPIO_LED),
	SND_PCI_QUIRK(0x103c, 0x8729, "HP", ALC285_FIXUP_HP_GPIO_LED),
	SND_PCI_QUIRK(0x103c, 0x8730, "HP ProBook 445 G7", ALC236_FIXUP_HP_MUTE_LED_MICMUTE_VREF),
	SND_PCI_QUIRK(0x103c, 0x8735, "HP ProBook 435 G7", ALC236_FIXUP_HP_MUTE_LED_MICMUTE_VREF),
	SND_PCI_QUIRK(0x103c, 0x8736, "HP", ALC285_FIXUP_HP_GPIO_AMP_INIT),
	SND_PCI_QUIRK(0x103c, 0x8760, "HP", ALC285_FIXUP_HP_MUTE_LED),
	SND_PCI_QUIRK(0x103c, 0x877a, "HP", ALC285_FIXUP_HP_MUTE_LED),
	SND_PCI_QUIRK(0x103c, 0x877d, "HP", ALC236_FIXUP_HP_MUTE_LED),
	SND_PCI_QUIRK(0x103c, 0x8780, "HP ZBook Fury 17 G7 Mobile Workstation",
		      ALC285_FIXUP_HP_GPIO_AMP_INIT),
	SND_PCI_QUIRK(0x103c, 0x8783, "HP ZBook Fury 15 G7 Mobile Workstation",
		      ALC285_FIXUP_HP_GPIO_AMP_INIT),
	SND_PCI_QUIRK(0x103c, 0x8786, "HP OMEN 15", ALC285_FIXUP_HP_MUTE_LED),
	SND_PCI_QUIRK(0x103c, 0x8787, "HP OMEN 15", ALC285_FIXUP_HP_MUTE_LED),
	SND_PCI_QUIRK(0x103c, 0x8788, "HP OMEN 15", ALC285_FIXUP_HP_MUTE_LED),
	SND_PCI_QUIRK(0x103c, 0x87c8, "HP", ALC287_FIXUP_HP_GPIO_LED),
	SND_PCI_QUIRK(0x103c, 0x87e5, "HP ProBook 440 G8 Notebook PC", ALC236_FIXUP_HP_GPIO_LED),
	SND_PCI_QUIRK(0x103c, 0x87e7, "HP ProBook 450 G8 Notebook PC", ALC236_FIXUP_HP_GPIO_LED),
	SND_PCI_QUIRK(0x103c, 0x87f1, "HP ProBook 630 G8 Notebook PC", ALC236_FIXUP_HP_GPIO_LED),
	SND_PCI_QUIRK(0x103c, 0x87f2, "HP ProBook 640 G8 Notebook PC", ALC236_FIXUP_HP_GPIO_LED),
	SND_PCI_QUIRK(0x103c, 0x87f4, "HP", ALC287_FIXUP_HP_GPIO_LED),
	SND_PCI_QUIRK(0x103c, 0x87f5, "HP", ALC287_FIXUP_HP_GPIO_LED),
	SND_PCI_QUIRK(0x103c, 0x87f6, "HP Spectre x360 14", ALC245_FIXUP_HP_X360_AMP),
	SND_PCI_QUIRK(0x103c, 0x87f7, "HP Spectre x360 14", ALC245_FIXUP_HP_X360_AMP),
	SND_PCI_QUIRK(0x103c, 0x8805, "HP ProBook 650 G8 Notebook PC", ALC236_FIXUP_HP_GPIO_LED),
	SND_PCI_QUIRK(0x103c, 0x880d, "HP EliteBook 830 G8 Notebook PC", ALC285_FIXUP_HP_GPIO_LED),
	SND_PCI_QUIRK(0x103c, 0x8811, "HP Spectre x360 15-eb1xxx", ALC285_FIXUP_HP_SPECTRE_X360_EB1),
	SND_PCI_QUIRK(0x103c, 0x8812, "HP Spectre x360 15-eb1xxx", ALC285_FIXUP_HP_SPECTRE_X360_EB1),
	SND_PCI_QUIRK(0x103c, 0x8846, "HP EliteBook 850 G8 Notebook PC", ALC285_FIXUP_HP_GPIO_LED),
	SND_PCI_QUIRK(0x103c, 0x8847, "HP EliteBook x360 830 G8 Notebook PC", ALC285_FIXUP_HP_GPIO_LED),
	SND_PCI_QUIRK(0x103c, 0x884b, "HP EliteBook 840 Aero G8 Notebook PC", ALC285_FIXUP_HP_GPIO_LED),
	SND_PCI_QUIRK(0x103c, 0x884c, "HP EliteBook 840 G8 Notebook PC", ALC285_FIXUP_HP_GPIO_LED),
	SND_PCI_QUIRK(0x103c, 0x8862, "HP ProBook 445 G8 Notebook PC", ALC236_FIXUP_HP_LIMIT_INT_MIC_BOOST),
	SND_PCI_QUIRK(0x103c, 0x8863, "HP ProBook 445 G8 Notebook PC", ALC236_FIXUP_HP_LIMIT_INT_MIC_BOOST),
	SND_PCI_QUIRK(0x103c, 0x886d, "HP ZBook Fury 17.3 Inch G8 Mobile Workstation PC", ALC285_FIXUP_HP_GPIO_AMP_INIT),
	SND_PCI_QUIRK(0x103c, 0x8870, "HP ZBook Fury 15.6 Inch G8 Mobile Workstation PC", ALC285_FIXUP_HP_GPIO_AMP_INIT),
	SND_PCI_QUIRK(0x103c, 0x8873, "HP ZBook Studio 15.6 Inch G8 Mobile Workstation PC", ALC285_FIXUP_HP_GPIO_AMP_INIT),
	SND_PCI_QUIRK(0x103c, 0x888d, "HP ZBook Power 15.6 inch G8 Mobile Workstation PC", ALC236_FIXUP_HP_GPIO_LED),
	SND_PCI_QUIRK(0x103c, 0x8895, "HP EliteBook 855 G8 Notebook PC", ALC285_FIXUP_HP_SPEAKERS_MICMUTE_LED),
	SND_PCI_QUIRK(0x103c, 0x8896, "HP EliteBook 855 G8 Notebook PC", ALC285_FIXUP_HP_MUTE_LED),
	SND_PCI_QUIRK(0x103c, 0x8898, "HP EliteBook 845 G8 Notebook PC", ALC285_FIXUP_HP_LIMIT_INT_MIC_BOOST),
	SND_PCI_QUIRK(0x103c, 0x88d0, "HP Pavilion 15-eh1xxx (mainboard 88D0)", ALC287_FIXUP_HP_GPIO_LED),
	SND_PCI_QUIRK(0x103c, 0x8902, "HP OMEN 16", ALC285_FIXUP_HP_MUTE_LED),
	SND_PCI_QUIRK(0x103c, 0x896e, "HP EliteBook x360 830 G9", ALC245_FIXUP_CS35L41_SPI_2_HP_GPIO_LED),
	SND_PCI_QUIRK(0x103c, 0x8971, "HP EliteBook 830 G9", ALC245_FIXUP_CS35L41_SPI_2_HP_GPIO_LED),
	SND_PCI_QUIRK(0x103c, 0x8972, "HP EliteBook 840 G9", ALC245_FIXUP_CS35L41_SPI_2_HP_GPIO_LED),
	SND_PCI_QUIRK(0x103c, 0x8973, "HP EliteBook 860 G9", ALC245_FIXUP_CS35L41_SPI_2_HP_GPIO_LED),
	SND_PCI_QUIRK(0x103c, 0x8974, "HP EliteBook 840 Aero G9", ALC245_FIXUP_CS35L41_SPI_2_HP_GPIO_LED),
	SND_PCI_QUIRK(0x103c, 0x8975, "HP EliteBook x360 840 Aero G9", ALC245_FIXUP_CS35L41_SPI_2_HP_GPIO_LED),
	SND_PCI_QUIRK(0x103c, 0x8981, "HP Elite Dragonfly G3", ALC245_FIXUP_CS35L41_SPI_4),
	SND_PCI_QUIRK(0x103c, 0x898e, "HP EliteBook 835 G9", ALC287_FIXUP_CS35L41_I2C_2),
	SND_PCI_QUIRK(0x103c, 0x898f, "HP EliteBook 835 G9", ALC287_FIXUP_CS35L41_I2C_2),
	SND_PCI_QUIRK(0x103c, 0x8991, "HP EliteBook 845 G9", ALC287_FIXUP_CS35L41_I2C_2_HP_GPIO_LED),
	SND_PCI_QUIRK(0x103c, 0x8992, "HP EliteBook 845 G9", ALC287_FIXUP_CS35L41_I2C_2),
	SND_PCI_QUIRK(0x103c, 0x8994, "HP EliteBook 855 G9", ALC287_FIXUP_CS35L41_I2C_2_HP_GPIO_LED),
	SND_PCI_QUIRK(0x103c, 0x8995, "HP EliteBook 855 G9", ALC287_FIXUP_CS35L41_I2C_2),
	SND_PCI_QUIRK(0x103c, 0x89a4, "HP ProBook 440 G9", ALC236_FIXUP_HP_GPIO_LED),
	SND_PCI_QUIRK(0x103c, 0x89a6, "HP ProBook 450 G9", ALC236_FIXUP_HP_GPIO_LED),
	SND_PCI_QUIRK(0x103c, 0x89aa, "HP EliteBook 630 G9", ALC236_FIXUP_HP_GPIO_LED),
	SND_PCI_QUIRK(0x103c, 0x89ac, "HP EliteBook 640 G9", ALC236_FIXUP_HP_GPIO_LED),
	SND_PCI_QUIRK(0x103c, 0x89ae, "HP EliteBook 650 G9", ALC236_FIXUP_HP_GPIO_LED),
	SND_PCI_QUIRK(0x103c, 0x89c3, "Zbook Studio G9", ALC245_FIXUP_CS35L41_SPI_4_HP_GPIO_LED),
	SND_PCI_QUIRK(0x103c, 0x89c6, "Zbook Fury 17 G9", ALC245_FIXUP_CS35L41_SPI_2_HP_GPIO_LED),
	SND_PCI_QUIRK(0x103c, 0x89ca, "HP", ALC236_FIXUP_HP_MUTE_LED_MICMUTE_VREF),
	SND_PCI_QUIRK(0x103c, 0x8a78, "HP Dev One", ALC285_FIXUP_HP_LIMIT_INT_MIC_BOOST),
	SND_PCI_QUIRK(0x103c, 0x8aa0, "HP ProBook 440 G9 (MB 8A9E)", ALC236_FIXUP_HP_GPIO_LED),
	SND_PCI_QUIRK(0x103c, 0x8aa3, "HP ProBook 450 G9 (MB 8AA1)", ALC236_FIXUP_HP_GPIO_LED),
	SND_PCI_QUIRK(0x103c, 0x8aa8, "HP EliteBook 640 G9 (MB 8AA6)", ALC236_FIXUP_HP_GPIO_LED),
	SND_PCI_QUIRK(0x103c, 0x8aab, "HP EliteBook 650 G9 (MB 8AA9)", ALC236_FIXUP_HP_GPIO_LED),
	 SND_PCI_QUIRK(0x103c, 0x8abb, "HP ZBook Firefly 14 G9", ALC245_FIXUP_CS35L41_SPI_2_HP_GPIO_LED),
	SND_PCI_QUIRK(0x103c, 0x8ad1, "HP EliteBook 840 14 inch G9 Notebook PC", ALC245_FIXUP_CS35L41_SPI_2_HP_GPIO_LED),
	SND_PCI_QUIRK(0x103c, 0x8ad2, "HP EliteBook 860 16 inch G9 Notebook PC", ALC245_FIXUP_CS35L41_SPI_2_HP_GPIO_LED),
	SND_PCI_QUIRK(0x1043, 0x103e, "ASUS X540SA", ALC256_FIXUP_ASUS_MIC),
	SND_PCI_QUIRK(0x1043, 0x103f, "ASUS TX300", ALC282_FIXUP_ASUS_TX300),
	SND_PCI_QUIRK(0x1043, 0x106d, "Asus K53BE", ALC269_FIXUP_LIMIT_INT_MIC_BOOST),
	SND_PCI_QUIRK(0x1043, 0x10a1, "ASUS UX391UA", ALC294_FIXUP_ASUS_SPK),
	SND_PCI_QUIRK(0x1043, 0x10c0, "ASUS X540SA", ALC256_FIXUP_ASUS_MIC),
	SND_PCI_QUIRK(0x1043, 0x10d0, "ASUS X540LA/X540LJ", ALC255_FIXUP_ASUS_MIC_NO_PRESENCE),
	SND_PCI_QUIRK(0x1043, 0x115d, "Asus 1015E", ALC269_FIXUP_LIMIT_INT_MIC_BOOST),
	SND_PCI_QUIRK(0x1043, 0x11c0, "ASUS X556UR", ALC255_FIXUP_ASUS_MIC_NO_PRESENCE),
	SND_PCI_QUIRK(0x1043, 0x125e, "ASUS Q524UQK", ALC255_FIXUP_ASUS_MIC_NO_PRESENCE),
	SND_PCI_QUIRK(0x1043, 0x1271, "ASUS X430UN", ALC256_FIXUP_ASUS_MIC_NO_PRESENCE),
	SND_PCI_QUIRK(0x1043, 0x1290, "ASUS X441SA", ALC233_FIXUP_EAPD_COEF_AND_MIC_NO_PRESENCE),
	SND_PCI_QUIRK(0x1043, 0x12a0, "ASUS X441UV", ALC233_FIXUP_EAPD_COEF_AND_MIC_NO_PRESENCE),
	SND_PCI_QUIRK(0x1043, 0x12af, "ASUS UX582ZS", ALC245_FIXUP_CS35L41_SPI_2),
	SND_PCI_QUIRK(0x1043, 0x12e0, "ASUS X541SA", ALC256_FIXUP_ASUS_MIC),
	SND_PCI_QUIRK(0x1043, 0x12f0, "ASUS X541UV", ALC256_FIXUP_ASUS_MIC),
	SND_PCI_QUIRK(0x1043, 0x1313, "Asus K42JZ", ALC269VB_FIXUP_ASUS_MIC_NO_PRESENCE),
	SND_PCI_QUIRK(0x1043, 0x13b0, "ASUS Z550SA", ALC256_FIXUP_ASUS_MIC),
	SND_PCI_QUIRK(0x1043, 0x1427, "Asus Zenbook UX31E", ALC269VB_FIXUP_ASUS_ZENBOOK),
	SND_PCI_QUIRK(0x1043, 0x1517, "Asus Zenbook UX31A", ALC269VB_FIXUP_ASUS_ZENBOOK_UX31A),
	SND_PCI_QUIRK(0x1043, 0x1662, "ASUS GV301QH", ALC294_FIXUP_ASUS_DUAL_SPK),
	SND_PCI_QUIRK(0x1043, 0x16b2, "ASUS GU603", ALC289_FIXUP_ASUS_GA401),
	SND_PCI_QUIRK(0x1043, 0x16e3, "ASUS UX50", ALC269_FIXUP_STEREO_DMIC),
	SND_PCI_QUIRK(0x1043, 0x1740, "ASUS UX430UA", ALC295_FIXUP_ASUS_DACS),
	SND_PCI_QUIRK(0x1043, 0x17d1, "ASUS UX431FL", ALC294_FIXUP_ASUS_DUAL_SPK),
	SND_PCI_QUIRK(0x1043, 0x1881, "ASUS Zephyrus S/M", ALC294_FIXUP_ASUS_GX502_PINS),
	SND_PCI_QUIRK(0x1043, 0x18b1, "Asus MJ401TA", ALC256_FIXUP_ASUS_HEADSET_MIC),
	SND_PCI_QUIRK(0x1043, 0x18f1, "Asus FX505DT", ALC256_FIXUP_ASUS_HEADSET_MIC),
	SND_PCI_QUIRK(0x1043, 0x194e, "ASUS UX563FD", ALC294_FIXUP_ASUS_HPE),
	SND_PCI_QUIRK(0x1043, 0x1970, "ASUS UX550VE", ALC289_FIXUP_ASUS_GA401),
	SND_PCI_QUIRK(0x1043, 0x1982, "ASUS B1400CEPE", ALC256_FIXUP_ASUS_HPE),
	SND_PCI_QUIRK(0x1043, 0x19ce, "ASUS B9450FA", ALC294_FIXUP_ASUS_HPE),
	SND_PCI_QUIRK(0x1043, 0x19e1, "ASUS UX581LV", ALC295_FIXUP_ASUS_MIC_NO_PRESENCE),
	SND_PCI_QUIRK(0x1043, 0x1a13, "Asus G73Jw", ALC269_FIXUP_ASUS_G73JW),
	SND_PCI_QUIRK(0x1043, 0x1a30, "ASUS X705UD", ALC256_FIXUP_ASUS_MIC),
	SND_PCI_QUIRK(0x1043, 0x1a8f, "ASUS UX582ZS", ALC245_FIXUP_CS35L41_SPI_2),
	SND_PCI_QUIRK(0x1043, 0x1b11, "ASUS UX431DA", ALC294_FIXUP_ASUS_COEF_1B),
	SND_PCI_QUIRK(0x1043, 0x1b13, "Asus U41SV", ALC269_FIXUP_INV_DMIC),
	SND_PCI_QUIRK(0x1043, 0x1bbd, "ASUS Z550MA", ALC255_FIXUP_ASUS_MIC_NO_PRESENCE),
	SND_PCI_QUIRK(0x1043, 0x1c23, "Asus X55U", ALC269_FIXUP_LIMIT_INT_MIC_BOOST),
	SND_PCI_QUIRK(0x1043, 0x1c92, "ASUS ROG Strix G15", ALC285_FIXUP_ASUS_G533Z_PINS),
	SND_PCI_QUIRK(0x1043, 0x1ccd, "ASUS X555UB", ALC256_FIXUP_ASUS_MIC),
	SND_PCI_QUIRK(0x1043, 0x1d42, "ASUS Zephyrus G14 2022", ALC289_FIXUP_ASUS_GA401),
	SND_PCI_QUIRK(0x1043, 0x1d4e, "ASUS TM420", ALC256_FIXUP_ASUS_HPE),
	SND_PCI_QUIRK(0x1043, 0x1e11, "ASUS Zephyrus G15", ALC289_FIXUP_ASUS_GA502),
	SND_PCI_QUIRK(0x1043, 0x1e51, "ASUS Zephyrus M15", ALC294_FIXUP_ASUS_GU502_PINS),
	SND_PCI_QUIRK(0x1043, 0x1e5e, "ASUS ROG Strix G513", ALC294_FIXUP_ASUS_G513_PINS),
	SND_PCI_QUIRK(0x1043, 0x1e8e, "ASUS Zephyrus G15", ALC289_FIXUP_ASUS_GA401),
	SND_PCI_QUIRK(0x1043, 0x1c52, "ASUS Zephyrus G15 2022", ALC289_FIXUP_ASUS_GA401),
	SND_PCI_QUIRK(0x1043, 0x1f11, "ASUS Zephyrus G14", ALC289_FIXUP_ASUS_GA401),
<<<<<<< HEAD
=======
	SND_PCI_QUIRK(0x1043, 0x1f92, "ASUS ROG Flow X16", ALC289_FIXUP_ASUS_GA401),
>>>>>>> 9abf2313
	SND_PCI_QUIRK(0x1043, 0x3030, "ASUS ZN270IE", ALC256_FIXUP_ASUS_AIO_GPIO2),
	SND_PCI_QUIRK(0x1043, 0x831a, "ASUS P901", ALC269_FIXUP_STEREO_DMIC),
	SND_PCI_QUIRK(0x1043, 0x834a, "ASUS S101", ALC269_FIXUP_STEREO_DMIC),
	SND_PCI_QUIRK(0x1043, 0x8398, "ASUS P1005", ALC269_FIXUP_STEREO_DMIC),
	SND_PCI_QUIRK(0x1043, 0x83ce, "ASUS P1005", ALC269_FIXUP_STEREO_DMIC),
	SND_PCI_QUIRK(0x1043, 0x8516, "ASUS X101CH", ALC269_FIXUP_ASUS_X101),
	SND_PCI_QUIRK(0x104d, 0x9073, "Sony VAIO", ALC275_FIXUP_SONY_VAIO_GPIO2),
	SND_PCI_QUIRK(0x104d, 0x907b, "Sony VAIO", ALC275_FIXUP_SONY_HWEQ),
	SND_PCI_QUIRK(0x104d, 0x9084, "Sony VAIO", ALC275_FIXUP_SONY_HWEQ),
	SND_PCI_QUIRK(0x104d, 0x9099, "Sony VAIO S13", ALC275_FIXUP_SONY_DISABLE_AAMIX),
	SND_PCI_QUIRK(0x104d, 0x90b5, "Sony VAIO Pro 11", ALC286_FIXUP_SONY_MIC_NO_PRESENCE),
	SND_PCI_QUIRK(0x104d, 0x90b6, "Sony VAIO Pro 13", ALC286_FIXUP_SONY_MIC_NO_PRESENCE),
	SND_PCI_QUIRK(0x10cf, 0x1475, "Lifebook", ALC269_FIXUP_LIFEBOOK),
	SND_PCI_QUIRK(0x10cf, 0x159f, "Lifebook E780", ALC269_FIXUP_LIFEBOOK_NO_HP_TO_LINEOUT),
	SND_PCI_QUIRK(0x10cf, 0x15dc, "Lifebook T731", ALC269_FIXUP_LIFEBOOK_HP_PIN),
	SND_PCI_QUIRK(0x10cf, 0x1629, "Lifebook U7x7", ALC255_FIXUP_LIFEBOOK_U7x7_HEADSET_MIC),
	SND_PCI_QUIRK(0x10cf, 0x1757, "Lifebook E752", ALC269_FIXUP_LIFEBOOK_HP_PIN),
	SND_PCI_QUIRK(0x10cf, 0x1845, "Lifebook U904", ALC269_FIXUP_LIFEBOOK_EXTMIC),
	SND_PCI_QUIRK(0x10ec, 0x10f2, "Intel Reference board", ALC700_FIXUP_INTEL_REFERENCE),
	SND_PCI_QUIRK(0x10ec, 0x118c, "Medion EE4254 MD62100", ALC256_FIXUP_MEDION_HEADSET_NO_PRESENCE),
	SND_PCI_QUIRK(0x10ec, 0x1230, "Intel Reference board", ALC295_FIXUP_CHROME_BOOK),
	SND_PCI_QUIRK(0x10ec, 0x124c, "Intel Reference board", ALC295_FIXUP_CHROME_BOOK),
	SND_PCI_QUIRK(0x10ec, 0x1252, "Intel Reference board", ALC295_FIXUP_CHROME_BOOK),
	SND_PCI_QUIRK(0x10ec, 0x1254, "Intel Reference board", ALC295_FIXUP_CHROME_BOOK),
	SND_PCI_QUIRK(0x10f7, 0x8338, "Panasonic CF-SZ6", ALC269_FIXUP_HEADSET_MODE),
	SND_PCI_QUIRK(0x144d, 0xc109, "Samsung Ativ book 9 (NP900X3G)", ALC269_FIXUP_INV_DMIC),
	SND_PCI_QUIRK(0x144d, 0xc169, "Samsung Notebook 9 Pen (NP930SBE-K01US)", ALC298_FIXUP_SAMSUNG_AMP),
	SND_PCI_QUIRK(0x144d, 0xc176, "Samsung Notebook 9 Pro (NP930MBE-K04US)", ALC298_FIXUP_SAMSUNG_AMP),
	SND_PCI_QUIRK(0x144d, 0xc189, "Samsung Galaxy Flex Book (NT950QCG-X716)", ALC298_FIXUP_SAMSUNG_AMP),
	SND_PCI_QUIRK(0x144d, 0xc18a, "Samsung Galaxy Book Ion (NP930XCJ-K01US)", ALC298_FIXUP_SAMSUNG_AMP),
	SND_PCI_QUIRK(0x144d, 0xc740, "Samsung Ativ book 8 (NP870Z5G)", ALC269_FIXUP_ATIV_BOOK_8),
	SND_PCI_QUIRK(0x144d, 0xc812, "Samsung Notebook Pen S (NT950SBE-X58)", ALC298_FIXUP_SAMSUNG_AMP),
	SND_PCI_QUIRK(0x144d, 0xc830, "Samsung Galaxy Book Ion (NT950XCJ-X716A)", ALC298_FIXUP_SAMSUNG_AMP),
	SND_PCI_QUIRK(0x144d, 0xc832, "Samsung Galaxy Book Flex Alpha (NP730QCJ)", ALC256_FIXUP_SAMSUNG_HEADPHONE_VERY_QUIET),
	SND_PCI_QUIRK(0x1458, 0xfa53, "Gigabyte BXBT-2807", ALC283_FIXUP_HEADSET_MIC),
	SND_PCI_QUIRK(0x1462, 0xb120, "MSI Cubi MS-B120", ALC283_FIXUP_HEADSET_MIC),
	SND_PCI_QUIRK(0x1462, 0xb171, "Cubi N 8GL (MS-B171)", ALC283_FIXUP_HEADSET_MIC),
	SND_PCI_QUIRK(0x152d, 0x1082, "Quanta NL3", ALC269_FIXUP_LIFEBOOK),
	SND_PCI_QUIRK(0x1558, 0x1323, "Clevo N130ZU", ALC293_FIXUP_SYSTEM76_MIC_NO_PRESENCE),
	SND_PCI_QUIRK(0x1558, 0x1325, "Clevo N15[01][CW]U", ALC293_FIXUP_SYSTEM76_MIC_NO_PRESENCE),
	SND_PCI_QUIRK(0x1558, 0x1401, "Clevo L140[CZ]U", ALC293_FIXUP_SYSTEM76_MIC_NO_PRESENCE),
	SND_PCI_QUIRK(0x1558, 0x1403, "Clevo N140CU", ALC293_FIXUP_SYSTEM76_MIC_NO_PRESENCE),
	SND_PCI_QUIRK(0x1558, 0x1404, "Clevo N150CU", ALC293_FIXUP_SYSTEM76_MIC_NO_PRESENCE),
	SND_PCI_QUIRK(0x1558, 0x14a1, "Clevo L141MU", ALC293_FIXUP_SYSTEM76_MIC_NO_PRESENCE),
	SND_PCI_QUIRK(0x1558, 0x4018, "Clevo NV40M[BE]", ALC293_FIXUP_SYSTEM76_MIC_NO_PRESENCE),
	SND_PCI_QUIRK(0x1558, 0x4019, "Clevo NV40MZ", ALC293_FIXUP_SYSTEM76_MIC_NO_PRESENCE),
	SND_PCI_QUIRK(0x1558, 0x4020, "Clevo NV40MB", ALC293_FIXUP_SYSTEM76_MIC_NO_PRESENCE),
	SND_PCI_QUIRK(0x1558, 0x4041, "Clevo NV4[15]PZ", ALC256_FIXUP_SYSTEM76_MIC_NO_PRESENCE),
	SND_PCI_QUIRK(0x1558, 0x40a1, "Clevo NL40GU", ALC293_FIXUP_SYSTEM76_MIC_NO_PRESENCE),
	SND_PCI_QUIRK(0x1558, 0x40c1, "Clevo NL40[CZ]U", ALC293_FIXUP_SYSTEM76_MIC_NO_PRESENCE),
	SND_PCI_QUIRK(0x1558, 0x40d1, "Clevo NL41DU", ALC293_FIXUP_SYSTEM76_MIC_NO_PRESENCE),
	SND_PCI_QUIRK(0x1558, 0x5015, "Clevo NH5[58]H[HJK]Q", ALC256_FIXUP_SYSTEM76_MIC_NO_PRESENCE),
	SND_PCI_QUIRK(0x1558, 0x5017, "Clevo NH7[79]H[HJK]Q", ALC256_FIXUP_SYSTEM76_MIC_NO_PRESENCE),
	SND_PCI_QUIRK(0x1558, 0x50a3, "Clevo NJ51GU", ALC293_FIXUP_SYSTEM76_MIC_NO_PRESENCE),
	SND_PCI_QUIRK(0x1558, 0x50b3, "Clevo NK50S[BEZ]", ALC293_FIXUP_SYSTEM76_MIC_NO_PRESENCE),
	SND_PCI_QUIRK(0x1558, 0x50b6, "Clevo NK50S5", ALC293_FIXUP_SYSTEM76_MIC_NO_PRESENCE),
	SND_PCI_QUIRK(0x1558, 0x50b8, "Clevo NK50SZ", ALC293_FIXUP_SYSTEM76_MIC_NO_PRESENCE),
	SND_PCI_QUIRK(0x1558, 0x50d5, "Clevo NP50D5", ALC293_FIXUP_SYSTEM76_MIC_NO_PRESENCE),
	SND_PCI_QUIRK(0x1558, 0x50e1, "Clevo NH5[58]HPQ", ALC256_FIXUP_SYSTEM76_MIC_NO_PRESENCE),
	SND_PCI_QUIRK(0x1558, 0x50e2, "Clevo NH7[79]HPQ", ALC256_FIXUP_SYSTEM76_MIC_NO_PRESENCE),
	SND_PCI_QUIRK(0x1558, 0x50f0, "Clevo NH50A[CDF]", ALC293_FIXUP_SYSTEM76_MIC_NO_PRESENCE),
	SND_PCI_QUIRK(0x1558, 0x50f2, "Clevo NH50E[PR]", ALC293_FIXUP_SYSTEM76_MIC_NO_PRESENCE),
	SND_PCI_QUIRK(0x1558, 0x50f3, "Clevo NH58DPQ", ALC293_FIXUP_SYSTEM76_MIC_NO_PRESENCE),
	SND_PCI_QUIRK(0x1558, 0x50f5, "Clevo NH55EPY", ALC293_FIXUP_SYSTEM76_MIC_NO_PRESENCE),
	SND_PCI_QUIRK(0x1558, 0x50f6, "Clevo NH55DPQ", ALC293_FIXUP_SYSTEM76_MIC_NO_PRESENCE),
	SND_PCI_QUIRK(0x1558, 0x5101, "Clevo S510WU", ALC293_FIXUP_SYSTEM76_MIC_NO_PRESENCE),
	SND_PCI_QUIRK(0x1558, 0x5157, "Clevo W517GU1", ALC293_FIXUP_SYSTEM76_MIC_NO_PRESENCE),
	SND_PCI_QUIRK(0x1558, 0x51a1, "Clevo NS50MU", ALC293_FIXUP_SYSTEM76_MIC_NO_PRESENCE),
	SND_PCI_QUIRK(0x1558, 0x70a1, "Clevo NB70T[HJK]", ALC293_FIXUP_SYSTEM76_MIC_NO_PRESENCE),
	SND_PCI_QUIRK(0x1558, 0x70b3, "Clevo NK70SB", ALC293_FIXUP_SYSTEM76_MIC_NO_PRESENCE),
	SND_PCI_QUIRK(0x1558, 0x70f2, "Clevo NH79EPY", ALC293_FIXUP_SYSTEM76_MIC_NO_PRESENCE),
	SND_PCI_QUIRK(0x1558, 0x70f3, "Clevo NH77DPQ", ALC293_FIXUP_SYSTEM76_MIC_NO_PRESENCE),
	SND_PCI_QUIRK(0x1558, 0x70f4, "Clevo NH77EPY", ALC293_FIXUP_SYSTEM76_MIC_NO_PRESENCE),
	SND_PCI_QUIRK(0x1558, 0x70f6, "Clevo NH77DPQ-Y", ALC293_FIXUP_SYSTEM76_MIC_NO_PRESENCE),
	SND_PCI_QUIRK(0x1558, 0x7716, "Clevo NS50PU", ALC256_FIXUP_SYSTEM76_MIC_NO_PRESENCE),
	SND_PCI_QUIRK(0x1558, 0x7717, "Clevo NS70PU", ALC256_FIXUP_SYSTEM76_MIC_NO_PRESENCE),
	SND_PCI_QUIRK(0x1558, 0x7718, "Clevo L140PU", ALC256_FIXUP_SYSTEM76_MIC_NO_PRESENCE),
	SND_PCI_QUIRK(0x1558, 0x8228, "Clevo NR40BU", ALC293_FIXUP_SYSTEM76_MIC_NO_PRESENCE),
	SND_PCI_QUIRK(0x1558, 0x8520, "Clevo NH50D[CD]", ALC293_FIXUP_SYSTEM76_MIC_NO_PRESENCE),
	SND_PCI_QUIRK(0x1558, 0x8521, "Clevo NH77D[CD]", ALC293_FIXUP_SYSTEM76_MIC_NO_PRESENCE),
	SND_PCI_QUIRK(0x1558, 0x8535, "Clevo NH50D[BE]", ALC293_FIXUP_SYSTEM76_MIC_NO_PRESENCE),
	SND_PCI_QUIRK(0x1558, 0x8536, "Clevo NH79D[BE]", ALC293_FIXUP_SYSTEM76_MIC_NO_PRESENCE),
	SND_PCI_QUIRK(0x1558, 0x8550, "Clevo NH[57][0-9][ER][ACDH]Q", ALC293_FIXUP_SYSTEM76_MIC_NO_PRESENCE),
	SND_PCI_QUIRK(0x1558, 0x8551, "Clevo NH[57][0-9][ER][ACDH]Q", ALC293_FIXUP_SYSTEM76_MIC_NO_PRESENCE),
	SND_PCI_QUIRK(0x1558, 0x8560, "Clevo NH[57][0-9][ER][ACDH]Q", ALC269_FIXUP_HEADSET_MIC),
	SND_PCI_QUIRK(0x1558, 0x8561, "Clevo NH[57][0-9][ER][ACDH]Q", ALC269_FIXUP_HEADSET_MIC),
	SND_PCI_QUIRK(0x1558, 0x8562, "Clevo NH[57][0-9]RZ[Q]", ALC269_FIXUP_DMIC),
	SND_PCI_QUIRK(0x1558, 0x8668, "Clevo NP50B[BE]", ALC293_FIXUP_SYSTEM76_MIC_NO_PRESENCE),
	SND_PCI_QUIRK(0x1558, 0x866d, "Clevo NP5[05]PN[HJK]", ALC256_FIXUP_SYSTEM76_MIC_NO_PRESENCE),
	SND_PCI_QUIRK(0x1558, 0x867c, "Clevo NP7[01]PNP", ALC256_FIXUP_SYSTEM76_MIC_NO_PRESENCE),
	SND_PCI_QUIRK(0x1558, 0x867d, "Clevo NP7[01]PN[HJK]", ALC256_FIXUP_SYSTEM76_MIC_NO_PRESENCE),
	SND_PCI_QUIRK(0x1558, 0x8680, "Clevo NJ50LU", ALC293_FIXUP_SYSTEM76_MIC_NO_PRESENCE),
	SND_PCI_QUIRK(0x1558, 0x8686, "Clevo NH50[CZ]U", ALC256_FIXUP_MIC_NO_PRESENCE_AND_RESUME),
	SND_PCI_QUIRK(0x1558, 0x8a20, "Clevo NH55DCQ-Y", ALC293_FIXUP_SYSTEM76_MIC_NO_PRESENCE),
	SND_PCI_QUIRK(0x1558, 0x8a51, "Clevo NH70RCQ-Y", ALC293_FIXUP_SYSTEM76_MIC_NO_PRESENCE),
	SND_PCI_QUIRK(0x1558, 0x8d50, "Clevo NH55RCQ-M", ALC293_FIXUP_SYSTEM76_MIC_NO_PRESENCE),
	SND_PCI_QUIRK(0x1558, 0x951d, "Clevo N950T[CDF]", ALC293_FIXUP_SYSTEM76_MIC_NO_PRESENCE),
	SND_PCI_QUIRK(0x1558, 0x9600, "Clevo N960K[PR]", ALC293_FIXUP_SYSTEM76_MIC_NO_PRESENCE),
	SND_PCI_QUIRK(0x1558, 0x961d, "Clevo N960S[CDF]", ALC293_FIXUP_SYSTEM76_MIC_NO_PRESENCE),
	SND_PCI_QUIRK(0x1558, 0x971d, "Clevo N970T[CDF]", ALC293_FIXUP_SYSTEM76_MIC_NO_PRESENCE),
	SND_PCI_QUIRK(0x1558, 0xa500, "Clevo NL5[03]RU", ALC293_FIXUP_SYSTEM76_MIC_NO_PRESENCE),
	SND_PCI_QUIRK(0x1558, 0xa600, "Clevo NL50NU", ALC293_FIXUP_SYSTEM76_MIC_NO_PRESENCE),
	SND_PCI_QUIRK(0x1558, 0xb018, "Clevo NP50D[BE]", ALC293_FIXUP_SYSTEM76_MIC_NO_PRESENCE),
	SND_PCI_QUIRK(0x1558, 0xb019, "Clevo NH77D[BE]Q", ALC293_FIXUP_SYSTEM76_MIC_NO_PRESENCE),
	SND_PCI_QUIRK(0x1558, 0xb022, "Clevo NH77D[DC][QW]", ALC293_FIXUP_SYSTEM76_MIC_NO_PRESENCE),
	SND_PCI_QUIRK(0x1558, 0xc018, "Clevo NP50D[BE]", ALC293_FIXUP_SYSTEM76_MIC_NO_PRESENCE),
	SND_PCI_QUIRK(0x1558, 0xc019, "Clevo NH77D[BE]Q", ALC293_FIXUP_SYSTEM76_MIC_NO_PRESENCE),
	SND_PCI_QUIRK(0x1558, 0xc022, "Clevo NH77[DC][QW]", ALC293_FIXUP_SYSTEM76_MIC_NO_PRESENCE),
	SND_PCI_QUIRK(0x17aa, 0x1036, "Lenovo P520", ALC233_FIXUP_LENOVO_MULTI_CODECS),
	SND_PCI_QUIRK(0x17aa, 0x1048, "ThinkCentre Station", ALC623_FIXUP_LENOVO_THINKSTATION_P340),
	SND_PCI_QUIRK(0x17aa, 0x20f2, "Thinkpad SL410/510", ALC269_FIXUP_SKU_IGNORE),
	SND_PCI_QUIRK(0x17aa, 0x215e, "Thinkpad L512", ALC269_FIXUP_SKU_IGNORE),
	SND_PCI_QUIRK(0x17aa, 0x21b8, "Thinkpad Edge 14", ALC269_FIXUP_SKU_IGNORE),
	SND_PCI_QUIRK(0x17aa, 0x21ca, "Thinkpad L412", ALC269_FIXUP_SKU_IGNORE),
	SND_PCI_QUIRK(0x17aa, 0x21e9, "Thinkpad Edge 15", ALC269_FIXUP_SKU_IGNORE),
	SND_PCI_QUIRK(0x17aa, 0x21f3, "Thinkpad T430", ALC269_FIXUP_LENOVO_DOCK),
	SND_PCI_QUIRK(0x17aa, 0x21f6, "Thinkpad T530", ALC269_FIXUP_LENOVO_DOCK_LIMIT_BOOST),
	SND_PCI_QUIRK(0x17aa, 0x21fa, "Thinkpad X230", ALC269_FIXUP_LENOVO_DOCK),
	SND_PCI_QUIRK(0x17aa, 0x21fb, "Thinkpad T430s", ALC269_FIXUP_LENOVO_DOCK),
	SND_PCI_QUIRK(0x17aa, 0x2203, "Thinkpad X230 Tablet", ALC269_FIXUP_LENOVO_DOCK),
	SND_PCI_QUIRK(0x17aa, 0x2208, "Thinkpad T431s", ALC269_FIXUP_LENOVO_DOCK),
	SND_PCI_QUIRK(0x17aa, 0x220c, "Thinkpad T440s", ALC292_FIXUP_TPT440),
	SND_PCI_QUIRK(0x17aa, 0x220e, "Thinkpad T440p", ALC292_FIXUP_TPT440_DOCK),
	SND_PCI_QUIRK(0x17aa, 0x2210, "Thinkpad T540p", ALC292_FIXUP_TPT440_DOCK),
	SND_PCI_QUIRK(0x17aa, 0x2211, "Thinkpad W541", ALC292_FIXUP_TPT440_DOCK),
	SND_PCI_QUIRK(0x17aa, 0x2212, "Thinkpad T440", ALC292_FIXUP_TPT440_DOCK),
	SND_PCI_QUIRK(0x17aa, 0x2214, "Thinkpad X240", ALC292_FIXUP_TPT440_DOCK),
	SND_PCI_QUIRK(0x17aa, 0x2215, "Thinkpad", ALC269_FIXUP_LIMIT_INT_MIC_BOOST),
	SND_PCI_QUIRK(0x17aa, 0x2218, "Thinkpad X1 Carbon 2nd", ALC292_FIXUP_TPT440_DOCK),
	SND_PCI_QUIRK(0x17aa, 0x2223, "ThinkPad T550", ALC292_FIXUP_TPT440_DOCK),
	SND_PCI_QUIRK(0x17aa, 0x2226, "ThinkPad X250", ALC292_FIXUP_TPT440_DOCK),
	SND_PCI_QUIRK(0x17aa, 0x222d, "Thinkpad", ALC298_FIXUP_TPT470_DOCK),
	SND_PCI_QUIRK(0x17aa, 0x222e, "Thinkpad", ALC298_FIXUP_TPT470_DOCK),
	SND_PCI_QUIRK(0x17aa, 0x2231, "Thinkpad T560", ALC292_FIXUP_TPT460),
	SND_PCI_QUIRK(0x17aa, 0x2233, "Thinkpad", ALC292_FIXUP_TPT460),
	SND_PCI_QUIRK(0x17aa, 0x2245, "Thinkpad T470", ALC298_FIXUP_TPT470_DOCK),
	SND_PCI_QUIRK(0x17aa, 0x2246, "Thinkpad", ALC298_FIXUP_TPT470_DOCK),
	SND_PCI_QUIRK(0x17aa, 0x2247, "Thinkpad", ALC298_FIXUP_TPT470_DOCK),
	SND_PCI_QUIRK(0x17aa, 0x2249, "Thinkpad", ALC292_FIXUP_TPT460),
	SND_PCI_QUIRK(0x17aa, 0x224b, "Thinkpad", ALC298_FIXUP_TPT470_DOCK),
	SND_PCI_QUIRK(0x17aa, 0x224c, "Thinkpad", ALC298_FIXUP_TPT470_DOCK),
	SND_PCI_QUIRK(0x17aa, 0x224d, "Thinkpad", ALC298_FIXUP_TPT470_DOCK),
	SND_PCI_QUIRK(0x17aa, 0x225d, "Thinkpad T480", ALC269_FIXUP_LIMIT_INT_MIC_BOOST),
	SND_PCI_QUIRK(0x17aa, 0x2292, "Thinkpad X1 Carbon 7th", ALC285_FIXUP_THINKPAD_HEADSET_JACK),
	SND_PCI_QUIRK(0x17aa, 0x22be, "Thinkpad X1 Carbon 8th", ALC285_FIXUP_THINKPAD_HEADSET_JACK),
	SND_PCI_QUIRK(0x17aa, 0x22c1, "Thinkpad P1 Gen 3", ALC285_FIXUP_THINKPAD_NO_BASS_SPK_HEADSET_JACK),
	SND_PCI_QUIRK(0x17aa, 0x22c2, "Thinkpad X1 Extreme Gen 3", ALC285_FIXUP_THINKPAD_NO_BASS_SPK_HEADSET_JACK),
	SND_PCI_QUIRK(0x17aa, 0x22f1, "Thinkpad", ALC287_FIXUP_CS35L41_I2C_2),
	SND_PCI_QUIRK(0x17aa, 0x22f2, "Thinkpad", ALC287_FIXUP_CS35L41_I2C_2),
	SND_PCI_QUIRK(0x17aa, 0x22f3, "Thinkpad", ALC287_FIXUP_CS35L41_I2C_2),
	SND_PCI_QUIRK(0x17aa, 0x30bb, "ThinkCentre AIO", ALC233_FIXUP_LENOVO_LINE2_MIC_HOTKEY),
	SND_PCI_QUIRK(0x17aa, 0x30e2, "ThinkCentre AIO", ALC233_FIXUP_LENOVO_LINE2_MIC_HOTKEY),
	SND_PCI_QUIRK(0x17aa, 0x310c, "ThinkCentre Station", ALC294_FIXUP_LENOVO_MIC_LOCATION),
	SND_PCI_QUIRK(0x17aa, 0x3111, "ThinkCentre Station", ALC294_FIXUP_LENOVO_MIC_LOCATION),
	SND_PCI_QUIRK(0x17aa, 0x312a, "ThinkCentre Station", ALC294_FIXUP_LENOVO_MIC_LOCATION),
	SND_PCI_QUIRK(0x17aa, 0x312f, "ThinkCentre Station", ALC294_FIXUP_LENOVO_MIC_LOCATION),
	SND_PCI_QUIRK(0x17aa, 0x313c, "ThinkCentre Station", ALC294_FIXUP_LENOVO_MIC_LOCATION),
	SND_PCI_QUIRK(0x17aa, 0x3151, "ThinkCentre Station", ALC283_FIXUP_HEADSET_MIC),
	SND_PCI_QUIRK(0x17aa, 0x3176, "ThinkCentre Station", ALC283_FIXUP_HEADSET_MIC),
	SND_PCI_QUIRK(0x17aa, 0x3178, "ThinkCentre Station", ALC283_FIXUP_HEADSET_MIC),
	SND_PCI_QUIRK(0x17aa, 0x31af, "ThinkCentre Station", ALC623_FIXUP_LENOVO_THINKSTATION_P340),
	SND_PCI_QUIRK(0x17aa, 0x3801, "Lenovo Yoga9 14IAP7", ALC287_FIXUP_YOGA9_14IAP7_BASS_SPK_PIN),
	SND_PCI_QUIRK(0x17aa, 0x3802, "Lenovo Yoga DuetITL 2021", ALC287_FIXUP_YOGA7_14ITL_SPEAKERS),
	SND_PCI_QUIRK(0x17aa, 0x3813, "Legion 7i 15IMHG05", ALC287_FIXUP_LEGION_15IMHG05_SPEAKERS),
	SND_PCI_QUIRK(0x17aa, 0x3818, "Lenovo C940 / Yoga Duet 7", ALC298_FIXUP_LENOVO_C940_DUET7),
	SND_PCI_QUIRK(0x17aa, 0x3819, "Lenovo 13s Gen2 ITL", ALC287_FIXUP_13S_GEN2_SPEAKERS),
	SND_PCI_QUIRK(0x17aa, 0x3820, "Yoga Duet 7 13ITL6", ALC287_FIXUP_YOGA7_14ITL_SPEAKERS),
	SND_PCI_QUIRK(0x17aa, 0x3824, "Legion Y9000X 2020", ALC285_FIXUP_LEGION_Y9000X_SPEAKERS),
	SND_PCI_QUIRK(0x17aa, 0x3827, "Ideapad S740", ALC285_FIXUP_IDEAPAD_S740_COEF),
	SND_PCI_QUIRK(0x17aa, 0x3834, "Lenovo IdeaPad Slim 9i 14ITL5", ALC287_FIXUP_YOGA7_14ITL_SPEAKERS),
	SND_PCI_QUIRK(0x17aa, 0x383d, "Legion Y9000X 2019", ALC285_FIXUP_LEGION_Y9000X_SPEAKERS),
	SND_PCI_QUIRK(0x17aa, 0x3843, "Yoga 9i", ALC287_FIXUP_IDEAPAD_BASS_SPK_AMP),
	SND_PCI_QUIRK(0x17aa, 0x3847, "Legion 7 16ACHG6", ALC287_FIXUP_LEGION_16ACHG6),
	SND_PCI_QUIRK(0x17aa, 0x384a, "Lenovo Yoga 7 15ITL5", ALC287_FIXUP_YOGA7_14ITL_SPEAKERS),
	SND_PCI_QUIRK(0x17aa, 0x3852, "Lenovo Yoga 7 14ITL5", ALC287_FIXUP_YOGA7_14ITL_SPEAKERS),
	SND_PCI_QUIRK(0x17aa, 0x3853, "Lenovo Yoga 7 15ITL5", ALC287_FIXUP_YOGA7_14ITL_SPEAKERS),
	SND_PCI_QUIRK(0x17aa, 0x3855, "Legion 7 16ITHG6", ALC287_FIXUP_LEGION_16ITHG6),
	SND_PCI_QUIRK(0x17aa, 0x3869, "Lenovo Yoga7 14IAL7", ALC287_FIXUP_YOGA9_14IAP7_BASS_SPK_PIN),
	SND_PCI_QUIRK(0x17aa, 0x3902, "Lenovo E50-80", ALC269_FIXUP_DMIC_THINKPAD_ACPI),
	SND_PCI_QUIRK(0x17aa, 0x3977, "IdeaPad S210", ALC283_FIXUP_INT_MIC),
	SND_PCI_QUIRK(0x17aa, 0x3978, "Lenovo B50-70", ALC269_FIXUP_DMIC_THINKPAD_ACPI),
	SND_PCI_QUIRK(0x17aa, 0x3bf8, "Quanta FL1", ALC269_FIXUP_PCM_44K),
	SND_PCI_QUIRK(0x17aa, 0x5013, "Thinkpad", ALC269_FIXUP_LIMIT_INT_MIC_BOOST),
	SND_PCI_QUIRK(0x17aa, 0x501a, "Thinkpad", ALC283_FIXUP_INT_MIC),
	SND_PCI_QUIRK(0x17aa, 0x501e, "Thinkpad L440", ALC292_FIXUP_TPT440_DOCK),
	SND_PCI_QUIRK(0x17aa, 0x5026, "Thinkpad", ALC269_FIXUP_LIMIT_INT_MIC_BOOST),
	SND_PCI_QUIRK(0x17aa, 0x5034, "Thinkpad T450", ALC292_FIXUP_TPT440_DOCK),
	SND_PCI_QUIRK(0x17aa, 0x5036, "Thinkpad T450s", ALC292_FIXUP_TPT440_DOCK),
	SND_PCI_QUIRK(0x17aa, 0x503c, "Thinkpad L450", ALC292_FIXUP_TPT440_DOCK),
	SND_PCI_QUIRK(0x17aa, 0x504a, "ThinkPad X260", ALC292_FIXUP_TPT440_DOCK),
	SND_PCI_QUIRK(0x17aa, 0x504b, "Thinkpad", ALC293_FIXUP_LENOVO_SPK_NOISE),
	SND_PCI_QUIRK(0x17aa, 0x5050, "Thinkpad T560p", ALC292_FIXUP_TPT460),
	SND_PCI_QUIRK(0x17aa, 0x5051, "Thinkpad L460", ALC292_FIXUP_TPT460),
	SND_PCI_QUIRK(0x17aa, 0x5053, "Thinkpad T460", ALC292_FIXUP_TPT460),
	SND_PCI_QUIRK(0x17aa, 0x505d, "Thinkpad", ALC298_FIXUP_TPT470_DOCK),
	SND_PCI_QUIRK(0x17aa, 0x505f, "Thinkpad", ALC298_FIXUP_TPT470_DOCK),
	SND_PCI_QUIRK(0x17aa, 0x5062, "Thinkpad", ALC298_FIXUP_TPT470_DOCK),
	SND_PCI_QUIRK(0x17aa, 0x508b, "Thinkpad X12 Gen 1", ALC287_FIXUP_LEGION_15IMHG05_SPEAKERS),
	SND_PCI_QUIRK(0x17aa, 0x5109, "Thinkpad", ALC269_FIXUP_LIMIT_INT_MIC_BOOST),
	SND_PCI_QUIRK(0x17aa, 0x511e, "Thinkpad", ALC298_FIXUP_TPT470_DOCK),
	SND_PCI_QUIRK(0x17aa, 0x511f, "Thinkpad", ALC298_FIXUP_TPT470_DOCK),
	SND_PCI_QUIRK(0x17aa, 0x9e54, "LENOVO NB", ALC269_FIXUP_LENOVO_EAPD),
	SND_PCI_QUIRK(0x1849, 0x1233, "ASRock NUC Box 1100", ALC233_FIXUP_NO_AUDIO_JACK),
	SND_PCI_QUIRK(0x19e5, 0x3204, "Huawei MACH-WX9", ALC256_FIXUP_HUAWEI_MACH_WX9_PINS),
	SND_PCI_QUIRK(0x19e5, 0x320f, "Huawei WRT-WX9 ", ALC256_FIXUP_ASUS_MIC_NO_PRESENCE),
	SND_PCI_QUIRK(0x1b35, 0x1235, "CZC B20", ALC269_FIXUP_CZC_B20),
	SND_PCI_QUIRK(0x1b35, 0x1236, "CZC TMI", ALC269_FIXUP_CZC_TMI),
	SND_PCI_QUIRK(0x1b35, 0x1237, "CZC L101", ALC269_FIXUP_CZC_L101),
	SND_PCI_QUIRK(0x1b7d, 0xa831, "Ordissimo EVE2 ", ALC269VB_FIXUP_ORDISSIMO_EVE2), /* Also known as Malata PC-B1303 */
	SND_PCI_QUIRK(0x1c06, 0x2013, "Lemote A1802", ALC269_FIXUP_LEMOTE_A1802),
	SND_PCI_QUIRK(0x1c06, 0x2015, "Lemote A190X", ALC269_FIXUP_LEMOTE_A190X),
	SND_PCI_QUIRK(0x1d05, 0x1132, "TongFang PHxTxX1", ALC256_FIXUP_SET_COEF_DEFAULTS),
	SND_PCI_QUIRK(0x1d05, 0x1096, "TongFang GMxMRxx", ALC269_FIXUP_NO_SHUTUP),
	SND_PCI_QUIRK(0x1d05, 0x1100, "TongFang GKxNRxx", ALC269_FIXUP_NO_SHUTUP),
	SND_PCI_QUIRK(0x1d05, 0x1111, "TongFang GMxZGxx", ALC269_FIXUP_NO_SHUTUP),
	SND_PCI_QUIRK(0x1d05, 0x1119, "TongFang GMxZGxx", ALC269_FIXUP_NO_SHUTUP),
	SND_PCI_QUIRK(0x1d05, 0x1129, "TongFang GMxZGxx", ALC269_FIXUP_NO_SHUTUP),
	SND_PCI_QUIRK(0x1d05, 0x1147, "TongFang GMxTGxx", ALC269_FIXUP_NO_SHUTUP),
	SND_PCI_QUIRK(0x1d05, 0x115c, "TongFang GMxTGxx", ALC269_FIXUP_NO_SHUTUP),
	SND_PCI_QUIRK(0x1d05, 0x121b, "TongFang GMxAGxx", ALC269_FIXUP_NO_SHUTUP),
	SND_PCI_QUIRK(0x1d72, 0x1602, "RedmiBook", ALC255_FIXUP_XIAOMI_HEADSET_MIC),
	SND_PCI_QUIRK(0x1d72, 0x1701, "XiaomiNotebook Pro", ALC298_FIXUP_DELL1_MIC_NO_PRESENCE),
	SND_PCI_QUIRK(0x1d72, 0x1901, "RedmiBook 14", ALC256_FIXUP_ASUS_HEADSET_MIC),
	SND_PCI_QUIRK(0x1d72, 0x1945, "Redmi G", ALC256_FIXUP_ASUS_HEADSET_MIC),
	SND_PCI_QUIRK(0x1d72, 0x1947, "RedmiBook Air", ALC255_FIXUP_XIAOMI_HEADSET_MIC),
	SND_PCI_QUIRK(0x8086, 0x2074, "Intel NUC 8", ALC233_FIXUP_INTEL_NUC8_DMIC),
	SND_PCI_QUIRK(0x8086, 0x2080, "Intel NUC 8 Rugged", ALC256_FIXUP_INTEL_NUC8_RUGGED),
	SND_PCI_QUIRK(0x8086, 0x2081, "Intel NUC 10", ALC256_FIXUP_INTEL_NUC10),
	SND_PCI_QUIRK(0xf111, 0x0001, "Framework Laptop", ALC295_FIXUP_FRAMEWORK_LAPTOP_MIC_NO_PRESENCE),

#if 0
	/* Below is a quirk table taken from the old code.
	 * Basically the device should work as is without the fixup table.
	 * If BIOS doesn't give a proper info, enable the corresponding
	 * fixup entry.
	 */
	SND_PCI_QUIRK(0x1043, 0x8330, "ASUS Eeepc P703 P900A",
		      ALC269_FIXUP_AMIC),
	SND_PCI_QUIRK(0x1043, 0x1013, "ASUS N61Da", ALC269_FIXUP_AMIC),
	SND_PCI_QUIRK(0x1043, 0x1143, "ASUS B53f", ALC269_FIXUP_AMIC),
	SND_PCI_QUIRK(0x1043, 0x1133, "ASUS UJ20ft", ALC269_FIXUP_AMIC),
	SND_PCI_QUIRK(0x1043, 0x1183, "ASUS K72DR", ALC269_FIXUP_AMIC),
	SND_PCI_QUIRK(0x1043, 0x11b3, "ASUS K52DR", ALC269_FIXUP_AMIC),
	SND_PCI_QUIRK(0x1043, 0x11e3, "ASUS U33Jc", ALC269_FIXUP_AMIC),
	SND_PCI_QUIRK(0x1043, 0x1273, "ASUS UL80Jt", ALC269_FIXUP_AMIC),
	SND_PCI_QUIRK(0x1043, 0x1283, "ASUS U53Jc", ALC269_FIXUP_AMIC),
	SND_PCI_QUIRK(0x1043, 0x12b3, "ASUS N82JV", ALC269_FIXUP_AMIC),
	SND_PCI_QUIRK(0x1043, 0x12d3, "ASUS N61Jv", ALC269_FIXUP_AMIC),
	SND_PCI_QUIRK(0x1043, 0x13a3, "ASUS UL30Vt", ALC269_FIXUP_AMIC),
	SND_PCI_QUIRK(0x1043, 0x1373, "ASUS G73JX", ALC269_FIXUP_AMIC),
	SND_PCI_QUIRK(0x1043, 0x1383, "ASUS UJ30Jc", ALC269_FIXUP_AMIC),
	SND_PCI_QUIRK(0x1043, 0x13d3, "ASUS N61JA", ALC269_FIXUP_AMIC),
	SND_PCI_QUIRK(0x1043, 0x1413, "ASUS UL50", ALC269_FIXUP_AMIC),
	SND_PCI_QUIRK(0x1043, 0x1443, "ASUS UL30", ALC269_FIXUP_AMIC),
	SND_PCI_QUIRK(0x1043, 0x1453, "ASUS M60Jv", ALC269_FIXUP_AMIC),
	SND_PCI_QUIRK(0x1043, 0x1483, "ASUS UL80", ALC269_FIXUP_AMIC),
	SND_PCI_QUIRK(0x1043, 0x14f3, "ASUS F83Vf", ALC269_FIXUP_AMIC),
	SND_PCI_QUIRK(0x1043, 0x14e3, "ASUS UL20", ALC269_FIXUP_AMIC),
	SND_PCI_QUIRK(0x1043, 0x1513, "ASUS UX30", ALC269_FIXUP_AMIC),
	SND_PCI_QUIRK(0x1043, 0x1593, "ASUS N51Vn", ALC269_FIXUP_AMIC),
	SND_PCI_QUIRK(0x1043, 0x15a3, "ASUS N60Jv", ALC269_FIXUP_AMIC),
	SND_PCI_QUIRK(0x1043, 0x15b3, "ASUS N60Dp", ALC269_FIXUP_AMIC),
	SND_PCI_QUIRK(0x1043, 0x15c3, "ASUS N70De", ALC269_FIXUP_AMIC),
	SND_PCI_QUIRK(0x1043, 0x15e3, "ASUS F83T", ALC269_FIXUP_AMIC),
	SND_PCI_QUIRK(0x1043, 0x1643, "ASUS M60J", ALC269_FIXUP_AMIC),
	SND_PCI_QUIRK(0x1043, 0x1653, "ASUS U50", ALC269_FIXUP_AMIC),
	SND_PCI_QUIRK(0x1043, 0x1693, "ASUS F50N", ALC269_FIXUP_AMIC),
	SND_PCI_QUIRK(0x1043, 0x16a3, "ASUS F5Q", ALC269_FIXUP_AMIC),
	SND_PCI_QUIRK(0x1043, 0x1723, "ASUS P80", ALC269_FIXUP_AMIC),
	SND_PCI_QUIRK(0x1043, 0x1743, "ASUS U80", ALC269_FIXUP_AMIC),
	SND_PCI_QUIRK(0x1043, 0x1773, "ASUS U20A", ALC269_FIXUP_AMIC),
	SND_PCI_QUIRK(0x1043, 0x1883, "ASUS F81Se", ALC269_FIXUP_AMIC),
	SND_PCI_QUIRK(0x152d, 0x1778, "Quanta ON1", ALC269_FIXUP_DMIC),
	SND_PCI_QUIRK(0x17aa, 0x3be9, "Quanta Wistron", ALC269_FIXUP_AMIC),
	SND_PCI_QUIRK(0x17aa, 0x3bf8, "Quanta FL1", ALC269_FIXUP_AMIC),
	SND_PCI_QUIRK(0x17ff, 0x059a, "Quanta EL3", ALC269_FIXUP_DMIC),
	SND_PCI_QUIRK(0x17ff, 0x059b, "Quanta JR1", ALC269_FIXUP_DMIC),
#endif
	{}
};

static const struct snd_pci_quirk alc269_fixup_vendor_tbl[] = {
	SND_PCI_QUIRK_VENDOR(0x1025, "Acer Aspire", ALC271_FIXUP_DMIC),
	SND_PCI_QUIRK_VENDOR(0x103c, "HP", ALC269_FIXUP_HP_MUTE_LED),
	SND_PCI_QUIRK_VENDOR(0x104d, "Sony VAIO", ALC269_FIXUP_SONY_VAIO),
	SND_PCI_QUIRK_VENDOR(0x17aa, "Thinkpad", ALC269_FIXUP_THINKPAD_ACPI),
	SND_PCI_QUIRK_VENDOR(0x19e5, "Huawei Matebook", ALC255_FIXUP_MIC_MUTE_LED),
	{}
};

static const struct hda_model_fixup alc269_fixup_models[] = {
	{.id = ALC269_FIXUP_AMIC, .name = "laptop-amic"},
	{.id = ALC269_FIXUP_DMIC, .name = "laptop-dmic"},
	{.id = ALC269_FIXUP_STEREO_DMIC, .name = "alc269-dmic"},
	{.id = ALC271_FIXUP_DMIC, .name = "alc271-dmic"},
	{.id = ALC269_FIXUP_INV_DMIC, .name = "inv-dmic"},
	{.id = ALC269_FIXUP_HEADSET_MIC, .name = "headset-mic"},
	{.id = ALC269_FIXUP_HEADSET_MODE, .name = "headset-mode"},
	{.id = ALC269_FIXUP_HEADSET_MODE_NO_HP_MIC, .name = "headset-mode-no-hp-mic"},
	{.id = ALC269_FIXUP_LENOVO_DOCK, .name = "lenovo-dock"},
	{.id = ALC269_FIXUP_LENOVO_DOCK_LIMIT_BOOST, .name = "lenovo-dock-limit-boost"},
	{.id = ALC269_FIXUP_HP_GPIO_LED, .name = "hp-gpio-led"},
	{.id = ALC269_FIXUP_HP_DOCK_GPIO_MIC1_LED, .name = "hp-dock-gpio-mic1-led"},
	{.id = ALC269_FIXUP_DELL1_MIC_NO_PRESENCE, .name = "dell-headset-multi"},
	{.id = ALC269_FIXUP_DELL2_MIC_NO_PRESENCE, .name = "dell-headset-dock"},
	{.id = ALC269_FIXUP_DELL3_MIC_NO_PRESENCE, .name = "dell-headset3"},
	{.id = ALC269_FIXUP_DELL4_MIC_NO_PRESENCE, .name = "dell-headset4"},
	{.id = ALC283_FIXUP_CHROME_BOOK, .name = "alc283-dac-wcaps"},
	{.id = ALC283_FIXUP_SENSE_COMBO_JACK, .name = "alc283-sense-combo"},
	{.id = ALC292_FIXUP_TPT440_DOCK, .name = "tpt440-dock"},
	{.id = ALC292_FIXUP_TPT440, .name = "tpt440"},
	{.id = ALC292_FIXUP_TPT460, .name = "tpt460"},
	{.id = ALC298_FIXUP_TPT470_DOCK_FIX, .name = "tpt470-dock-fix"},
	{.id = ALC298_FIXUP_TPT470_DOCK, .name = "tpt470-dock"},
	{.id = ALC233_FIXUP_LENOVO_MULTI_CODECS, .name = "dual-codecs"},
	{.id = ALC700_FIXUP_INTEL_REFERENCE, .name = "alc700-ref"},
	{.id = ALC269_FIXUP_SONY_VAIO, .name = "vaio"},
	{.id = ALC269_FIXUP_DELL_M101Z, .name = "dell-m101z"},
	{.id = ALC269_FIXUP_ASUS_G73JW, .name = "asus-g73jw"},
	{.id = ALC269_FIXUP_LENOVO_EAPD, .name = "lenovo-eapd"},
	{.id = ALC275_FIXUP_SONY_HWEQ, .name = "sony-hweq"},
	{.id = ALC269_FIXUP_PCM_44K, .name = "pcm44k"},
	{.id = ALC269_FIXUP_LIFEBOOK, .name = "lifebook"},
	{.id = ALC269_FIXUP_LIFEBOOK_EXTMIC, .name = "lifebook-extmic"},
	{.id = ALC269_FIXUP_LIFEBOOK_HP_PIN, .name = "lifebook-hp-pin"},
	{.id = ALC255_FIXUP_LIFEBOOK_U7x7_HEADSET_MIC, .name = "lifebook-u7x7"},
	{.id = ALC269VB_FIXUP_AMIC, .name = "alc269vb-amic"},
	{.id = ALC269VB_FIXUP_DMIC, .name = "alc269vb-dmic"},
	{.id = ALC269_FIXUP_HP_MUTE_LED_MIC1, .name = "hp-mute-led-mic1"},
	{.id = ALC269_FIXUP_HP_MUTE_LED_MIC2, .name = "hp-mute-led-mic2"},
	{.id = ALC269_FIXUP_HP_MUTE_LED_MIC3, .name = "hp-mute-led-mic3"},
	{.id = ALC269_FIXUP_HP_GPIO_MIC1_LED, .name = "hp-gpio-mic1"},
	{.id = ALC269_FIXUP_HP_LINE1_MIC1_LED, .name = "hp-line1-mic1"},
	{.id = ALC269_FIXUP_NO_SHUTUP, .name = "noshutup"},
	{.id = ALC286_FIXUP_SONY_MIC_NO_PRESENCE, .name = "sony-nomic"},
	{.id = ALC269_FIXUP_ASPIRE_HEADSET_MIC, .name = "aspire-headset-mic"},
	{.id = ALC269_FIXUP_ASUS_X101, .name = "asus-x101"},
	{.id = ALC271_FIXUP_HP_GATE_MIC_JACK, .name = "acer-ao7xx"},
	{.id = ALC271_FIXUP_HP_GATE_MIC_JACK_E1_572, .name = "acer-aspire-e1"},
	{.id = ALC269_FIXUP_ACER_AC700, .name = "acer-ac700"},
	{.id = ALC269_FIXUP_LIMIT_INT_MIC_BOOST, .name = "limit-mic-boost"},
	{.id = ALC269VB_FIXUP_ASUS_ZENBOOK, .name = "asus-zenbook"},
	{.id = ALC269VB_FIXUP_ASUS_ZENBOOK_UX31A, .name = "asus-zenbook-ux31a"},
	{.id = ALC269VB_FIXUP_ORDISSIMO_EVE2, .name = "ordissimo"},
	{.id = ALC282_FIXUP_ASUS_TX300, .name = "asus-tx300"},
	{.id = ALC283_FIXUP_INT_MIC, .name = "alc283-int-mic"},
	{.id = ALC290_FIXUP_MONO_SPEAKERS_HSJACK, .name = "mono-speakers"},
	{.id = ALC290_FIXUP_SUBWOOFER_HSJACK, .name = "alc290-subwoofer"},
	{.id = ALC269_FIXUP_THINKPAD_ACPI, .name = "thinkpad"},
	{.id = ALC269_FIXUP_DMIC_THINKPAD_ACPI, .name = "dmic-thinkpad"},
	{.id = ALC255_FIXUP_ACER_MIC_NO_PRESENCE, .name = "alc255-acer"},
	{.id = ALC255_FIXUP_ASUS_MIC_NO_PRESENCE, .name = "alc255-asus"},
	{.id = ALC255_FIXUP_DELL1_MIC_NO_PRESENCE, .name = "alc255-dell1"},
	{.id = ALC255_FIXUP_DELL2_MIC_NO_PRESENCE, .name = "alc255-dell2"},
	{.id = ALC293_FIXUP_DELL1_MIC_NO_PRESENCE, .name = "alc293-dell1"},
	{.id = ALC283_FIXUP_HEADSET_MIC, .name = "alc283-headset"},
	{.id = ALC255_FIXUP_MIC_MUTE_LED, .name = "alc255-dell-mute"},
	{.id = ALC282_FIXUP_ASPIRE_V5_PINS, .name = "aspire-v5"},
	{.id = ALC269VB_FIXUP_ASPIRE_E1_COEF, .name = "aspire-e1-coef"},
	{.id = ALC280_FIXUP_HP_GPIO4, .name = "hp-gpio4"},
	{.id = ALC286_FIXUP_HP_GPIO_LED, .name = "hp-gpio-led"},
	{.id = ALC280_FIXUP_HP_GPIO2_MIC_HOTKEY, .name = "hp-gpio2-hotkey"},
	{.id = ALC280_FIXUP_HP_DOCK_PINS, .name = "hp-dock-pins"},
	{.id = ALC269_FIXUP_HP_DOCK_GPIO_MIC1_LED, .name = "hp-dock-gpio-mic"},
	{.id = ALC280_FIXUP_HP_9480M, .name = "hp-9480m"},
	{.id = ALC288_FIXUP_DELL_HEADSET_MODE, .name = "alc288-dell-headset"},
	{.id = ALC288_FIXUP_DELL1_MIC_NO_PRESENCE, .name = "alc288-dell1"},
	{.id = ALC288_FIXUP_DELL_XPS_13, .name = "alc288-dell-xps13"},
	{.id = ALC292_FIXUP_DELL_E7X, .name = "dell-e7x"},
	{.id = ALC293_FIXUP_DISABLE_AAMIX_MULTIJACK, .name = "alc293-dell"},
	{.id = ALC298_FIXUP_DELL1_MIC_NO_PRESENCE, .name = "alc298-dell1"},
	{.id = ALC298_FIXUP_DELL_AIO_MIC_NO_PRESENCE, .name = "alc298-dell-aio"},
	{.id = ALC275_FIXUP_DELL_XPS, .name = "alc275-dell-xps"},
	{.id = ALC293_FIXUP_LENOVO_SPK_NOISE, .name = "lenovo-spk-noise"},
	{.id = ALC233_FIXUP_LENOVO_LINE2_MIC_HOTKEY, .name = "lenovo-hotkey"},
	{.id = ALC255_FIXUP_DELL_SPK_NOISE, .name = "dell-spk-noise"},
	{.id = ALC225_FIXUP_DELL1_MIC_NO_PRESENCE, .name = "alc225-dell1"},
	{.id = ALC295_FIXUP_DISABLE_DAC3, .name = "alc295-disable-dac3"},
	{.id = ALC285_FIXUP_SPEAKER2_TO_DAC1, .name = "alc285-speaker2-to-dac1"},
	{.id = ALC280_FIXUP_HP_HEADSET_MIC, .name = "alc280-hp-headset"},
	{.id = ALC221_FIXUP_HP_FRONT_MIC, .name = "alc221-hp-mic"},
	{.id = ALC298_FIXUP_SPK_VOLUME, .name = "alc298-spk-volume"},
	{.id = ALC256_FIXUP_DELL_INSPIRON_7559_SUBWOOFER, .name = "dell-inspiron-7559"},
	{.id = ALC269_FIXUP_ATIV_BOOK_8, .name = "ativ-book"},
	{.id = ALC221_FIXUP_HP_MIC_NO_PRESENCE, .name = "alc221-hp-mic"},
	{.id = ALC256_FIXUP_ASUS_HEADSET_MODE, .name = "alc256-asus-headset"},
	{.id = ALC256_FIXUP_ASUS_MIC, .name = "alc256-asus-mic"},
	{.id = ALC256_FIXUP_ASUS_AIO_GPIO2, .name = "alc256-asus-aio"},
	{.id = ALC233_FIXUP_ASUS_MIC_NO_PRESENCE, .name = "alc233-asus"},
	{.id = ALC233_FIXUP_EAPD_COEF_AND_MIC_NO_PRESENCE, .name = "alc233-eapd"},
	{.id = ALC294_FIXUP_LENOVO_MIC_LOCATION, .name = "alc294-lenovo-mic"},
	{.id = ALC225_FIXUP_DELL_WYSE_MIC_NO_PRESENCE, .name = "alc225-wyse"},
	{.id = ALC274_FIXUP_DELL_AIO_LINEOUT_VERB, .name = "alc274-dell-aio"},
	{.id = ALC255_FIXUP_DUMMY_LINEOUT_VERB, .name = "alc255-dummy-lineout"},
	{.id = ALC255_FIXUP_DELL_HEADSET_MIC, .name = "alc255-dell-headset"},
	{.id = ALC295_FIXUP_HP_X360, .name = "alc295-hp-x360"},
	{.id = ALC225_FIXUP_HEADSET_JACK, .name = "alc-headset-jack"},
	{.id = ALC295_FIXUP_CHROME_BOOK, .name = "alc-chrome-book"},
	{.id = ALC299_FIXUP_PREDATOR_SPK, .name = "predator-spk"},
	{.id = ALC298_FIXUP_HUAWEI_MBX_STEREO, .name = "huawei-mbx-stereo"},
	{.id = ALC256_FIXUP_MEDION_HEADSET_NO_PRESENCE, .name = "alc256-medion-headset"},
	{.id = ALC298_FIXUP_SAMSUNG_AMP, .name = "alc298-samsung-amp"},
	{.id = ALC256_FIXUP_SAMSUNG_HEADPHONE_VERY_QUIET, .name = "alc256-samsung-headphone"},
	{.id = ALC255_FIXUP_XIAOMI_HEADSET_MIC, .name = "alc255-xiaomi-headset"},
	{.id = ALC274_FIXUP_HP_MIC, .name = "alc274-hp-mic-detect"},
	{.id = ALC245_FIXUP_HP_X360_AMP, .name = "alc245-hp-x360-amp"},
	{.id = ALC295_FIXUP_HP_OMEN, .name = "alc295-hp-omen"},
	{.id = ALC285_FIXUP_HP_SPECTRE_X360, .name = "alc285-hp-spectre-x360"},
	{.id = ALC285_FIXUP_HP_SPECTRE_X360_EB1, .name = "alc285-hp-spectre-x360-eb1"},
	{.id = ALC287_FIXUP_IDEAPAD_BASS_SPK_AMP, .name = "alc287-ideapad-bass-spk-amp"},
	{.id = ALC287_FIXUP_YOGA9_14IAP7_BASS_SPK_PIN, .name = "alc287-yoga9-bass-spk-pin"},
	{.id = ALC623_FIXUP_LENOVO_THINKSTATION_P340, .name = "alc623-lenovo-thinkstation-p340"},
	{.id = ALC255_FIXUP_ACER_HEADPHONE_AND_MIC, .name = "alc255-acer-headphone-and-mic"},
	{.id = ALC285_FIXUP_HP_GPIO_AMP_INIT, .name = "alc285-hp-amp-init"},
	{}
};
#define ALC225_STANDARD_PINS \
	{0x21, 0x04211020}

#define ALC256_STANDARD_PINS \
	{0x12, 0x90a60140}, \
	{0x14, 0x90170110}, \
	{0x21, 0x02211020}

#define ALC282_STANDARD_PINS \
	{0x14, 0x90170110}

#define ALC290_STANDARD_PINS \
	{0x12, 0x99a30130}

#define ALC292_STANDARD_PINS \
	{0x14, 0x90170110}, \
	{0x15, 0x0221401f}

#define ALC295_STANDARD_PINS \
	{0x12, 0xb7a60130}, \
	{0x14, 0x90170110}, \
	{0x21, 0x04211020}

#define ALC298_STANDARD_PINS \
	{0x12, 0x90a60130}, \
	{0x21, 0x03211020}

static const struct snd_hda_pin_quirk alc269_pin_fixup_tbl[] = {
	SND_HDA_PIN_QUIRK(0x10ec0221, 0x103c, "HP Workstation", ALC221_FIXUP_HP_HEADSET_MIC,
		{0x14, 0x01014020},
		{0x17, 0x90170110},
		{0x18, 0x02a11030},
		{0x19, 0x0181303F},
		{0x21, 0x0221102f}),
	SND_HDA_PIN_QUIRK(0x10ec0255, 0x1025, "Acer", ALC255_FIXUP_ACER_MIC_NO_PRESENCE,
		{0x12, 0x90a601c0},
		{0x14, 0x90171120},
		{0x21, 0x02211030}),
	SND_HDA_PIN_QUIRK(0x10ec0255, 0x1043, "ASUS", ALC255_FIXUP_ASUS_MIC_NO_PRESENCE,
		{0x14, 0x90170110},
		{0x1b, 0x90a70130},
		{0x21, 0x03211020}),
	SND_HDA_PIN_QUIRK(0x10ec0255, 0x1043, "ASUS", ALC255_FIXUP_ASUS_MIC_NO_PRESENCE,
		{0x1a, 0x90a70130},
		{0x1b, 0x90170110},
		{0x21, 0x03211020}),
	SND_HDA_PIN_QUIRK(0x10ec0225, 0x1028, "Dell", ALC225_FIXUP_DELL1_MIC_NO_PRESENCE,
		ALC225_STANDARD_PINS,
		{0x12, 0xb7a60130},
		{0x14, 0x901701a0}),
	SND_HDA_PIN_QUIRK(0x10ec0225, 0x1028, "Dell", ALC225_FIXUP_DELL1_MIC_NO_PRESENCE,
		ALC225_STANDARD_PINS,
		{0x12, 0xb7a60130},
		{0x14, 0x901701b0}),
	SND_HDA_PIN_QUIRK(0x10ec0225, 0x1028, "Dell", ALC225_FIXUP_DELL1_MIC_NO_PRESENCE,
		ALC225_STANDARD_PINS,
		{0x12, 0xb7a60150},
		{0x14, 0x901701a0}),
	SND_HDA_PIN_QUIRK(0x10ec0225, 0x1028, "Dell", ALC225_FIXUP_DELL1_MIC_NO_PRESENCE,
		ALC225_STANDARD_PINS,
		{0x12, 0xb7a60150},
		{0x14, 0x901701b0}),
	SND_HDA_PIN_QUIRK(0x10ec0225, 0x1028, "Dell", ALC225_FIXUP_DELL1_MIC_NO_PRESENCE,
		ALC225_STANDARD_PINS,
		{0x12, 0xb7a60130},
		{0x1b, 0x90170110}),
	SND_HDA_PIN_QUIRK(0x10ec0233, 0x8086, "Intel NUC Skull Canyon", ALC269_FIXUP_DELL1_MIC_NO_PRESENCE,
		{0x1b, 0x01111010},
		{0x1e, 0x01451130},
		{0x21, 0x02211020}),
	SND_HDA_PIN_QUIRK(0x10ec0235, 0x17aa, "Lenovo", ALC233_FIXUP_LENOVO_LINE2_MIC_HOTKEY,
		{0x12, 0x90a60140},
		{0x14, 0x90170110},
		{0x19, 0x02a11030},
		{0x21, 0x02211020}),
	SND_HDA_PIN_QUIRK(0x10ec0235, 0x17aa, "Lenovo", ALC294_FIXUP_LENOVO_MIC_LOCATION,
		{0x14, 0x90170110},
		{0x19, 0x02a11030},
		{0x1a, 0x02a11040},
		{0x1b, 0x01014020},
		{0x21, 0x0221101f}),
	SND_HDA_PIN_QUIRK(0x10ec0235, 0x17aa, "Lenovo", ALC294_FIXUP_LENOVO_MIC_LOCATION,
		{0x14, 0x90170110},
		{0x19, 0x02a11030},
		{0x1a, 0x02a11040},
		{0x1b, 0x01011020},
		{0x21, 0x0221101f}),
	SND_HDA_PIN_QUIRK(0x10ec0235, 0x17aa, "Lenovo", ALC294_FIXUP_LENOVO_MIC_LOCATION,
		{0x14, 0x90170110},
		{0x19, 0x02a11020},
		{0x1a, 0x02a11030},
		{0x21, 0x0221101f}),
	SND_HDA_PIN_QUIRK(0x10ec0236, 0x1028, "Dell", ALC236_FIXUP_DELL_AIO_HEADSET_MIC,
		{0x21, 0x02211010}),
	SND_HDA_PIN_QUIRK(0x10ec0236, 0x103c, "HP", ALC256_FIXUP_HP_HEADSET_MIC,
		{0x14, 0x90170110},
		{0x19, 0x02a11020},
		{0x21, 0x02211030}),
	SND_HDA_PIN_QUIRK(0x10ec0255, 0x1028, "Dell", ALC255_FIXUP_DELL2_MIC_NO_PRESENCE,
		{0x14, 0x90170110},
		{0x21, 0x02211020}),
	SND_HDA_PIN_QUIRK(0x10ec0255, 0x1028, "Dell", ALC255_FIXUP_DELL1_MIC_NO_PRESENCE,
		{0x14, 0x90170130},
		{0x21, 0x02211040}),
	SND_HDA_PIN_QUIRK(0x10ec0255, 0x1028, "Dell", ALC255_FIXUP_DELL1_MIC_NO_PRESENCE,
		{0x12, 0x90a60140},
		{0x14, 0x90170110},
		{0x21, 0x02211020}),
	SND_HDA_PIN_QUIRK(0x10ec0255, 0x1028, "Dell", ALC255_FIXUP_DELL1_MIC_NO_PRESENCE,
		{0x12, 0x90a60160},
		{0x14, 0x90170120},
		{0x21, 0x02211030}),
	SND_HDA_PIN_QUIRK(0x10ec0255, 0x1028, "Dell", ALC255_FIXUP_DELL1_MIC_NO_PRESENCE,
		{0x14, 0x90170110},
		{0x1b, 0x02011020},
		{0x21, 0x0221101f}),
	SND_HDA_PIN_QUIRK(0x10ec0255, 0x1028, "Dell", ALC255_FIXUP_DELL1_MIC_NO_PRESENCE,
		{0x14, 0x90170110},
		{0x1b, 0x01011020},
		{0x21, 0x0221101f}),
	SND_HDA_PIN_QUIRK(0x10ec0255, 0x1028, "Dell", ALC255_FIXUP_DELL1_MIC_NO_PRESENCE,
		{0x14, 0x90170130},
		{0x1b, 0x01014020},
		{0x21, 0x0221103f}),
	SND_HDA_PIN_QUIRK(0x10ec0255, 0x1028, "Dell", ALC255_FIXUP_DELL1_MIC_NO_PRESENCE,
		{0x14, 0x90170130},
		{0x1b, 0x01011020},
		{0x21, 0x0221103f}),
	SND_HDA_PIN_QUIRK(0x10ec0255, 0x1028, "Dell", ALC255_FIXUP_DELL1_MIC_NO_PRESENCE,
		{0x14, 0x90170130},
		{0x1b, 0x02011020},
		{0x21, 0x0221103f}),
	SND_HDA_PIN_QUIRK(0x10ec0255, 0x1028, "Dell", ALC255_FIXUP_DELL1_MIC_NO_PRESENCE,
		{0x14, 0x90170150},
		{0x1b, 0x02011020},
		{0x21, 0x0221105f}),
	SND_HDA_PIN_QUIRK(0x10ec0255, 0x1028, "Dell", ALC255_FIXUP_DELL1_MIC_NO_PRESENCE,
		{0x14, 0x90170110},
		{0x1b, 0x01014020},
		{0x21, 0x0221101f}),
	SND_HDA_PIN_QUIRK(0x10ec0255, 0x1028, "Dell", ALC255_FIXUP_DELL1_MIC_NO_PRESENCE,
		{0x12, 0x90a60160},
		{0x14, 0x90170120},
		{0x17, 0x90170140},
		{0x21, 0x0321102f}),
	SND_HDA_PIN_QUIRK(0x10ec0255, 0x1028, "Dell", ALC255_FIXUP_DELL1_MIC_NO_PRESENCE,
		{0x12, 0x90a60160},
		{0x14, 0x90170130},
		{0x21, 0x02211040}),
	SND_HDA_PIN_QUIRK(0x10ec0255, 0x1028, "Dell", ALC255_FIXUP_DELL1_MIC_NO_PRESENCE,
		{0x12, 0x90a60160},
		{0x14, 0x90170140},
		{0x21, 0x02211050}),
	SND_HDA_PIN_QUIRK(0x10ec0255, 0x1028, "Dell", ALC255_FIXUP_DELL1_MIC_NO_PRESENCE,
		{0x12, 0x90a60170},
		{0x14, 0x90170120},
		{0x21, 0x02211030}),
	SND_HDA_PIN_QUIRK(0x10ec0255, 0x1028, "Dell", ALC255_FIXUP_DELL1_MIC_NO_PRESENCE,
		{0x12, 0x90a60170},
		{0x14, 0x90170130},
		{0x21, 0x02211040}),
	SND_HDA_PIN_QUIRK(0x10ec0255, 0x1028, "Dell", ALC255_FIXUP_DELL1_MIC_NO_PRESENCE,
		{0x12, 0x90a60170},
		{0x14, 0x90171130},
		{0x21, 0x02211040}),
	SND_HDA_PIN_QUIRK(0x10ec0255, 0x1028, "Dell", ALC255_FIXUP_DELL1_MIC_NO_PRESENCE,
		{0x12, 0x90a60170},
		{0x14, 0x90170140},
		{0x21, 0x02211050}),
	SND_HDA_PIN_QUIRK(0x10ec0255, 0x1028, "Dell Inspiron 5548", ALC255_FIXUP_DELL1_MIC_NO_PRESENCE,
		{0x12, 0x90a60180},
		{0x14, 0x90170130},
		{0x21, 0x02211040}),
	SND_HDA_PIN_QUIRK(0x10ec0255, 0x1028, "Dell Inspiron 5565", ALC255_FIXUP_DELL1_MIC_NO_PRESENCE,
		{0x12, 0x90a60180},
		{0x14, 0x90170120},
		{0x21, 0x02211030}),
	SND_HDA_PIN_QUIRK(0x10ec0255, 0x1028, "Dell", ALC255_FIXUP_DELL1_MIC_NO_PRESENCE,
		{0x1b, 0x01011020},
		{0x21, 0x02211010}),
	SND_HDA_PIN_QUIRK(0x10ec0256, 0x1043, "ASUS", ALC256_FIXUP_ASUS_MIC,
		{0x14, 0x90170110},
		{0x1b, 0x90a70130},
		{0x21, 0x04211020}),
	SND_HDA_PIN_QUIRK(0x10ec0256, 0x1043, "ASUS", ALC256_FIXUP_ASUS_MIC,
		{0x14, 0x90170110},
		{0x1b, 0x90a70130},
		{0x21, 0x03211020}),
	SND_HDA_PIN_QUIRK(0x10ec0256, 0x1043, "ASUS", ALC256_FIXUP_ASUS_MIC_NO_PRESENCE,
		{0x12, 0x90a60130},
		{0x14, 0x90170110},
		{0x21, 0x03211020}),
	SND_HDA_PIN_QUIRK(0x10ec0256, 0x1043, "ASUS", ALC256_FIXUP_ASUS_MIC_NO_PRESENCE,
		{0x12, 0x90a60130},
		{0x14, 0x90170110},
		{0x21, 0x04211020}),
	SND_HDA_PIN_QUIRK(0x10ec0256, 0x1043, "ASUS", ALC256_FIXUP_ASUS_MIC_NO_PRESENCE,
		{0x1a, 0x90a70130},
		{0x1b, 0x90170110},
		{0x21, 0x03211020}),
       SND_HDA_PIN_QUIRK(0x10ec0256, 0x103c, "HP", ALC256_FIXUP_HP_HEADSET_MIC,
		{0x14, 0x90170110},
		{0x19, 0x02a11020},
		{0x21, 0x0221101f}),
       SND_HDA_PIN_QUIRK(0x10ec0274, 0x103c, "HP", ALC274_FIXUP_HP_HEADSET_MIC,
		{0x17, 0x90170110},
		{0x19, 0x03a11030},
		{0x21, 0x03211020}),
	SND_HDA_PIN_QUIRK(0x10ec0280, 0x103c, "HP", ALC280_FIXUP_HP_GPIO4,
		{0x12, 0x90a60130},
		{0x14, 0x90170110},
		{0x15, 0x0421101f},
		{0x1a, 0x04a11020}),
	SND_HDA_PIN_QUIRK(0x10ec0280, 0x103c, "HP", ALC269_FIXUP_HP_GPIO_MIC1_LED,
		{0x12, 0x90a60140},
		{0x14, 0x90170110},
		{0x15, 0x0421101f},
		{0x18, 0x02811030},
		{0x1a, 0x04a1103f},
		{0x1b, 0x02011020}),
	SND_HDA_PIN_QUIRK(0x10ec0282, 0x103c, "HP 15 Touchsmart", ALC269_FIXUP_HP_MUTE_LED_MIC1,
		ALC282_STANDARD_PINS,
		{0x12, 0x99a30130},
		{0x19, 0x03a11020},
		{0x21, 0x0321101f}),
	SND_HDA_PIN_QUIRK(0x10ec0282, 0x103c, "HP", ALC269_FIXUP_HP_MUTE_LED_MIC1,
		ALC282_STANDARD_PINS,
		{0x12, 0x99a30130},
		{0x19, 0x03a11020},
		{0x21, 0x03211040}),
	SND_HDA_PIN_QUIRK(0x10ec0282, 0x103c, "HP", ALC269_FIXUP_HP_MUTE_LED_MIC1,
		ALC282_STANDARD_PINS,
		{0x12, 0x99a30130},
		{0x19, 0x03a11030},
		{0x21, 0x03211020}),
	SND_HDA_PIN_QUIRK(0x10ec0282, 0x103c, "HP", ALC269_FIXUP_HP_MUTE_LED_MIC1,
		ALC282_STANDARD_PINS,
		{0x12, 0x99a30130},
		{0x19, 0x04a11020},
		{0x21, 0x0421101f}),
	SND_HDA_PIN_QUIRK(0x10ec0282, 0x103c, "HP", ALC269_FIXUP_HP_LINE1_MIC1_LED,
		ALC282_STANDARD_PINS,
		{0x12, 0x90a60140},
		{0x19, 0x04a11030},
		{0x21, 0x04211020}),
	SND_HDA_PIN_QUIRK(0x10ec0282, 0x1025, "Acer", ALC282_FIXUP_ACER_DISABLE_LINEOUT,
		ALC282_STANDARD_PINS,
		{0x12, 0x90a609c0},
		{0x18, 0x03a11830},
		{0x19, 0x04a19831},
		{0x1a, 0x0481303f},
		{0x1b, 0x04211020},
		{0x21, 0x0321101f}),
	SND_HDA_PIN_QUIRK(0x10ec0282, 0x1025, "Acer", ALC282_FIXUP_ACER_DISABLE_LINEOUT,
		ALC282_STANDARD_PINS,
		{0x12, 0x90a60940},
		{0x18, 0x03a11830},
		{0x19, 0x04a19831},
		{0x1a, 0x0481303f},
		{0x1b, 0x04211020},
		{0x21, 0x0321101f}),
	SND_HDA_PIN_QUIRK(0x10ec0283, 0x1028, "Dell", ALC269_FIXUP_DELL1_MIC_NO_PRESENCE,
		ALC282_STANDARD_PINS,
		{0x12, 0x90a60130},
		{0x21, 0x0321101f}),
	SND_HDA_PIN_QUIRK(0x10ec0283, 0x1028, "Dell", ALC269_FIXUP_DELL1_MIC_NO_PRESENCE,
		{0x12, 0x90a60160},
		{0x14, 0x90170120},
		{0x21, 0x02211030}),
	SND_HDA_PIN_QUIRK(0x10ec0283, 0x1028, "Dell", ALC269_FIXUP_DELL1_MIC_NO_PRESENCE,
		ALC282_STANDARD_PINS,
		{0x12, 0x90a60130},
		{0x19, 0x03a11020},
		{0x21, 0x0321101f}),
	SND_HDA_PIN_QUIRK(0x10ec0285, 0x17aa, "Lenovo", ALC285_FIXUP_LENOVO_PC_BEEP_IN_NOISE,
		{0x12, 0x90a60130},
		{0x14, 0x90170110},
		{0x19, 0x04a11040},
		{0x21, 0x04211020}),
	SND_HDA_PIN_QUIRK(0x10ec0285, 0x17aa, "Lenovo", ALC285_FIXUP_LENOVO_PC_BEEP_IN_NOISE,
		{0x14, 0x90170110},
		{0x19, 0x04a11040},
		{0x1d, 0x40600001},
		{0x21, 0x04211020}),
	SND_HDA_PIN_QUIRK(0x10ec0285, 0x17aa, "Lenovo", ALC285_FIXUP_THINKPAD_NO_BASS_SPK_HEADSET_JACK,
		{0x14, 0x90170110},
		{0x19, 0x04a11040},
		{0x21, 0x04211020}),
	SND_HDA_PIN_QUIRK(0x10ec0287, 0x17aa, "Lenovo", ALC285_FIXUP_THINKPAD_HEADSET_JACK,
		{0x14, 0x90170110},
		{0x17, 0x90170111},
		{0x19, 0x03a11030},
		{0x21, 0x03211020}),
	SND_HDA_PIN_QUIRK(0x10ec0286, 0x1025, "Acer", ALC286_FIXUP_ACER_AIO_MIC_NO_PRESENCE,
		{0x12, 0x90a60130},
		{0x17, 0x90170110},
		{0x21, 0x02211020}),
	SND_HDA_PIN_QUIRK(0x10ec0288, 0x1028, "Dell", ALC288_FIXUP_DELL1_MIC_NO_PRESENCE,
		{0x12, 0x90a60120},
		{0x14, 0x90170110},
		{0x21, 0x0321101f}),
	SND_HDA_PIN_QUIRK(0x10ec0290, 0x103c, "HP", ALC269_FIXUP_HP_MUTE_LED_MIC1,
		ALC290_STANDARD_PINS,
		{0x15, 0x04211040},
		{0x18, 0x90170112},
		{0x1a, 0x04a11020}),
	SND_HDA_PIN_QUIRK(0x10ec0290, 0x103c, "HP", ALC269_FIXUP_HP_MUTE_LED_MIC1,
		ALC290_STANDARD_PINS,
		{0x15, 0x04211040},
		{0x18, 0x90170110},
		{0x1a, 0x04a11020}),
	SND_HDA_PIN_QUIRK(0x10ec0290, 0x103c, "HP", ALC269_FIXUP_HP_MUTE_LED_MIC1,
		ALC290_STANDARD_PINS,
		{0x15, 0x0421101f},
		{0x1a, 0x04a11020}),
	SND_HDA_PIN_QUIRK(0x10ec0290, 0x103c, "HP", ALC269_FIXUP_HP_MUTE_LED_MIC1,
		ALC290_STANDARD_PINS,
		{0x15, 0x04211020},
		{0x1a, 0x04a11040}),
	SND_HDA_PIN_QUIRK(0x10ec0290, 0x103c, "HP", ALC269_FIXUP_HP_MUTE_LED_MIC1,
		ALC290_STANDARD_PINS,
		{0x14, 0x90170110},
		{0x15, 0x04211020},
		{0x1a, 0x04a11040}),
	SND_HDA_PIN_QUIRK(0x10ec0290, 0x103c, "HP", ALC269_FIXUP_HP_MUTE_LED_MIC1,
		ALC290_STANDARD_PINS,
		{0x14, 0x90170110},
		{0x15, 0x04211020},
		{0x1a, 0x04a11020}),
	SND_HDA_PIN_QUIRK(0x10ec0290, 0x103c, "HP", ALC269_FIXUP_HP_MUTE_LED_MIC1,
		ALC290_STANDARD_PINS,
		{0x14, 0x90170110},
		{0x15, 0x0421101f},
		{0x1a, 0x04a11020}),
	SND_HDA_PIN_QUIRK(0x10ec0292, 0x1028, "Dell", ALC269_FIXUP_DELL2_MIC_NO_PRESENCE,
		ALC292_STANDARD_PINS,
		{0x12, 0x90a60140},
		{0x16, 0x01014020},
		{0x19, 0x01a19030}),
	SND_HDA_PIN_QUIRK(0x10ec0292, 0x1028, "Dell", ALC269_FIXUP_DELL2_MIC_NO_PRESENCE,
		ALC292_STANDARD_PINS,
		{0x12, 0x90a60140},
		{0x16, 0x01014020},
		{0x18, 0x02a19031},
		{0x19, 0x01a1903e}),
	SND_HDA_PIN_QUIRK(0x10ec0292, 0x1028, "Dell", ALC269_FIXUP_DELL3_MIC_NO_PRESENCE,
		ALC292_STANDARD_PINS,
		{0x12, 0x90a60140}),
	SND_HDA_PIN_QUIRK(0x10ec0293, 0x1028, "Dell", ALC293_FIXUP_DELL1_MIC_NO_PRESENCE,
		ALC292_STANDARD_PINS,
		{0x13, 0x90a60140},
		{0x16, 0x21014020},
		{0x19, 0x21a19030}),
	SND_HDA_PIN_QUIRK(0x10ec0293, 0x1028, "Dell", ALC293_FIXUP_DELL1_MIC_NO_PRESENCE,
		ALC292_STANDARD_PINS,
		{0x13, 0x90a60140}),
	SND_HDA_PIN_QUIRK(0x10ec0294, 0x1043, "ASUS", ALC294_FIXUP_ASUS_HPE,
		{0x17, 0x90170110},
		{0x21, 0x04211020}),
	SND_HDA_PIN_QUIRK(0x10ec0294, 0x1043, "ASUS", ALC294_FIXUP_ASUS_MIC,
		{0x14, 0x90170110},
		{0x1b, 0x90a70130},
		{0x21, 0x04211020}),
	SND_HDA_PIN_QUIRK(0x10ec0294, 0x1043, "ASUS", ALC294_FIXUP_ASUS_SPK,
		{0x12, 0x90a60130},
		{0x17, 0x90170110},
		{0x21, 0x03211020}),
	SND_HDA_PIN_QUIRK(0x10ec0294, 0x1043, "ASUS", ALC294_FIXUP_ASUS_SPK,
		{0x12, 0x90a60130},
		{0x17, 0x90170110},
		{0x21, 0x04211020}),
	SND_HDA_PIN_QUIRK(0x10ec0295, 0x1043, "ASUS", ALC294_FIXUP_ASUS_SPK,
		{0x12, 0x90a60130},
		{0x17, 0x90170110},
		{0x21, 0x03211020}),
	SND_HDA_PIN_QUIRK(0x10ec0295, 0x1043, "ASUS", ALC295_FIXUP_ASUS_MIC_NO_PRESENCE,
		{0x12, 0x90a60120},
		{0x17, 0x90170110},
		{0x21, 0x04211030}),
	SND_HDA_PIN_QUIRK(0x10ec0295, 0x1043, "ASUS", ALC295_FIXUP_ASUS_MIC_NO_PRESENCE,
		{0x12, 0x90a60130},
		{0x17, 0x90170110},
		{0x21, 0x03211020}),
	SND_HDA_PIN_QUIRK(0x10ec0295, 0x1043, "ASUS", ALC295_FIXUP_ASUS_MIC_NO_PRESENCE,
		{0x12, 0x90a60130},
		{0x17, 0x90170110},
		{0x21, 0x03211020}),
	SND_HDA_PIN_QUIRK(0x10ec0295, 0x1028, "Dell", ALC269_FIXUP_DELL4_MIC_NO_PRESENCE,
		{0x14, 0x90170110},
		{0x21, 0x04211020}),
	SND_HDA_PIN_QUIRK(0x10ec0295, 0x1028, "Dell", ALC269_FIXUP_DELL4_MIC_NO_PRESENCE,
		{0x14, 0x90170110},
		{0x21, 0x04211030}),
	SND_HDA_PIN_QUIRK(0x10ec0295, 0x1028, "Dell", ALC269_FIXUP_DELL1_MIC_NO_PRESENCE,
		ALC295_STANDARD_PINS,
		{0x17, 0x21014020},
		{0x18, 0x21a19030}),
	SND_HDA_PIN_QUIRK(0x10ec0295, 0x1028, "Dell", ALC269_FIXUP_DELL1_MIC_NO_PRESENCE,
		ALC295_STANDARD_PINS,
		{0x17, 0x21014040},
		{0x18, 0x21a19050}),
	SND_HDA_PIN_QUIRK(0x10ec0295, 0x1028, "Dell", ALC269_FIXUP_DELL1_MIC_NO_PRESENCE,
		ALC295_STANDARD_PINS),
	SND_HDA_PIN_QUIRK(0x10ec0298, 0x1028, "Dell", ALC298_FIXUP_DELL1_MIC_NO_PRESENCE,
		ALC298_STANDARD_PINS,
		{0x17, 0x90170110}),
	SND_HDA_PIN_QUIRK(0x10ec0298, 0x1028, "Dell", ALC298_FIXUP_DELL1_MIC_NO_PRESENCE,
		ALC298_STANDARD_PINS,
		{0x17, 0x90170140}),
	SND_HDA_PIN_QUIRK(0x10ec0298, 0x1028, "Dell", ALC298_FIXUP_DELL1_MIC_NO_PRESENCE,
		ALC298_STANDARD_PINS,
		{0x17, 0x90170150}),
	SND_HDA_PIN_QUIRK(0x10ec0298, 0x1028, "Dell", ALC298_FIXUP_SPK_VOLUME,
		{0x12, 0xb7a60140},
		{0x13, 0xb7a60150},
		{0x17, 0x90170110},
		{0x1a, 0x03011020},
		{0x21, 0x03211030}),
	SND_HDA_PIN_QUIRK(0x10ec0298, 0x1028, "Dell", ALC298_FIXUP_ALIENWARE_MIC_NO_PRESENCE,
		{0x12, 0xb7a60140},
		{0x17, 0x90170110},
		{0x1a, 0x03a11030},
		{0x21, 0x03211020}),
	SND_HDA_PIN_QUIRK(0x10ec0299, 0x1028, "Dell", ALC269_FIXUP_DELL4_MIC_NO_PRESENCE,
		ALC225_STANDARD_PINS,
		{0x12, 0xb7a60130},
		{0x17, 0x90170110}),
	SND_HDA_PIN_QUIRK(0x10ec0623, 0x17aa, "Lenovo", ALC283_FIXUP_HEADSET_MIC,
		{0x14, 0x01014010},
		{0x17, 0x90170120},
		{0x18, 0x02a11030},
		{0x19, 0x02a1103f},
		{0x21, 0x0221101f}),
	{}
};

/* This is the fallback pin_fixup_tbl for alc269 family, to make the tbl match
 * more machines, don't need to match all valid pins, just need to match
 * all the pins defined in the tbl. Just because of this reason, it is possible
 * that a single machine matches multiple tbls, so there is one limitation:
 *   at most one tbl is allowed to define for the same vendor and same codec
 */
static const struct snd_hda_pin_quirk alc269_fallback_pin_fixup_tbl[] = {
	SND_HDA_PIN_QUIRK(0x10ec0289, 0x1028, "Dell", ALC269_FIXUP_DELL4_MIC_NO_PRESENCE,
		{0x19, 0x40000000},
		{0x1b, 0x40000000}),
	SND_HDA_PIN_QUIRK(0x10ec0256, 0x1028, "Dell", ALC255_FIXUP_DELL1_MIC_NO_PRESENCE,
		{0x19, 0x40000000},
		{0x1a, 0x40000000}),
	SND_HDA_PIN_QUIRK(0x10ec0236, 0x1028, "Dell", ALC255_FIXUP_DELL1_MIC_NO_PRESENCE,
		{0x19, 0x40000000},
		{0x1a, 0x40000000}),
	SND_HDA_PIN_QUIRK(0x10ec0274, 0x1028, "Dell", ALC274_FIXUP_DELL_AIO_LINEOUT_VERB,
		{0x19, 0x40000000},
		{0x1a, 0x40000000}),
	{}
};

static void alc269_fill_coef(struct hda_codec *codec)
{
	struct alc_spec *spec = codec->spec;
	int val;

	if (spec->codec_variant != ALC269_TYPE_ALC269VB)
		return;

	if ((alc_get_coef0(codec) & 0x00ff) < 0x015) {
		alc_write_coef_idx(codec, 0xf, 0x960b);
		alc_write_coef_idx(codec, 0xe, 0x8817);
	}

	if ((alc_get_coef0(codec) & 0x00ff) == 0x016) {
		alc_write_coef_idx(codec, 0xf, 0x960b);
		alc_write_coef_idx(codec, 0xe, 0x8814);
	}

	if ((alc_get_coef0(codec) & 0x00ff) == 0x017) {
		/* Power up output pin */
		alc_update_coef_idx(codec, 0x04, 0, 1<<11);
	}

	if ((alc_get_coef0(codec) & 0x00ff) == 0x018) {
		val = alc_read_coef_idx(codec, 0xd);
		if (val != -1 && (val & 0x0c00) >> 10 != 0x1) {
			/* Capless ramp up clock control */
			alc_write_coef_idx(codec, 0xd, val | (1<<10));
		}
		val = alc_read_coef_idx(codec, 0x17);
		if (val != -1 && (val & 0x01c0) >> 6 != 0x4) {
			/* Class D power on reset */
			alc_write_coef_idx(codec, 0x17, val | (1<<7));
		}
	}

	/* HP */
	alc_update_coef_idx(codec, 0x4, 0, 1<<11);
}

/*
 */
static int patch_alc269(struct hda_codec *codec)
{
	struct alc_spec *spec;
	int err;

	err = alc_alloc_spec(codec, 0x0b);
	if (err < 0)
		return err;

	spec = codec->spec;
	spec->gen.shared_mic_vref_pin = 0x18;
	codec->power_save_node = 0;

#ifdef CONFIG_PM
	codec->patch_ops.suspend = alc269_suspend;
	codec->patch_ops.resume = alc269_resume;
#endif
	spec->shutup = alc_default_shutup;
	spec->init_hook = alc_default_init;

	switch (codec->core.vendor_id) {
	case 0x10ec0269:
		spec->codec_variant = ALC269_TYPE_ALC269VA;
		switch (alc_get_coef0(codec) & 0x00f0) {
		case 0x0010:
			if (codec->bus->pci &&
			    codec->bus->pci->subsystem_vendor == 0x1025 &&
			    spec->cdefine.platform_type == 1)
				err = alc_codec_rename(codec, "ALC271X");
			spec->codec_variant = ALC269_TYPE_ALC269VB;
			break;
		case 0x0020:
			if (codec->bus->pci &&
			    codec->bus->pci->subsystem_vendor == 0x17aa &&
			    codec->bus->pci->subsystem_device == 0x21f3)
				err = alc_codec_rename(codec, "ALC3202");
			spec->codec_variant = ALC269_TYPE_ALC269VC;
			break;
		case 0x0030:
			spec->codec_variant = ALC269_TYPE_ALC269VD;
			break;
		default:
			alc_fix_pll_init(codec, 0x20, 0x04, 15);
		}
		if (err < 0)
			goto error;
		spec->shutup = alc269_shutup;
		spec->init_hook = alc269_fill_coef;
		alc269_fill_coef(codec);
		break;

	case 0x10ec0280:
	case 0x10ec0290:
		spec->codec_variant = ALC269_TYPE_ALC280;
		break;
	case 0x10ec0282:
		spec->codec_variant = ALC269_TYPE_ALC282;
		spec->shutup = alc282_shutup;
		spec->init_hook = alc282_init;
		break;
	case 0x10ec0233:
	case 0x10ec0283:
		spec->codec_variant = ALC269_TYPE_ALC283;
		spec->shutup = alc283_shutup;
		spec->init_hook = alc283_init;
		break;
	case 0x10ec0284:
	case 0x10ec0292:
		spec->codec_variant = ALC269_TYPE_ALC284;
		break;
	case 0x10ec0293:
		spec->codec_variant = ALC269_TYPE_ALC293;
		break;
	case 0x10ec0286:
	case 0x10ec0288:
		spec->codec_variant = ALC269_TYPE_ALC286;
		break;
	case 0x10ec0298:
		spec->codec_variant = ALC269_TYPE_ALC298;
		break;
	case 0x10ec0235:
	case 0x10ec0255:
		spec->codec_variant = ALC269_TYPE_ALC255;
		spec->shutup = alc256_shutup;
		spec->init_hook = alc256_init;
		break;
	case 0x10ec0230:
	case 0x10ec0236:
	case 0x10ec0256:
	case 0x19e58326:
		spec->codec_variant = ALC269_TYPE_ALC256;
		spec->shutup = alc256_shutup;
		spec->init_hook = alc256_init;
		spec->gen.mixer_nid = 0; /* ALC256 does not have any loopback mixer path */
		break;
	case 0x10ec0257:
		spec->codec_variant = ALC269_TYPE_ALC257;
		spec->shutup = alc256_shutup;
		spec->init_hook = alc256_init;
		spec->gen.mixer_nid = 0;
		break;
	case 0x10ec0215:
	case 0x10ec0245:
	case 0x10ec0285:
	case 0x10ec0289:
		if (alc_get_coef0(codec) & 0x0010)
			spec->codec_variant = ALC269_TYPE_ALC245;
		else
			spec->codec_variant = ALC269_TYPE_ALC215;
		spec->shutup = alc225_shutup;
		spec->init_hook = alc225_init;
		spec->gen.mixer_nid = 0;
		break;
	case 0x10ec0225:
	case 0x10ec0295:
	case 0x10ec0299:
		spec->codec_variant = ALC269_TYPE_ALC225;
		spec->shutup = alc225_shutup;
		spec->init_hook = alc225_init;
		spec->gen.mixer_nid = 0; /* no loopback on ALC225, ALC295 and ALC299 */
		break;
	case 0x10ec0287:
		spec->codec_variant = ALC269_TYPE_ALC287;
		spec->shutup = alc225_shutup;
		spec->init_hook = alc225_init;
		spec->gen.mixer_nid = 0; /* no loopback on ALC287 */
		break;
	case 0x10ec0234:
	case 0x10ec0274:
	case 0x10ec0294:
		spec->codec_variant = ALC269_TYPE_ALC294;
		spec->gen.mixer_nid = 0; /* ALC2x4 does not have any loopback mixer path */
		alc_update_coef_idx(codec, 0x6b, 0x0018, (1<<4) | (1<<3)); /* UAJ MIC Vref control by verb */
		spec->init_hook = alc294_init;
		break;
	case 0x10ec0300:
		spec->codec_variant = ALC269_TYPE_ALC300;
		spec->gen.mixer_nid = 0; /* no loopback on ALC300 */
		break;
	case 0x10ec0623:
		spec->codec_variant = ALC269_TYPE_ALC623;
		break;
	case 0x10ec0700:
	case 0x10ec0701:
	case 0x10ec0703:
	case 0x10ec0711:
		spec->codec_variant = ALC269_TYPE_ALC700;
		spec->gen.mixer_nid = 0; /* ALC700 does not have any loopback mixer path */
		alc_update_coef_idx(codec, 0x4a, 1 << 15, 0); /* Combo jack auto trigger control */
		spec->init_hook = alc294_init;
		break;

	}

	if (snd_hda_codec_read(codec, 0x51, 0, AC_VERB_PARAMETERS, 0) == 0x10ec5505) {
		spec->has_alc5505_dsp = 1;
		spec->init_hook = alc5505_dsp_init;
	}

	alc_pre_init(codec);

	snd_hda_pick_fixup(codec, alc269_fixup_models,
		       alc269_fixup_tbl, alc269_fixups);
	/* FIXME: both TX300 and ROG Strix G17 have the same SSID, and
	 * the quirk breaks the latter (bko#214101).
	 * Clear the wrong entry.
	 */
	if (codec->fixup_id == ALC282_FIXUP_ASUS_TX300 &&
	    codec->core.vendor_id == 0x10ec0294) {
		codec_dbg(codec, "Clear wrong fixup for ASUS ROG Strix G17\n");
		codec->fixup_id = HDA_FIXUP_ID_NOT_SET;
	}

	snd_hda_pick_pin_fixup(codec, alc269_pin_fixup_tbl, alc269_fixups, true);
	snd_hda_pick_pin_fixup(codec, alc269_fallback_pin_fixup_tbl, alc269_fixups, false);
	snd_hda_pick_fixup(codec, NULL,	alc269_fixup_vendor_tbl,
			   alc269_fixups);
	snd_hda_apply_fixup(codec, HDA_FIXUP_ACT_PRE_PROBE);

	alc_auto_parse_customize_define(codec);

	if (has_cdefine_beep(codec))
		spec->gen.beep_nid = 0x01;

	/* automatic parse from the BIOS config */
	err = alc269_parse_auto_config(codec);
	if (err < 0)
		goto error;

	if (!spec->gen.no_analog && spec->gen.beep_nid && spec->gen.mixer_nid) {
		err = set_beep_amp(spec, spec->gen.mixer_nid, 0x04, HDA_INPUT);
		if (err < 0)
			goto error;
	}

	snd_hda_apply_fixup(codec, HDA_FIXUP_ACT_PROBE);

	return 0;

 error:
	alc_free(codec);
	return err;
}

/*
 * ALC861
 */

static int alc861_parse_auto_config(struct hda_codec *codec)
{
	static const hda_nid_t alc861_ignore[] = { 0x1d, 0 };
	static const hda_nid_t alc861_ssids[] = { 0x0e, 0x0f, 0x0b, 0 };
	return alc_parse_auto_config(codec, alc861_ignore, alc861_ssids);
}

/* Pin config fixes */
enum {
	ALC861_FIXUP_FSC_AMILO_PI1505,
	ALC861_FIXUP_AMP_VREF_0F,
	ALC861_FIXUP_NO_JACK_DETECT,
	ALC861_FIXUP_ASUS_A6RP,
	ALC660_FIXUP_ASUS_W7J,
};

/* On some laptops, VREF of pin 0x0f is abused for controlling the main amp */
static void alc861_fixup_asus_amp_vref_0f(struct hda_codec *codec,
			const struct hda_fixup *fix, int action)
{
	struct alc_spec *spec = codec->spec;
	unsigned int val;

	if (action != HDA_FIXUP_ACT_INIT)
		return;
	val = snd_hda_codec_get_pin_target(codec, 0x0f);
	if (!(val & (AC_PINCTL_IN_EN | AC_PINCTL_OUT_EN)))
		val |= AC_PINCTL_IN_EN;
	val |= AC_PINCTL_VREF_50;
	snd_hda_set_pin_ctl(codec, 0x0f, val);
	spec->gen.keep_vref_in_automute = 1;
}

/* suppress the jack-detection */
static void alc_fixup_no_jack_detect(struct hda_codec *codec,
				     const struct hda_fixup *fix, int action)
{
	if (action == HDA_FIXUP_ACT_PRE_PROBE)
		codec->no_jack_detect = 1;
}

static const struct hda_fixup alc861_fixups[] = {
	[ALC861_FIXUP_FSC_AMILO_PI1505] = {
		.type = HDA_FIXUP_PINS,
		.v.pins = (const struct hda_pintbl[]) {
			{ 0x0b, 0x0221101f }, /* HP */
			{ 0x0f, 0x90170310 }, /* speaker */
			{ }
		}
	},
	[ALC861_FIXUP_AMP_VREF_0F] = {
		.type = HDA_FIXUP_FUNC,
		.v.func = alc861_fixup_asus_amp_vref_0f,
	},
	[ALC861_FIXUP_NO_JACK_DETECT] = {
		.type = HDA_FIXUP_FUNC,
		.v.func = alc_fixup_no_jack_detect,
	},
	[ALC861_FIXUP_ASUS_A6RP] = {
		.type = HDA_FIXUP_FUNC,
		.v.func = alc861_fixup_asus_amp_vref_0f,
		.chained = true,
		.chain_id = ALC861_FIXUP_NO_JACK_DETECT,
	},
	[ALC660_FIXUP_ASUS_W7J] = {
		.type = HDA_FIXUP_VERBS,
		.v.verbs = (const struct hda_verb[]) {
			/* ASUS W7J needs a magic pin setup on unused NID 0x10
			 * for enabling outputs
			 */
			{0x10, AC_VERB_SET_PIN_WIDGET_CONTROL, 0x24},
			{ }
		},
	}
};

static const struct snd_pci_quirk alc861_fixup_tbl[] = {
	SND_PCI_QUIRK(0x1043, 0x1253, "ASUS W7J", ALC660_FIXUP_ASUS_W7J),
	SND_PCI_QUIRK(0x1043, 0x1263, "ASUS Z35HL", ALC660_FIXUP_ASUS_W7J),
	SND_PCI_QUIRK(0x1043, 0x1393, "ASUS A6Rp", ALC861_FIXUP_ASUS_A6RP),
	SND_PCI_QUIRK_VENDOR(0x1043, "ASUS laptop", ALC861_FIXUP_AMP_VREF_0F),
	SND_PCI_QUIRK(0x1462, 0x7254, "HP DX2200", ALC861_FIXUP_NO_JACK_DETECT),
	SND_PCI_QUIRK_VENDOR(0x1584, "Haier/Uniwill", ALC861_FIXUP_AMP_VREF_0F),
	SND_PCI_QUIRK(0x1734, 0x10c7, "FSC Amilo Pi1505", ALC861_FIXUP_FSC_AMILO_PI1505),
	{}
};

/*
 */
static int patch_alc861(struct hda_codec *codec)
{
	struct alc_spec *spec;
	int err;

	err = alc_alloc_spec(codec, 0x15);
	if (err < 0)
		return err;

	spec = codec->spec;
	if (has_cdefine_beep(codec))
		spec->gen.beep_nid = 0x23;

#ifdef CONFIG_PM
	spec->power_hook = alc_power_eapd;
#endif

	alc_pre_init(codec);

	snd_hda_pick_fixup(codec, NULL, alc861_fixup_tbl, alc861_fixups);
	snd_hda_apply_fixup(codec, HDA_FIXUP_ACT_PRE_PROBE);

	/* automatic parse from the BIOS config */
	err = alc861_parse_auto_config(codec);
	if (err < 0)
		goto error;

	if (!spec->gen.no_analog) {
		err = set_beep_amp(spec, 0x23, 0, HDA_OUTPUT);
		if (err < 0)
			goto error;
	}

	snd_hda_apply_fixup(codec, HDA_FIXUP_ACT_PROBE);

	return 0;

 error:
	alc_free(codec);
	return err;
}

/*
 * ALC861-VD support
 *
 * Based on ALC882
 *
 * In addition, an independent DAC
 */
static int alc861vd_parse_auto_config(struct hda_codec *codec)
{
	static const hda_nid_t alc861vd_ignore[] = { 0x1d, 0 };
	static const hda_nid_t alc861vd_ssids[] = { 0x15, 0x1b, 0x14, 0 };
	return alc_parse_auto_config(codec, alc861vd_ignore, alc861vd_ssids);
}

enum {
	ALC660VD_FIX_ASUS_GPIO1,
	ALC861VD_FIX_DALLAS,
};

/* exclude VREF80 */
static void alc861vd_fixup_dallas(struct hda_codec *codec,
				  const struct hda_fixup *fix, int action)
{
	if (action == HDA_FIXUP_ACT_PRE_PROBE) {
		snd_hda_override_pin_caps(codec, 0x18, 0x00000734);
		snd_hda_override_pin_caps(codec, 0x19, 0x0000073c);
	}
}

/* reset GPIO1 */
static void alc660vd_fixup_asus_gpio1(struct hda_codec *codec,
				      const struct hda_fixup *fix, int action)
{
	struct alc_spec *spec = codec->spec;

	if (action == HDA_FIXUP_ACT_PRE_PROBE)
		spec->gpio_mask |= 0x02;
	alc_fixup_gpio(codec, action, 0x01);
}

static const struct hda_fixup alc861vd_fixups[] = {
	[ALC660VD_FIX_ASUS_GPIO1] = {
		.type = HDA_FIXUP_FUNC,
		.v.func = alc660vd_fixup_asus_gpio1,
	},
	[ALC861VD_FIX_DALLAS] = {
		.type = HDA_FIXUP_FUNC,
		.v.func = alc861vd_fixup_dallas,
	},
};

static const struct snd_pci_quirk alc861vd_fixup_tbl[] = {
	SND_PCI_QUIRK(0x103c, 0x30bf, "HP TX1000", ALC861VD_FIX_DALLAS),
	SND_PCI_QUIRK(0x1043, 0x1339, "ASUS A7-K", ALC660VD_FIX_ASUS_GPIO1),
	SND_PCI_QUIRK(0x1179, 0xff31, "Toshiba L30-149", ALC861VD_FIX_DALLAS),
	{}
};

/*
 */
static int patch_alc861vd(struct hda_codec *codec)
{
	struct alc_spec *spec;
	int err;

	err = alc_alloc_spec(codec, 0x0b);
	if (err < 0)
		return err;

	spec = codec->spec;
	if (has_cdefine_beep(codec))
		spec->gen.beep_nid = 0x23;

	spec->shutup = alc_eapd_shutup;

	alc_pre_init(codec);

	snd_hda_pick_fixup(codec, NULL, alc861vd_fixup_tbl, alc861vd_fixups);
	snd_hda_apply_fixup(codec, HDA_FIXUP_ACT_PRE_PROBE);

	/* automatic parse from the BIOS config */
	err = alc861vd_parse_auto_config(codec);
	if (err < 0)
		goto error;

	if (!spec->gen.no_analog) {
		err = set_beep_amp(spec, 0x0b, 0x05, HDA_INPUT);
		if (err < 0)
			goto error;
	}

	snd_hda_apply_fixup(codec, HDA_FIXUP_ACT_PROBE);

	return 0;

 error:
	alc_free(codec);
	return err;
}

/*
 * ALC662 support
 *
 * ALC662 is almost identical with ALC880 but has cleaner and more flexible
 * configuration.  Each pin widget can choose any input DACs and a mixer.
 * Each ADC is connected from a mixer of all inputs.  This makes possible
 * 6-channel independent captures.
 *
 * In addition, an independent DAC for the multi-playback (not used in this
 * driver yet).
 */

/*
 * BIOS auto configuration
 */

static int alc662_parse_auto_config(struct hda_codec *codec)
{
	static const hda_nid_t alc662_ignore[] = { 0x1d, 0 };
	static const hda_nid_t alc663_ssids[] = { 0x15, 0x1b, 0x14, 0x21 };
	static const hda_nid_t alc662_ssids[] = { 0x15, 0x1b, 0x14, 0 };
	const hda_nid_t *ssids;

	if (codec->core.vendor_id == 0x10ec0272 || codec->core.vendor_id == 0x10ec0663 ||
	    codec->core.vendor_id == 0x10ec0665 || codec->core.vendor_id == 0x10ec0670 ||
	    codec->core.vendor_id == 0x10ec0671)
		ssids = alc663_ssids;
	else
		ssids = alc662_ssids;
	return alc_parse_auto_config(codec, alc662_ignore, ssids);
}

static void alc272_fixup_mario(struct hda_codec *codec,
			       const struct hda_fixup *fix, int action)
{
	if (action != HDA_FIXUP_ACT_PRE_PROBE)
		return;
	if (snd_hda_override_amp_caps(codec, 0x2, HDA_OUTPUT,
				      (0x3b << AC_AMPCAP_OFFSET_SHIFT) |
				      (0x3b << AC_AMPCAP_NUM_STEPS_SHIFT) |
				      (0x03 << AC_AMPCAP_STEP_SIZE_SHIFT) |
				      (0 << AC_AMPCAP_MUTE_SHIFT)))
		codec_warn(codec, "failed to override amp caps for NID 0x2\n");
}

static const struct snd_pcm_chmap_elem asus_pcm_2_1_chmaps[] = {
	{ .channels = 2,
	  .map = { SNDRV_CHMAP_FL, SNDRV_CHMAP_FR } },
	{ .channels = 4,
	  .map = { SNDRV_CHMAP_FL, SNDRV_CHMAP_FR,
		   SNDRV_CHMAP_NA, SNDRV_CHMAP_LFE } }, /* LFE only on right */
	{ }
};

/* override the 2.1 chmap */
static void alc_fixup_bass_chmap(struct hda_codec *codec,
				    const struct hda_fixup *fix, int action)
{
	if (action == HDA_FIXUP_ACT_BUILD) {
		struct alc_spec *spec = codec->spec;
		spec->gen.pcm_rec[0]->stream[0].chmap = asus_pcm_2_1_chmaps;
	}
}

/* avoid D3 for keeping GPIO up */
static unsigned int gpio_led_power_filter(struct hda_codec *codec,
					  hda_nid_t nid,
					  unsigned int power_state)
{
	struct alc_spec *spec = codec->spec;
	if (nid == codec->core.afg && power_state == AC_PWRST_D3 && spec->gpio_data)
		return AC_PWRST_D0;
	return power_state;
}

static void alc662_fixup_led_gpio1(struct hda_codec *codec,
				   const struct hda_fixup *fix, int action)
{
	struct alc_spec *spec = codec->spec;

	alc_fixup_hp_gpio_led(codec, action, 0x01, 0);
	if (action == HDA_FIXUP_ACT_PRE_PROBE) {
		spec->mute_led_polarity = 1;
		codec->power_filter = gpio_led_power_filter;
	}
}

static void alc662_usi_automute_hook(struct hda_codec *codec,
					 struct hda_jack_callback *jack)
{
	struct alc_spec *spec = codec->spec;
	int vref;
	msleep(200);
	snd_hda_gen_hp_automute(codec, jack);

	vref = spec->gen.hp_jack_present ? PIN_VREF80 : 0;
	msleep(100);
	snd_hda_codec_write(codec, 0x19, 0, AC_VERB_SET_PIN_WIDGET_CONTROL,
			    vref);
}

static void alc662_fixup_usi_headset_mic(struct hda_codec *codec,
				     const struct hda_fixup *fix, int action)
{
	struct alc_spec *spec = codec->spec;
	if (action == HDA_FIXUP_ACT_PRE_PROBE) {
		spec->parse_flags |= HDA_PINCFG_HEADSET_MIC;
		spec->gen.hp_automute_hook = alc662_usi_automute_hook;
	}
}

static void alc662_aspire_ethos_mute_speakers(struct hda_codec *codec,
					struct hda_jack_callback *cb)
{
	/* surround speakers at 0x1b already get muted automatically when
	 * headphones are plugged in, but we have to mute/unmute the remaining
	 * channels manually:
	 * 0x15 - front left/front right
	 * 0x18 - front center/ LFE
	 */
	if (snd_hda_jack_detect_state(codec, 0x1b) == HDA_JACK_PRESENT) {
		snd_hda_set_pin_ctl_cache(codec, 0x15, 0);
		snd_hda_set_pin_ctl_cache(codec, 0x18, 0);
	} else {
		snd_hda_set_pin_ctl_cache(codec, 0x15, PIN_OUT);
		snd_hda_set_pin_ctl_cache(codec, 0x18, PIN_OUT);
	}
}

static void alc662_fixup_aspire_ethos_hp(struct hda_codec *codec,
					const struct hda_fixup *fix, int action)
{
    /* Pin 0x1b: shared headphones jack and surround speakers */
	if (!is_jack_detectable(codec, 0x1b))
		return;

	switch (action) {
	case HDA_FIXUP_ACT_PRE_PROBE:
		snd_hda_jack_detect_enable_callback(codec, 0x1b,
				alc662_aspire_ethos_mute_speakers);
		/* subwoofer needs an extra GPIO setting to become audible */
		alc_setup_gpio(codec, 0x02);
		break;
	case HDA_FIXUP_ACT_INIT:
		/* Make sure to start in a correct state, i.e. if
		 * headphones have been plugged in before powering up the system
		 */
		alc662_aspire_ethos_mute_speakers(codec, NULL);
		break;
	}
}

static void alc671_fixup_hp_headset_mic2(struct hda_codec *codec,
					     const struct hda_fixup *fix, int action)
{
	struct alc_spec *spec = codec->spec;

	static const struct hda_pintbl pincfgs[] = {
		{ 0x19, 0x02a11040 }, /* use as headset mic, with its own jack detect */
		{ 0x1b, 0x0181304f },
		{ }
	};

	switch (action) {
	case HDA_FIXUP_ACT_PRE_PROBE:
		spec->gen.mixer_nid = 0;
		spec->parse_flags |= HDA_PINCFG_HEADSET_MIC;
		snd_hda_apply_pincfgs(codec, pincfgs);
		break;
	case HDA_FIXUP_ACT_INIT:
		alc_write_coef_idx(codec, 0x19, 0xa054);
		break;
	}
}

static void alc897_hp_automute_hook(struct hda_codec *codec,
					 struct hda_jack_callback *jack)
{
	struct alc_spec *spec = codec->spec;
	int vref;

	snd_hda_gen_hp_automute(codec, jack);
	vref = spec->gen.hp_jack_present ? (PIN_HP | AC_PINCTL_VREF_100) : PIN_HP;
	snd_hda_codec_write(codec, 0x1b, 0, AC_VERB_SET_PIN_WIDGET_CONTROL,
			    vref);
}

static void alc897_fixup_lenovo_headset_mic(struct hda_codec *codec,
				     const struct hda_fixup *fix, int action)
{
	struct alc_spec *spec = codec->spec;
	if (action == HDA_FIXUP_ACT_PRE_PROBE) {
		spec->gen.hp_automute_hook = alc897_hp_automute_hook;
	}
}

static const struct coef_fw alc668_coefs[] = {
	WRITE_COEF(0x01, 0xbebe), WRITE_COEF(0x02, 0xaaaa), WRITE_COEF(0x03,    0x0),
	WRITE_COEF(0x04, 0x0180), WRITE_COEF(0x06,    0x0), WRITE_COEF(0x07, 0x0f80),
	WRITE_COEF(0x08, 0x0031), WRITE_COEF(0x0a, 0x0060), WRITE_COEF(0x0b,    0x0),
	WRITE_COEF(0x0c, 0x7cf7), WRITE_COEF(0x0d, 0x1080), WRITE_COEF(0x0e, 0x7f7f),
	WRITE_COEF(0x0f, 0xcccc), WRITE_COEF(0x10, 0xddcc), WRITE_COEF(0x11, 0x0001),
	WRITE_COEF(0x13,    0x0), WRITE_COEF(0x14, 0x2aa0), WRITE_COEF(0x17, 0xa940),
	WRITE_COEF(0x19,    0x0), WRITE_COEF(0x1a,    0x0), WRITE_COEF(0x1b,    0x0),
	WRITE_COEF(0x1c,    0x0), WRITE_COEF(0x1d,    0x0), WRITE_COEF(0x1e, 0x7418),
	WRITE_COEF(0x1f, 0x0804), WRITE_COEF(0x20, 0x4200), WRITE_COEF(0x21, 0x0468),
	WRITE_COEF(0x22, 0x8ccc), WRITE_COEF(0x23, 0x0250), WRITE_COEF(0x24, 0x7418),
	WRITE_COEF(0x27,    0x0), WRITE_COEF(0x28, 0x8ccc), WRITE_COEF(0x2a, 0xff00),
	WRITE_COEF(0x2b, 0x8000), WRITE_COEF(0xa7, 0xff00), WRITE_COEF(0xa8, 0x8000),
	WRITE_COEF(0xaa, 0x2e17), WRITE_COEF(0xab, 0xa0c0), WRITE_COEF(0xac,    0x0),
	WRITE_COEF(0xad,    0x0), WRITE_COEF(0xae, 0x2ac6), WRITE_COEF(0xaf, 0xa480),
	WRITE_COEF(0xb0,    0x0), WRITE_COEF(0xb1,    0x0), WRITE_COEF(0xb2,    0x0),
	WRITE_COEF(0xb3,    0x0), WRITE_COEF(0xb4,    0x0), WRITE_COEF(0xb5, 0x1040),
	WRITE_COEF(0xb6, 0xd697), WRITE_COEF(0xb7, 0x902b), WRITE_COEF(0xb8, 0xd697),
	WRITE_COEF(0xb9, 0x902b), WRITE_COEF(0xba, 0xb8ba), WRITE_COEF(0xbb, 0xaaab),
	WRITE_COEF(0xbc, 0xaaaf), WRITE_COEF(0xbd, 0x6aaa), WRITE_COEF(0xbe, 0x1c02),
	WRITE_COEF(0xc0, 0x00ff), WRITE_COEF(0xc1, 0x0fa6),
	{}
};

static void alc668_restore_default_value(struct hda_codec *codec)
{
	alc_process_coef_fw(codec, alc668_coefs);
}

enum {
	ALC662_FIXUP_ASPIRE,
	ALC662_FIXUP_LED_GPIO1,
	ALC662_FIXUP_IDEAPAD,
	ALC272_FIXUP_MARIO,
	ALC662_FIXUP_CZC_ET26,
	ALC662_FIXUP_CZC_P10T,
	ALC662_FIXUP_SKU_IGNORE,
	ALC662_FIXUP_HP_RP5800,
	ALC662_FIXUP_ASUS_MODE1,
	ALC662_FIXUP_ASUS_MODE2,
	ALC662_FIXUP_ASUS_MODE3,
	ALC662_FIXUP_ASUS_MODE4,
	ALC662_FIXUP_ASUS_MODE5,
	ALC662_FIXUP_ASUS_MODE6,
	ALC662_FIXUP_ASUS_MODE7,
	ALC662_FIXUP_ASUS_MODE8,
	ALC662_FIXUP_NO_JACK_DETECT,
	ALC662_FIXUP_ZOTAC_Z68,
	ALC662_FIXUP_INV_DMIC,
	ALC662_FIXUP_DELL_MIC_NO_PRESENCE,
	ALC668_FIXUP_DELL_MIC_NO_PRESENCE,
	ALC662_FIXUP_HEADSET_MODE,
	ALC668_FIXUP_HEADSET_MODE,
	ALC662_FIXUP_BASS_MODE4_CHMAP,
	ALC662_FIXUP_BASS_16,
	ALC662_FIXUP_BASS_1A,
	ALC662_FIXUP_BASS_CHMAP,
	ALC668_FIXUP_AUTO_MUTE,
	ALC668_FIXUP_DELL_DISABLE_AAMIX,
	ALC668_FIXUP_DELL_XPS13,
	ALC662_FIXUP_ASUS_Nx50,
	ALC668_FIXUP_ASUS_Nx51_HEADSET_MODE,
	ALC668_FIXUP_ASUS_Nx51,
	ALC668_FIXUP_MIC_COEF,
	ALC668_FIXUP_ASUS_G751,
	ALC891_FIXUP_HEADSET_MODE,
	ALC891_FIXUP_DELL_MIC_NO_PRESENCE,
	ALC662_FIXUP_ACER_VERITON,
	ALC892_FIXUP_ASROCK_MOBO,
	ALC662_FIXUP_USI_FUNC,
	ALC662_FIXUP_USI_HEADSET_MODE,
	ALC662_FIXUP_LENOVO_MULTI_CODECS,
	ALC669_FIXUP_ACER_ASPIRE_ETHOS,
	ALC669_FIXUP_ACER_ASPIRE_ETHOS_HEADSET,
	ALC671_FIXUP_HP_HEADSET_MIC2,
	ALC662_FIXUP_ACER_X2660G_HEADSET_MODE,
	ALC662_FIXUP_ACER_NITRO_HEADSET_MODE,
	ALC668_FIXUP_ASUS_NO_HEADSET_MIC,
	ALC668_FIXUP_HEADSET_MIC,
	ALC668_FIXUP_MIC_DET_COEF,
	ALC897_FIXUP_LENOVO_HEADSET_MIC,
	ALC897_FIXUP_HEADSET_MIC_PIN,
	ALC897_FIXUP_HP_HSMIC_VERB,
};

static const struct hda_fixup alc662_fixups[] = {
	[ALC662_FIXUP_ASPIRE] = {
		.type = HDA_FIXUP_PINS,
		.v.pins = (const struct hda_pintbl[]) {
			{ 0x15, 0x99130112 }, /* subwoofer */
			{ }
		}
	},
	[ALC662_FIXUP_LED_GPIO1] = {
		.type = HDA_FIXUP_FUNC,
		.v.func = alc662_fixup_led_gpio1,
	},
	[ALC662_FIXUP_IDEAPAD] = {
		.type = HDA_FIXUP_PINS,
		.v.pins = (const struct hda_pintbl[]) {
			{ 0x17, 0x99130112 }, /* subwoofer */
			{ }
		},
		.chained = true,
		.chain_id = ALC662_FIXUP_LED_GPIO1,
	},
	[ALC272_FIXUP_MARIO] = {
		.type = HDA_FIXUP_FUNC,
		.v.func = alc272_fixup_mario,
	},
	[ALC662_FIXUP_CZC_ET26] = {
		.type = HDA_FIXUP_PINS,
		.v.pins = (const struct hda_pintbl[]) {
			{0x12, 0x403cc000},
			{0x14, 0x90170110}, /* speaker */
			{0x15, 0x411111f0},
			{0x16, 0x411111f0},
			{0x18, 0x01a19030}, /* mic */
			{0x19, 0x90a7013f}, /* int-mic */
			{0x1a, 0x01014020},
			{0x1b, 0x0121401f},
			{0x1c, 0x411111f0},
			{0x1d, 0x411111f0},
			{0x1e, 0x40478e35},
			{}
		},
		.chained = true,
		.chain_id = ALC662_FIXUP_SKU_IGNORE
	},
	[ALC662_FIXUP_CZC_P10T] = {
		.type = HDA_FIXUP_VERBS,
		.v.verbs = (const struct hda_verb[]) {
			{0x14, AC_VERB_SET_EAPD_BTLENABLE, 0},
			{}
		}
	},
	[ALC662_FIXUP_SKU_IGNORE] = {
		.type = HDA_FIXUP_FUNC,
		.v.func = alc_fixup_sku_ignore,
	},
	[ALC662_FIXUP_HP_RP5800] = {
		.type = HDA_FIXUP_PINS,
		.v.pins = (const struct hda_pintbl[]) {
			{ 0x14, 0x0221201f }, /* HP out */
			{ }
		},
		.chained = true,
		.chain_id = ALC662_FIXUP_SKU_IGNORE
	},
	[ALC662_FIXUP_ASUS_MODE1] = {
		.type = HDA_FIXUP_PINS,
		.v.pins = (const struct hda_pintbl[]) {
			{ 0x14, 0x99130110 }, /* speaker */
			{ 0x18, 0x01a19c20 }, /* mic */
			{ 0x19, 0x99a3092f }, /* int-mic */
			{ 0x21, 0x0121401f }, /* HP out */
			{ }
		},
		.chained = true,
		.chain_id = ALC662_FIXUP_SKU_IGNORE
	},
	[ALC662_FIXUP_ASUS_MODE2] = {
		.type = HDA_FIXUP_PINS,
		.v.pins = (const struct hda_pintbl[]) {
			{ 0x14, 0x99130110 }, /* speaker */
			{ 0x18, 0x01a19820 }, /* mic */
			{ 0x19, 0x99a3092f }, /* int-mic */
			{ 0x1b, 0x0121401f }, /* HP out */
			{ }
		},
		.chained = true,
		.chain_id = ALC662_FIXUP_SKU_IGNORE
	},
	[ALC662_FIXUP_ASUS_MODE3] = {
		.type = HDA_FIXUP_PINS,
		.v.pins = (const struct hda_pintbl[]) {
			{ 0x14, 0x99130110 }, /* speaker */
			{ 0x15, 0x0121441f }, /* HP */
			{ 0x18, 0x01a19840 }, /* mic */
			{ 0x19, 0x99a3094f }, /* int-mic */
			{ 0x21, 0x01211420 }, /* HP2 */
			{ }
		},
		.chained = true,
		.chain_id = ALC662_FIXUP_SKU_IGNORE
	},
	[ALC662_FIXUP_ASUS_MODE4] = {
		.type = HDA_FIXUP_PINS,
		.v.pins = (const struct hda_pintbl[]) {
			{ 0x14, 0x99130110 }, /* speaker */
			{ 0x16, 0x99130111 }, /* speaker */
			{ 0x18, 0x01a19840 }, /* mic */
			{ 0x19, 0x99a3094f }, /* int-mic */
			{ 0x21, 0x0121441f }, /* HP */
			{ }
		},
		.chained = true,
		.chain_id = ALC662_FIXUP_SKU_IGNORE
	},
	[ALC662_FIXUP_ASUS_MODE5] = {
		.type = HDA_FIXUP_PINS,
		.v.pins = (const struct hda_pintbl[]) {
			{ 0x14, 0x99130110 }, /* speaker */
			{ 0x15, 0x0121441f }, /* HP */
			{ 0x16, 0x99130111 }, /* speaker */
			{ 0x18, 0x01a19840 }, /* mic */
			{ 0x19, 0x99a3094f }, /* int-mic */
			{ }
		},
		.chained = true,
		.chain_id = ALC662_FIXUP_SKU_IGNORE
	},
	[ALC662_FIXUP_ASUS_MODE6] = {
		.type = HDA_FIXUP_PINS,
		.v.pins = (const struct hda_pintbl[]) {
			{ 0x14, 0x99130110 }, /* speaker */
			{ 0x15, 0x01211420 }, /* HP2 */
			{ 0x18, 0x01a19840 }, /* mic */
			{ 0x19, 0x99a3094f }, /* int-mic */
			{ 0x1b, 0x0121441f }, /* HP */
			{ }
		},
		.chained = true,
		.chain_id = ALC662_FIXUP_SKU_IGNORE
	},
	[ALC662_FIXUP_ASUS_MODE7] = {
		.type = HDA_FIXUP_PINS,
		.v.pins = (const struct hda_pintbl[]) {
			{ 0x14, 0x99130110 }, /* speaker */
			{ 0x17, 0x99130111 }, /* speaker */
			{ 0x18, 0x01a19840 }, /* mic */
			{ 0x19, 0x99a3094f }, /* int-mic */
			{ 0x1b, 0x01214020 }, /* HP */
			{ 0x21, 0x0121401f }, /* HP */
			{ }
		},
		.chained = true,
		.chain_id = ALC662_FIXUP_SKU_IGNORE
	},
	[ALC662_FIXUP_ASUS_MODE8] = {
		.type = HDA_FIXUP_PINS,
		.v.pins = (const struct hda_pintbl[]) {
			{ 0x14, 0x99130110 }, /* speaker */
			{ 0x12, 0x99a30970 }, /* int-mic */
			{ 0x15, 0x01214020 }, /* HP */
			{ 0x17, 0x99130111 }, /* speaker */
			{ 0x18, 0x01a19840 }, /* mic */
			{ 0x21, 0x0121401f }, /* HP */
			{ }
		},
		.chained = true,
		.chain_id = ALC662_FIXUP_SKU_IGNORE
	},
	[ALC662_FIXUP_NO_JACK_DETECT] = {
		.type = HDA_FIXUP_FUNC,
		.v.func = alc_fixup_no_jack_detect,
	},
	[ALC662_FIXUP_ZOTAC_Z68] = {
		.type = HDA_FIXUP_PINS,
		.v.pins = (const struct hda_pintbl[]) {
			{ 0x1b, 0x02214020 }, /* Front HP */
			{ }
		}
	},
	[ALC662_FIXUP_INV_DMIC] = {
		.type = HDA_FIXUP_FUNC,
		.v.func = alc_fixup_inv_dmic,
	},
	[ALC668_FIXUP_DELL_XPS13] = {
		.type = HDA_FIXUP_FUNC,
		.v.func = alc_fixup_dell_xps13,
		.chained = true,
		.chain_id = ALC668_FIXUP_DELL_DISABLE_AAMIX
	},
	[ALC668_FIXUP_DELL_DISABLE_AAMIX] = {
		.type = HDA_FIXUP_FUNC,
		.v.func = alc_fixup_disable_aamix,
		.chained = true,
		.chain_id = ALC668_FIXUP_DELL_MIC_NO_PRESENCE
	},
	[ALC668_FIXUP_AUTO_MUTE] = {
		.type = HDA_FIXUP_FUNC,
		.v.func = alc_fixup_auto_mute_via_amp,
		.chained = true,
		.chain_id = ALC668_FIXUP_DELL_MIC_NO_PRESENCE
	},
	[ALC662_FIXUP_DELL_MIC_NO_PRESENCE] = {
		.type = HDA_FIXUP_PINS,
		.v.pins = (const struct hda_pintbl[]) {
			{ 0x19, 0x03a1113c }, /* use as headset mic, without its own jack detect */
			/* headphone mic by setting pin control of 0x1b (headphone out) to in + vref_50 */
			{ }
		},
		.chained = true,
		.chain_id = ALC662_FIXUP_HEADSET_MODE
	},
	[ALC662_FIXUP_HEADSET_MODE] = {
		.type = HDA_FIXUP_FUNC,
		.v.func = alc_fixup_headset_mode_alc662,
	},
	[ALC668_FIXUP_DELL_MIC_NO_PRESENCE] = {
		.type = HDA_FIXUP_PINS,
		.v.pins = (const struct hda_pintbl[]) {
			{ 0x19, 0x03a1913d }, /* use as headphone mic, without its own jack detect */
			{ 0x1b, 0x03a1113c }, /* use as headset mic, without its own jack detect */
			{ }
		},
		.chained = true,
		.chain_id = ALC668_FIXUP_HEADSET_MODE
	},
	[ALC668_FIXUP_HEADSET_MODE] = {
		.type = HDA_FIXUP_FUNC,
		.v.func = alc_fixup_headset_mode_alc668,
	},
	[ALC662_FIXUP_BASS_MODE4_CHMAP] = {
		.type = HDA_FIXUP_FUNC,
		.v.func = alc_fixup_bass_chmap,
		.chained = true,
		.chain_id = ALC662_FIXUP_ASUS_MODE4
	},
	[ALC662_FIXUP_BASS_16] = {
		.type = HDA_FIXUP_PINS,
		.v.pins = (const struct hda_pintbl[]) {
			{0x16, 0x80106111}, /* bass speaker */
			{}
		},
		.chained = true,
		.chain_id = ALC662_FIXUP_BASS_CHMAP,
	},
	[ALC662_FIXUP_BASS_1A] = {
		.type = HDA_FIXUP_PINS,
		.v.pins = (const struct hda_pintbl[]) {
			{0x1a, 0x80106111}, /* bass speaker */
			{}
		},
		.chained = true,
		.chain_id = ALC662_FIXUP_BASS_CHMAP,
	},
	[ALC662_FIXUP_BASS_CHMAP] = {
		.type = HDA_FIXUP_FUNC,
		.v.func = alc_fixup_bass_chmap,
	},
	[ALC662_FIXUP_ASUS_Nx50] = {
		.type = HDA_FIXUP_FUNC,
		.v.func = alc_fixup_auto_mute_via_amp,
		.chained = true,
		.chain_id = ALC662_FIXUP_BASS_1A
	},
	[ALC668_FIXUP_ASUS_Nx51_HEADSET_MODE] = {
		.type = HDA_FIXUP_FUNC,
		.v.func = alc_fixup_headset_mode_alc668,
		.chain_id = ALC662_FIXUP_BASS_CHMAP
	},
	[ALC668_FIXUP_ASUS_Nx51] = {
		.type = HDA_FIXUP_PINS,
		.v.pins = (const struct hda_pintbl[]) {
			{ 0x19, 0x03a1913d }, /* use as headphone mic, without its own jack detect */
			{ 0x1a, 0x90170151 }, /* bass speaker */
			{ 0x1b, 0x03a1113c }, /* use as headset mic, without its own jack detect */
			{}
		},
		.chained = true,
		.chain_id = ALC668_FIXUP_ASUS_Nx51_HEADSET_MODE,
	},
	[ALC668_FIXUP_MIC_COEF] = {
		.type = HDA_FIXUP_VERBS,
		.v.verbs = (const struct hda_verb[]) {
			{ 0x20, AC_VERB_SET_COEF_INDEX, 0xc3 },
			{ 0x20, AC_VERB_SET_PROC_COEF, 0x4000 },
			{}
		},
	},
	[ALC668_FIXUP_ASUS_G751] = {
		.type = HDA_FIXUP_PINS,
		.v.pins = (const struct hda_pintbl[]) {
			{ 0x16, 0x0421101f }, /* HP */
			{}
		},
		.chained = true,
		.chain_id = ALC668_FIXUP_MIC_COEF
	},
	[ALC891_FIXUP_HEADSET_MODE] = {
		.type = HDA_FIXUP_FUNC,
		.v.func = alc_fixup_headset_mode,
	},
	[ALC891_FIXUP_DELL_MIC_NO_PRESENCE] = {
		.type = HDA_FIXUP_PINS,
		.v.pins = (const struct hda_pintbl[]) {
			{ 0x19, 0x03a1913d }, /* use as headphone mic, without its own jack detect */
			{ 0x1b, 0x03a1113c }, /* use as headset mic, without its own jack detect */
			{ }
		},
		.chained = true,
		.chain_id = ALC891_FIXUP_HEADSET_MODE
	},
	[ALC662_FIXUP_ACER_VERITON] = {
		.type = HDA_FIXUP_PINS,
		.v.pins = (const struct hda_pintbl[]) {
			{ 0x15, 0x50170120 }, /* no internal speaker */
			{ }
		}
	},
	[ALC892_FIXUP_ASROCK_MOBO] = {
		.type = HDA_FIXUP_PINS,
		.v.pins = (const struct hda_pintbl[]) {
			{ 0x15, 0x40f000f0 }, /* disabled */
			{ 0x16, 0x40f000f0 }, /* disabled */
			{ }
		}
	},
	[ALC662_FIXUP_USI_FUNC] = {
		.type = HDA_FIXUP_FUNC,
		.v.func = alc662_fixup_usi_headset_mic,
	},
	[ALC662_FIXUP_USI_HEADSET_MODE] = {
		.type = HDA_FIXUP_PINS,
		.v.pins = (const struct hda_pintbl[]) {
			{ 0x19, 0x02a1913c }, /* use as headset mic, without its own jack detect */
			{ 0x18, 0x01a1903d },
			{ }
		},
		.chained = true,
		.chain_id = ALC662_FIXUP_USI_FUNC
	},
	[ALC662_FIXUP_LENOVO_MULTI_CODECS] = {
		.type = HDA_FIXUP_FUNC,
		.v.func = alc233_alc662_fixup_lenovo_dual_codecs,
	},
	[ALC669_FIXUP_ACER_ASPIRE_ETHOS_HEADSET] = {
		.type = HDA_FIXUP_FUNC,
		.v.func = alc662_fixup_aspire_ethos_hp,
	},
	[ALC669_FIXUP_ACER_ASPIRE_ETHOS] = {
		.type = HDA_FIXUP_PINS,
		.v.pins = (const struct hda_pintbl[]) {
			{ 0x15, 0x92130110 }, /* front speakers */
			{ 0x18, 0x99130111 }, /* center/subwoofer */
			{ 0x1b, 0x11130012 }, /* surround plus jack for HP */
			{ }
		},
		.chained = true,
		.chain_id = ALC669_FIXUP_ACER_ASPIRE_ETHOS_HEADSET
	},
	[ALC671_FIXUP_HP_HEADSET_MIC2] = {
		.type = HDA_FIXUP_FUNC,
		.v.func = alc671_fixup_hp_headset_mic2,
	},
	[ALC662_FIXUP_ACER_X2660G_HEADSET_MODE] = {
		.type = HDA_FIXUP_PINS,
		.v.pins = (const struct hda_pintbl[]) {
			{ 0x1a, 0x02a1113c }, /* use as headset mic, without its own jack detect */
			{ }
		},
		.chained = true,
		.chain_id = ALC662_FIXUP_USI_FUNC
	},
	[ALC662_FIXUP_ACER_NITRO_HEADSET_MODE] = {
		.type = HDA_FIXUP_PINS,
		.v.pins = (const struct hda_pintbl[]) {
			{ 0x1a, 0x01a11140 }, /* use as headset mic, without its own jack detect */
			{ 0x1b, 0x0221144f },
			{ }
		},
		.chained = true,
		.chain_id = ALC662_FIXUP_USI_FUNC
	},
	[ALC668_FIXUP_ASUS_NO_HEADSET_MIC] = {
		.type = HDA_FIXUP_PINS,
		.v.pins = (const struct hda_pintbl[]) {
			{ 0x1b, 0x04a1112c },
			{ }
		},
		.chained = true,
		.chain_id = ALC668_FIXUP_HEADSET_MIC
	},
	[ALC668_FIXUP_HEADSET_MIC] = {
		.type = HDA_FIXUP_FUNC,
		.v.func = alc269_fixup_headset_mic,
		.chained = true,
		.chain_id = ALC668_FIXUP_MIC_DET_COEF
	},
	[ALC668_FIXUP_MIC_DET_COEF] = {
		.type = HDA_FIXUP_VERBS,
		.v.verbs = (const struct hda_verb[]) {
			{ 0x20, AC_VERB_SET_COEF_INDEX, 0x15 },
			{ 0x20, AC_VERB_SET_PROC_COEF, 0x0d60 },
			{}
		},
	},
	[ALC897_FIXUP_LENOVO_HEADSET_MIC] = {
		.type = HDA_FIXUP_FUNC,
		.v.func = alc897_fixup_lenovo_headset_mic,
	},
	[ALC897_FIXUP_HEADSET_MIC_PIN] = {
		.type = HDA_FIXUP_PINS,
		.v.pins = (const struct hda_pintbl[]) {
			{ 0x1a, 0x03a11050 },
			{ }
		},
		.chained = true,
		.chain_id = ALC897_FIXUP_LENOVO_HEADSET_MIC
	},
	[ALC897_FIXUP_HP_HSMIC_VERB] = {
		.type = HDA_FIXUP_PINS,
		.v.pins = (const struct hda_pintbl[]) {
			{ 0x19, 0x01a1913c }, /* use as headset mic, without its own jack detect */
			{ }
		},
	},
};

static const struct snd_pci_quirk alc662_fixup_tbl[] = {
	SND_PCI_QUIRK(0x1019, 0x9087, "ECS", ALC662_FIXUP_ASUS_MODE2),
	SND_PCI_QUIRK(0x1025, 0x022f, "Acer Aspire One", ALC662_FIXUP_INV_DMIC),
	SND_PCI_QUIRK(0x1025, 0x0241, "Packard Bell DOTS", ALC662_FIXUP_INV_DMIC),
	SND_PCI_QUIRK(0x1025, 0x0308, "Acer Aspire 8942G", ALC662_FIXUP_ASPIRE),
	SND_PCI_QUIRK(0x1025, 0x031c, "Gateway NV79", ALC662_FIXUP_SKU_IGNORE),
	SND_PCI_QUIRK(0x1025, 0x0349, "eMachines eM250", ALC662_FIXUP_INV_DMIC),
	SND_PCI_QUIRK(0x1025, 0x034a, "Gateway LT27", ALC662_FIXUP_INV_DMIC),
	SND_PCI_QUIRK(0x1025, 0x038b, "Acer Aspire 8943G", ALC662_FIXUP_ASPIRE),
	SND_PCI_QUIRK(0x1025, 0x0566, "Acer Aspire Ethos 8951G", ALC669_FIXUP_ACER_ASPIRE_ETHOS),
	SND_PCI_QUIRK(0x1025, 0x123c, "Acer Nitro N50-600", ALC662_FIXUP_ACER_NITRO_HEADSET_MODE),
	SND_PCI_QUIRK(0x1025, 0x124e, "Acer 2660G", ALC662_FIXUP_ACER_X2660G_HEADSET_MODE),
	SND_PCI_QUIRK(0x1028, 0x05d8, "Dell", ALC668_FIXUP_DELL_MIC_NO_PRESENCE),
	SND_PCI_QUIRK(0x1028, 0x05db, "Dell", ALC668_FIXUP_DELL_MIC_NO_PRESENCE),
	SND_PCI_QUIRK(0x1028, 0x05fe, "Dell XPS 15", ALC668_FIXUP_DELL_XPS13),
	SND_PCI_QUIRK(0x1028, 0x060a, "Dell XPS 13", ALC668_FIXUP_DELL_XPS13),
	SND_PCI_QUIRK(0x1028, 0x060d, "Dell M3800", ALC668_FIXUP_DELL_XPS13),
	SND_PCI_QUIRK(0x1028, 0x0625, "Dell", ALC668_FIXUP_DELL_MIC_NO_PRESENCE),
	SND_PCI_QUIRK(0x1028, 0x0626, "Dell", ALC668_FIXUP_DELL_MIC_NO_PRESENCE),
	SND_PCI_QUIRK(0x1028, 0x0696, "Dell", ALC668_FIXUP_DELL_MIC_NO_PRESENCE),
	SND_PCI_QUIRK(0x1028, 0x0698, "Dell", ALC668_FIXUP_DELL_MIC_NO_PRESENCE),
	SND_PCI_QUIRK(0x1028, 0x069f, "Dell", ALC668_FIXUP_DELL_MIC_NO_PRESENCE),
	SND_PCI_QUIRK(0x103c, 0x1632, "HP RP5800", ALC662_FIXUP_HP_RP5800),
	SND_PCI_QUIRK(0x103c, 0x8719, "HP", ALC897_FIXUP_HP_HSMIC_VERB),
	SND_PCI_QUIRK(0x103c, 0x873e, "HP", ALC671_FIXUP_HP_HEADSET_MIC2),
	SND_PCI_QUIRK(0x103c, 0x877e, "HP 288 Pro G6", ALC671_FIXUP_HP_HEADSET_MIC2),
	SND_PCI_QUIRK(0x103c, 0x885f, "HP 288 Pro G8", ALC671_FIXUP_HP_HEADSET_MIC2),
	SND_PCI_QUIRK(0x1043, 0x1080, "Asus UX501VW", ALC668_FIXUP_HEADSET_MODE),
	SND_PCI_QUIRK(0x1043, 0x11cd, "Asus N550", ALC662_FIXUP_ASUS_Nx50),
	SND_PCI_QUIRK(0x1043, 0x129d, "Asus N750", ALC662_FIXUP_ASUS_Nx50),
	SND_PCI_QUIRK(0x1043, 0x12ff, "ASUS G751", ALC668_FIXUP_ASUS_G751),
	SND_PCI_QUIRK(0x1043, 0x13df, "Asus N550JX", ALC662_FIXUP_BASS_1A),
	SND_PCI_QUIRK(0x1043, 0x1477, "ASUS N56VZ", ALC662_FIXUP_BASS_MODE4_CHMAP),
	SND_PCI_QUIRK(0x1043, 0x15a7, "ASUS UX51VZH", ALC662_FIXUP_BASS_16),
	SND_PCI_QUIRK(0x1043, 0x177d, "ASUS N551", ALC668_FIXUP_ASUS_Nx51),
	SND_PCI_QUIRK(0x1043, 0x17bd, "ASUS N751", ALC668_FIXUP_ASUS_Nx51),
	SND_PCI_QUIRK(0x1043, 0x185d, "ASUS G551JW", ALC668_FIXUP_ASUS_NO_HEADSET_MIC),
	SND_PCI_QUIRK(0x1043, 0x1963, "ASUS X71SL", ALC662_FIXUP_ASUS_MODE8),
	SND_PCI_QUIRK(0x1043, 0x1b73, "ASUS N55SF", ALC662_FIXUP_BASS_16),
	SND_PCI_QUIRK(0x1043, 0x1bf3, "ASUS N76VZ", ALC662_FIXUP_BASS_MODE4_CHMAP),
	SND_PCI_QUIRK(0x1043, 0x8469, "ASUS mobo", ALC662_FIXUP_NO_JACK_DETECT),
	SND_PCI_QUIRK(0x105b, 0x0cd6, "Foxconn", ALC662_FIXUP_ASUS_MODE2),
	SND_PCI_QUIRK(0x144d, 0xc051, "Samsung R720", ALC662_FIXUP_IDEAPAD),
	SND_PCI_QUIRK(0x14cd, 0x5003, "USI", ALC662_FIXUP_USI_HEADSET_MODE),
	SND_PCI_QUIRK(0x17aa, 0x1036, "Lenovo P520", ALC662_FIXUP_LENOVO_MULTI_CODECS),
	SND_PCI_QUIRK(0x17aa, 0x1057, "Lenovo P360", ALC897_FIXUP_HEADSET_MIC_PIN),
	SND_PCI_QUIRK(0x17aa, 0x32ca, "Lenovo ThinkCentre M80", ALC897_FIXUP_HEADSET_MIC_PIN),
	SND_PCI_QUIRK(0x17aa, 0x32cb, "Lenovo ThinkCentre M70", ALC897_FIXUP_HEADSET_MIC_PIN),
	SND_PCI_QUIRK(0x17aa, 0x32cf, "Lenovo ThinkCentre M950", ALC897_FIXUP_HEADSET_MIC_PIN),
	SND_PCI_QUIRK(0x17aa, 0x32f7, "Lenovo ThinkCentre M90", ALC897_FIXUP_HEADSET_MIC_PIN),
	SND_PCI_QUIRK(0x17aa, 0x38af, "Lenovo Ideapad Y550P", ALC662_FIXUP_IDEAPAD),
	SND_PCI_QUIRK(0x17aa, 0x3a0d, "Lenovo Ideapad Y550", ALC662_FIXUP_IDEAPAD),
	SND_PCI_QUIRK(0x1849, 0x5892, "ASRock B150M", ALC892_FIXUP_ASROCK_MOBO),
	SND_PCI_QUIRK(0x19da, 0xa130, "Zotac Z68", ALC662_FIXUP_ZOTAC_Z68),
	SND_PCI_QUIRK(0x1b0a, 0x01b8, "ACER Veriton", ALC662_FIXUP_ACER_VERITON),
	SND_PCI_QUIRK(0x1b35, 0x1234, "CZC ET26", ALC662_FIXUP_CZC_ET26),
	SND_PCI_QUIRK(0x1b35, 0x2206, "CZC P10T", ALC662_FIXUP_CZC_P10T),

#if 0
	/* Below is a quirk table taken from the old code.
	 * Basically the device should work as is without the fixup table.
	 * If BIOS doesn't give a proper info, enable the corresponding
	 * fixup entry.
	 */
	SND_PCI_QUIRK(0x1043, 0x1000, "ASUS N50Vm", ALC662_FIXUP_ASUS_MODE1),
	SND_PCI_QUIRK(0x1043, 0x1092, "ASUS NB", ALC662_FIXUP_ASUS_MODE3),
	SND_PCI_QUIRK(0x1043, 0x1173, "ASUS K73Jn", ALC662_FIXUP_ASUS_MODE1),
	SND_PCI_QUIRK(0x1043, 0x11c3, "ASUS M70V", ALC662_FIXUP_ASUS_MODE3),
	SND_PCI_QUIRK(0x1043, 0x11d3, "ASUS NB", ALC662_FIXUP_ASUS_MODE1),
	SND_PCI_QUIRK(0x1043, 0x11f3, "ASUS NB", ALC662_FIXUP_ASUS_MODE2),
	SND_PCI_QUIRK(0x1043, 0x1203, "ASUS NB", ALC662_FIXUP_ASUS_MODE1),
	SND_PCI_QUIRK(0x1043, 0x1303, "ASUS G60J", ALC662_FIXUP_ASUS_MODE1),
	SND_PCI_QUIRK(0x1043, 0x1333, "ASUS G60Jx", ALC662_FIXUP_ASUS_MODE1),
	SND_PCI_QUIRK(0x1043, 0x1339, "ASUS NB", ALC662_FIXUP_ASUS_MODE2),
	SND_PCI_QUIRK(0x1043, 0x13e3, "ASUS N71JA", ALC662_FIXUP_ASUS_MODE7),
	SND_PCI_QUIRK(0x1043, 0x1463, "ASUS N71", ALC662_FIXUP_ASUS_MODE7),
	SND_PCI_QUIRK(0x1043, 0x14d3, "ASUS G72", ALC662_FIXUP_ASUS_MODE8),
	SND_PCI_QUIRK(0x1043, 0x1563, "ASUS N90", ALC662_FIXUP_ASUS_MODE3),
	SND_PCI_QUIRK(0x1043, 0x15d3, "ASUS N50SF F50SF", ALC662_FIXUP_ASUS_MODE1),
	SND_PCI_QUIRK(0x1043, 0x16c3, "ASUS NB", ALC662_FIXUP_ASUS_MODE2),
	SND_PCI_QUIRK(0x1043, 0x16f3, "ASUS K40C K50C", ALC662_FIXUP_ASUS_MODE2),
	SND_PCI_QUIRK(0x1043, 0x1733, "ASUS N81De", ALC662_FIXUP_ASUS_MODE1),
	SND_PCI_QUIRK(0x1043, 0x1753, "ASUS NB", ALC662_FIXUP_ASUS_MODE2),
	SND_PCI_QUIRK(0x1043, 0x1763, "ASUS NB", ALC662_FIXUP_ASUS_MODE6),
	SND_PCI_QUIRK(0x1043, 0x1765, "ASUS NB", ALC662_FIXUP_ASUS_MODE6),
	SND_PCI_QUIRK(0x1043, 0x1783, "ASUS NB", ALC662_FIXUP_ASUS_MODE2),
	SND_PCI_QUIRK(0x1043, 0x1793, "ASUS F50GX", ALC662_FIXUP_ASUS_MODE1),
	SND_PCI_QUIRK(0x1043, 0x17b3, "ASUS F70SL", ALC662_FIXUP_ASUS_MODE3),
	SND_PCI_QUIRK(0x1043, 0x17f3, "ASUS X58LE", ALC662_FIXUP_ASUS_MODE2),
	SND_PCI_QUIRK(0x1043, 0x1813, "ASUS NB", ALC662_FIXUP_ASUS_MODE2),
	SND_PCI_QUIRK(0x1043, 0x1823, "ASUS NB", ALC662_FIXUP_ASUS_MODE5),
	SND_PCI_QUIRK(0x1043, 0x1833, "ASUS NB", ALC662_FIXUP_ASUS_MODE6),
	SND_PCI_QUIRK(0x1043, 0x1843, "ASUS NB", ALC662_FIXUP_ASUS_MODE2),
	SND_PCI_QUIRK(0x1043, 0x1853, "ASUS F50Z", ALC662_FIXUP_ASUS_MODE1),
	SND_PCI_QUIRK(0x1043, 0x1864, "ASUS NB", ALC662_FIXUP_ASUS_MODE2),
	SND_PCI_QUIRK(0x1043, 0x1876, "ASUS NB", ALC662_FIXUP_ASUS_MODE2),
	SND_PCI_QUIRK(0x1043, 0x1893, "ASUS M50Vm", ALC662_FIXUP_ASUS_MODE3),
	SND_PCI_QUIRK(0x1043, 0x1894, "ASUS X55", ALC662_FIXUP_ASUS_MODE3),
	SND_PCI_QUIRK(0x1043, 0x18b3, "ASUS N80Vc", ALC662_FIXUP_ASUS_MODE1),
	SND_PCI_QUIRK(0x1043, 0x18c3, "ASUS VX5", ALC662_FIXUP_ASUS_MODE1),
	SND_PCI_QUIRK(0x1043, 0x18d3, "ASUS N81Te", ALC662_FIXUP_ASUS_MODE1),
	SND_PCI_QUIRK(0x1043, 0x18f3, "ASUS N505Tp", ALC662_FIXUP_ASUS_MODE1),
	SND_PCI_QUIRK(0x1043, 0x1903, "ASUS F5GL", ALC662_FIXUP_ASUS_MODE1),
	SND_PCI_QUIRK(0x1043, 0x1913, "ASUS NB", ALC662_FIXUP_ASUS_MODE2),
	SND_PCI_QUIRK(0x1043, 0x1933, "ASUS F80Q", ALC662_FIXUP_ASUS_MODE2),
	SND_PCI_QUIRK(0x1043, 0x1943, "ASUS Vx3V", ALC662_FIXUP_ASUS_MODE1),
	SND_PCI_QUIRK(0x1043, 0x1953, "ASUS NB", ALC662_FIXUP_ASUS_MODE1),
	SND_PCI_QUIRK(0x1043, 0x1963, "ASUS X71C", ALC662_FIXUP_ASUS_MODE3),
	SND_PCI_QUIRK(0x1043, 0x1983, "ASUS N5051A", ALC662_FIXUP_ASUS_MODE1),
	SND_PCI_QUIRK(0x1043, 0x1993, "ASUS N20", ALC662_FIXUP_ASUS_MODE1),
	SND_PCI_QUIRK(0x1043, 0x19b3, "ASUS F7Z", ALC662_FIXUP_ASUS_MODE1),
	SND_PCI_QUIRK(0x1043, 0x19c3, "ASUS F5Z/F6x", ALC662_FIXUP_ASUS_MODE2),
	SND_PCI_QUIRK(0x1043, 0x19e3, "ASUS NB", ALC662_FIXUP_ASUS_MODE1),
	SND_PCI_QUIRK(0x1043, 0x19f3, "ASUS NB", ALC662_FIXUP_ASUS_MODE4),
#endif
	{}
};

static const struct hda_model_fixup alc662_fixup_models[] = {
	{.id = ALC662_FIXUP_ASPIRE, .name = "aspire"},
	{.id = ALC662_FIXUP_IDEAPAD, .name = "ideapad"},
	{.id = ALC272_FIXUP_MARIO, .name = "mario"},
	{.id = ALC662_FIXUP_HP_RP5800, .name = "hp-rp5800"},
	{.id = ALC662_FIXUP_ASUS_MODE1, .name = "asus-mode1"},
	{.id = ALC662_FIXUP_ASUS_MODE2, .name = "asus-mode2"},
	{.id = ALC662_FIXUP_ASUS_MODE3, .name = "asus-mode3"},
	{.id = ALC662_FIXUP_ASUS_MODE4, .name = "asus-mode4"},
	{.id = ALC662_FIXUP_ASUS_MODE5, .name = "asus-mode5"},
	{.id = ALC662_FIXUP_ASUS_MODE6, .name = "asus-mode6"},
	{.id = ALC662_FIXUP_ASUS_MODE7, .name = "asus-mode7"},
	{.id = ALC662_FIXUP_ASUS_MODE8, .name = "asus-mode8"},
	{.id = ALC662_FIXUP_ZOTAC_Z68, .name = "zotac-z68"},
	{.id = ALC662_FIXUP_INV_DMIC, .name = "inv-dmic"},
	{.id = ALC662_FIXUP_DELL_MIC_NO_PRESENCE, .name = "alc662-headset-multi"},
	{.id = ALC668_FIXUP_DELL_MIC_NO_PRESENCE, .name = "dell-headset-multi"},
	{.id = ALC662_FIXUP_HEADSET_MODE, .name = "alc662-headset"},
	{.id = ALC668_FIXUP_HEADSET_MODE, .name = "alc668-headset"},
	{.id = ALC662_FIXUP_BASS_16, .name = "bass16"},
	{.id = ALC662_FIXUP_BASS_1A, .name = "bass1a"},
	{.id = ALC668_FIXUP_AUTO_MUTE, .name = "automute"},
	{.id = ALC668_FIXUP_DELL_XPS13, .name = "dell-xps13"},
	{.id = ALC662_FIXUP_ASUS_Nx50, .name = "asus-nx50"},
	{.id = ALC668_FIXUP_ASUS_Nx51, .name = "asus-nx51"},
	{.id = ALC668_FIXUP_ASUS_G751, .name = "asus-g751"},
	{.id = ALC891_FIXUP_HEADSET_MODE, .name = "alc891-headset"},
	{.id = ALC891_FIXUP_DELL_MIC_NO_PRESENCE, .name = "alc891-headset-multi"},
	{.id = ALC662_FIXUP_ACER_VERITON, .name = "acer-veriton"},
	{.id = ALC892_FIXUP_ASROCK_MOBO, .name = "asrock-mobo"},
	{.id = ALC662_FIXUP_USI_HEADSET_MODE, .name = "usi-headset"},
	{.id = ALC662_FIXUP_LENOVO_MULTI_CODECS, .name = "dual-codecs"},
	{.id = ALC669_FIXUP_ACER_ASPIRE_ETHOS, .name = "aspire-ethos"},
	{}
};

static const struct snd_hda_pin_quirk alc662_pin_fixup_tbl[] = {
	SND_HDA_PIN_QUIRK(0x10ec0867, 0x1028, "Dell", ALC891_FIXUP_DELL_MIC_NO_PRESENCE,
		{0x17, 0x02211010},
		{0x18, 0x01a19030},
		{0x1a, 0x01813040},
		{0x21, 0x01014020}),
	SND_HDA_PIN_QUIRK(0x10ec0867, 0x1028, "Dell", ALC891_FIXUP_DELL_MIC_NO_PRESENCE,
		{0x16, 0x01813030},
		{0x17, 0x02211010},
		{0x18, 0x01a19040},
		{0x21, 0x01014020}),
	SND_HDA_PIN_QUIRK(0x10ec0662, 0x1028, "Dell", ALC662_FIXUP_DELL_MIC_NO_PRESENCE,
		{0x14, 0x01014010},
		{0x18, 0x01a19020},
		{0x1a, 0x0181302f},
		{0x1b, 0x0221401f}),
	SND_HDA_PIN_QUIRK(0x10ec0668, 0x1028, "Dell", ALC668_FIXUP_AUTO_MUTE,
		{0x12, 0x99a30130},
		{0x14, 0x90170110},
		{0x15, 0x0321101f},
		{0x16, 0x03011020}),
	SND_HDA_PIN_QUIRK(0x10ec0668, 0x1028, "Dell", ALC668_FIXUP_AUTO_MUTE,
		{0x12, 0x99a30140},
		{0x14, 0x90170110},
		{0x15, 0x0321101f},
		{0x16, 0x03011020}),
	SND_HDA_PIN_QUIRK(0x10ec0668, 0x1028, "Dell", ALC668_FIXUP_AUTO_MUTE,
		{0x12, 0x99a30150},
		{0x14, 0x90170110},
		{0x15, 0x0321101f},
		{0x16, 0x03011020}),
	SND_HDA_PIN_QUIRK(0x10ec0668, 0x1028, "Dell", ALC668_FIXUP_AUTO_MUTE,
		{0x14, 0x90170110},
		{0x15, 0x0321101f},
		{0x16, 0x03011020}),
	SND_HDA_PIN_QUIRK(0x10ec0668, 0x1028, "Dell XPS 15", ALC668_FIXUP_AUTO_MUTE,
		{0x12, 0x90a60130},
		{0x14, 0x90170110},
		{0x15, 0x0321101f}),
	SND_HDA_PIN_QUIRK(0x10ec0671, 0x103c, "HP cPC", ALC671_FIXUP_HP_HEADSET_MIC2,
		{0x14, 0x01014010},
		{0x17, 0x90170150},
		{0x19, 0x02a11060},
		{0x1b, 0x01813030},
		{0x21, 0x02211020}),
	SND_HDA_PIN_QUIRK(0x10ec0671, 0x103c, "HP cPC", ALC671_FIXUP_HP_HEADSET_MIC2,
		{0x14, 0x01014010},
		{0x18, 0x01a19040},
		{0x1b, 0x01813030},
		{0x21, 0x02211020}),
	SND_HDA_PIN_QUIRK(0x10ec0671, 0x103c, "HP cPC", ALC671_FIXUP_HP_HEADSET_MIC2,
		{0x14, 0x01014020},
		{0x17, 0x90170110},
		{0x18, 0x01a19050},
		{0x1b, 0x01813040},
		{0x21, 0x02211030}),
	{}
};

/*
 */
static int patch_alc662(struct hda_codec *codec)
{
	struct alc_spec *spec;
	int err;

	err = alc_alloc_spec(codec, 0x0b);
	if (err < 0)
		return err;

	spec = codec->spec;

	spec->shutup = alc_eapd_shutup;

	/* handle multiple HPs as is */
	spec->parse_flags = HDA_PINCFG_NO_HP_FIXUP;

	alc_fix_pll_init(codec, 0x20, 0x04, 15);

	switch (codec->core.vendor_id) {
	case 0x10ec0668:
		spec->init_hook = alc668_restore_default_value;
		break;
	}

	alc_pre_init(codec);

	snd_hda_pick_fixup(codec, alc662_fixup_models,
		       alc662_fixup_tbl, alc662_fixups);
	snd_hda_pick_pin_fixup(codec, alc662_pin_fixup_tbl, alc662_fixups, true);
	snd_hda_apply_fixup(codec, HDA_FIXUP_ACT_PRE_PROBE);

	alc_auto_parse_customize_define(codec);

	if (has_cdefine_beep(codec))
		spec->gen.beep_nid = 0x01;

	if ((alc_get_coef0(codec) & (1 << 14)) &&
	    codec->bus->pci && codec->bus->pci->subsystem_vendor == 0x1025 &&
	    spec->cdefine.platform_type == 1) {
		err = alc_codec_rename(codec, "ALC272X");
		if (err < 0)
			goto error;
	}

	/* automatic parse from the BIOS config */
	err = alc662_parse_auto_config(codec);
	if (err < 0)
		goto error;

	if (!spec->gen.no_analog && spec->gen.beep_nid) {
		switch (codec->core.vendor_id) {
		case 0x10ec0662:
			err = set_beep_amp(spec, 0x0b, 0x05, HDA_INPUT);
			break;
		case 0x10ec0272:
		case 0x10ec0663:
		case 0x10ec0665:
		case 0x10ec0668:
			err = set_beep_amp(spec, 0x0b, 0x04, HDA_INPUT);
			break;
		case 0x10ec0273:
			err = set_beep_amp(spec, 0x0b, 0x03, HDA_INPUT);
			break;
		}
		if (err < 0)
			goto error;
	}

	snd_hda_apply_fixup(codec, HDA_FIXUP_ACT_PROBE);

	return 0;

 error:
	alc_free(codec);
	return err;
}

/*
 * ALC680 support
 */

static int alc680_parse_auto_config(struct hda_codec *codec)
{
	return alc_parse_auto_config(codec, NULL, NULL);
}

/*
 */
static int patch_alc680(struct hda_codec *codec)
{
	int err;

	/* ALC680 has no aa-loopback mixer */
	err = alc_alloc_spec(codec, 0);
	if (err < 0)
		return err;

	/* automatic parse from the BIOS config */
	err = alc680_parse_auto_config(codec);
	if (err < 0) {
		alc_free(codec);
		return err;
	}

	return 0;
}

/*
 * patch entries
 */
static const struct hda_device_id snd_hda_id_realtek[] = {
	HDA_CODEC_ENTRY(0x10ec0215, "ALC215", patch_alc269),
	HDA_CODEC_ENTRY(0x10ec0221, "ALC221", patch_alc269),
	HDA_CODEC_ENTRY(0x10ec0222, "ALC222", patch_alc269),
	HDA_CODEC_ENTRY(0x10ec0225, "ALC225", patch_alc269),
	HDA_CODEC_ENTRY(0x10ec0230, "ALC236", patch_alc269),
	HDA_CODEC_ENTRY(0x10ec0231, "ALC231", patch_alc269),
	HDA_CODEC_ENTRY(0x10ec0233, "ALC233", patch_alc269),
	HDA_CODEC_ENTRY(0x10ec0234, "ALC234", patch_alc269),
	HDA_CODEC_ENTRY(0x10ec0235, "ALC233", patch_alc269),
	HDA_CODEC_ENTRY(0x10ec0236, "ALC236", patch_alc269),
	HDA_CODEC_ENTRY(0x10ec0245, "ALC245", patch_alc269),
	HDA_CODEC_ENTRY(0x10ec0255, "ALC255", patch_alc269),
	HDA_CODEC_ENTRY(0x10ec0256, "ALC256", patch_alc269),
	HDA_CODEC_ENTRY(0x10ec0257, "ALC257", patch_alc269),
	HDA_CODEC_ENTRY(0x10ec0260, "ALC260", patch_alc260),
	HDA_CODEC_ENTRY(0x10ec0262, "ALC262", patch_alc262),
	HDA_CODEC_ENTRY(0x10ec0267, "ALC267", patch_alc268),
	HDA_CODEC_ENTRY(0x10ec0268, "ALC268", patch_alc268),
	HDA_CODEC_ENTRY(0x10ec0269, "ALC269", patch_alc269),
	HDA_CODEC_ENTRY(0x10ec0270, "ALC270", patch_alc269),
	HDA_CODEC_ENTRY(0x10ec0272, "ALC272", patch_alc662),
	HDA_CODEC_ENTRY(0x10ec0274, "ALC274", patch_alc269),
	HDA_CODEC_ENTRY(0x10ec0275, "ALC275", patch_alc269),
	HDA_CODEC_ENTRY(0x10ec0276, "ALC276", patch_alc269),
	HDA_CODEC_ENTRY(0x10ec0280, "ALC280", patch_alc269),
	HDA_CODEC_ENTRY(0x10ec0282, "ALC282", patch_alc269),
	HDA_CODEC_ENTRY(0x10ec0283, "ALC283", patch_alc269),
	HDA_CODEC_ENTRY(0x10ec0284, "ALC284", patch_alc269),
	HDA_CODEC_ENTRY(0x10ec0285, "ALC285", patch_alc269),
	HDA_CODEC_ENTRY(0x10ec0286, "ALC286", patch_alc269),
	HDA_CODEC_ENTRY(0x10ec0287, "ALC287", patch_alc269),
	HDA_CODEC_ENTRY(0x10ec0288, "ALC288", patch_alc269),
	HDA_CODEC_ENTRY(0x10ec0289, "ALC289", patch_alc269),
	HDA_CODEC_ENTRY(0x10ec0290, "ALC290", patch_alc269),
	HDA_CODEC_ENTRY(0x10ec0292, "ALC292", patch_alc269),
	HDA_CODEC_ENTRY(0x10ec0293, "ALC293", patch_alc269),
	HDA_CODEC_ENTRY(0x10ec0294, "ALC294", patch_alc269),
	HDA_CODEC_ENTRY(0x10ec0295, "ALC295", patch_alc269),
	HDA_CODEC_ENTRY(0x10ec0298, "ALC298", patch_alc269),
	HDA_CODEC_ENTRY(0x10ec0299, "ALC299", patch_alc269),
	HDA_CODEC_ENTRY(0x10ec0300, "ALC300", patch_alc269),
	HDA_CODEC_ENTRY(0x10ec0623, "ALC623", patch_alc269),
	HDA_CODEC_REV_ENTRY(0x10ec0861, 0x100340, "ALC660", patch_alc861),
	HDA_CODEC_ENTRY(0x10ec0660, "ALC660-VD", patch_alc861vd),
	HDA_CODEC_ENTRY(0x10ec0861, "ALC861", patch_alc861),
	HDA_CODEC_ENTRY(0x10ec0862, "ALC861-VD", patch_alc861vd),
	HDA_CODEC_REV_ENTRY(0x10ec0662, 0x100002, "ALC662 rev2", patch_alc882),
	HDA_CODEC_REV_ENTRY(0x10ec0662, 0x100101, "ALC662 rev1", patch_alc662),
	HDA_CODEC_REV_ENTRY(0x10ec0662, 0x100300, "ALC662 rev3", patch_alc662),
	HDA_CODEC_ENTRY(0x10ec0663, "ALC663", patch_alc662),
	HDA_CODEC_ENTRY(0x10ec0665, "ALC665", patch_alc662),
	HDA_CODEC_ENTRY(0x10ec0667, "ALC667", patch_alc662),
	HDA_CODEC_ENTRY(0x10ec0668, "ALC668", patch_alc662),
	HDA_CODEC_ENTRY(0x10ec0670, "ALC670", patch_alc662),
	HDA_CODEC_ENTRY(0x10ec0671, "ALC671", patch_alc662),
	HDA_CODEC_ENTRY(0x10ec0680, "ALC680", patch_alc680),
	HDA_CODEC_ENTRY(0x10ec0700, "ALC700", patch_alc269),
	HDA_CODEC_ENTRY(0x10ec0701, "ALC701", patch_alc269),
	HDA_CODEC_ENTRY(0x10ec0703, "ALC703", patch_alc269),
	HDA_CODEC_ENTRY(0x10ec0711, "ALC711", patch_alc269),
	HDA_CODEC_ENTRY(0x10ec0867, "ALC891", patch_alc662),
	HDA_CODEC_ENTRY(0x10ec0880, "ALC880", patch_alc880),
	HDA_CODEC_ENTRY(0x10ec0882, "ALC882", patch_alc882),
	HDA_CODEC_ENTRY(0x10ec0883, "ALC883", patch_alc882),
	HDA_CODEC_REV_ENTRY(0x10ec0885, 0x100101, "ALC889A", patch_alc882),
	HDA_CODEC_REV_ENTRY(0x10ec0885, 0x100103, "ALC889A", patch_alc882),
	HDA_CODEC_ENTRY(0x10ec0885, "ALC885", patch_alc882),
	HDA_CODEC_ENTRY(0x10ec0887, "ALC887", patch_alc882),
	HDA_CODEC_REV_ENTRY(0x10ec0888, 0x100101, "ALC1200", patch_alc882),
	HDA_CODEC_ENTRY(0x10ec0888, "ALC888", patch_alc882),
	HDA_CODEC_ENTRY(0x10ec0889, "ALC889", patch_alc882),
	HDA_CODEC_ENTRY(0x10ec0892, "ALC892", patch_alc662),
	HDA_CODEC_ENTRY(0x10ec0897, "ALC897", patch_alc662),
	HDA_CODEC_ENTRY(0x10ec0899, "ALC898", patch_alc882),
	HDA_CODEC_ENTRY(0x10ec0900, "ALC1150", patch_alc882),
	HDA_CODEC_ENTRY(0x10ec0b00, "ALCS1200A", patch_alc882),
	HDA_CODEC_ENTRY(0x10ec1168, "ALC1220", patch_alc882),
	HDA_CODEC_ENTRY(0x10ec1220, "ALC1220", patch_alc882),
	HDA_CODEC_ENTRY(0x19e58326, "HW8326", patch_alc269),
	{} /* terminator */
};
MODULE_DEVICE_TABLE(hdaudio, snd_hda_id_realtek);

MODULE_LICENSE("GPL");
MODULE_DESCRIPTION("Realtek HD-audio codec");

static struct hda_codec_driver realtek_driver = {
	.id = snd_hda_id_realtek,
};

module_hda_codec_driver(realtek_driver);<|MERGE_RESOLUTION|>--- conflicted
+++ resolved
@@ -8432,13 +8432,6 @@
 	[ALC285_FIXUP_ASUS_G533Z_PINS] = {
 		.type = HDA_FIXUP_PINS,
 		.v.pins = (const struct hda_pintbl[]) {
-<<<<<<< HEAD
-			{ 0x14, 0x90170120 },
-			{ }
-		},
-		.chained = true,
-		.chain_id = ALC294_FIXUP_ASUS_G513_PINS,
-=======
 			{ 0x14, 0x90170152 }, /* Speaker Surround Playback Switch */
 			{ 0x19, 0x03a19020 }, /* Mic Boost Volume */
 			{ 0x1a, 0x03a11c30 }, /* Mic Boost Volume */
@@ -8446,7 +8439,6 @@
 			{ 0x21, 0x03211420 },
 			{ }
 		},
->>>>>>> 9abf2313
 	},
 	[ALC294_FIXUP_ASUS_COEF_1B] = {
 		.type = HDA_FIXUP_VERBS,
@@ -9191,7 +9183,6 @@
 	SND_PCI_QUIRK(0x1028, 0x0871, "Dell Precision 3630", ALC255_FIXUP_DELL_HEADSET_MIC),
 	SND_PCI_QUIRK(0x1028, 0x0872, "Dell Precision 3630", ALC255_FIXUP_DELL_HEADSET_MIC),
 	SND_PCI_QUIRK(0x1028, 0x0873, "Dell Precision 3930", ALC255_FIXUP_DUMMY_LINEOUT_VERB),
-	SND_PCI_QUIRK(0x1028, 0x087d, "Dell Precision 5530", ALC289_FIXUP_DUAL_SPK),
 	SND_PCI_QUIRK(0x1028, 0x08ad, "Dell WYSE AIO", ALC225_FIXUP_DELL_WYSE_AIO_MIC_NO_PRESENCE),
 	SND_PCI_QUIRK(0x1028, 0x08ae, "Dell WYSE NB", ALC225_FIXUP_DELL1_MIC_NO_PRESENCE),
 	SND_PCI_QUIRK(0x1028, 0x0935, "Dell", ALC274_FIXUP_DELL_AIO_LINEOUT_VERB),
@@ -9415,10 +9406,7 @@
 	SND_PCI_QUIRK(0x1043, 0x1e8e, "ASUS Zephyrus G15", ALC289_FIXUP_ASUS_GA401),
 	SND_PCI_QUIRK(0x1043, 0x1c52, "ASUS Zephyrus G15 2022", ALC289_FIXUP_ASUS_GA401),
 	SND_PCI_QUIRK(0x1043, 0x1f11, "ASUS Zephyrus G14", ALC289_FIXUP_ASUS_GA401),
-<<<<<<< HEAD
-=======
 	SND_PCI_QUIRK(0x1043, 0x1f92, "ASUS ROG Flow X16", ALC289_FIXUP_ASUS_GA401),
->>>>>>> 9abf2313
 	SND_PCI_QUIRK(0x1043, 0x3030, "ASUS ZN270IE", ALC256_FIXUP_ASUS_AIO_GPIO2),
 	SND_PCI_QUIRK(0x1043, 0x831a, "ASUS P901", ALC269_FIXUP_STEREO_DMIC),
 	SND_PCI_QUIRK(0x1043, 0x834a, "ASUS S101", ALC269_FIXUP_STEREO_DMIC),
