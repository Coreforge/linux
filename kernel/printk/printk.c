--- conflicted
+++ resolved
@@ -2016,11 +2016,7 @@
 		 * semaphore.  The release will print out buffers and wake up
 		 * /dev/kmsg and syslog() users.
 		 */
-<<<<<<< HEAD
-		if (console_trylock_spinning())
-=======
 		if (may_trylock && console_trylock())
->>>>>>> e4f32b92
 			console_unlock();
 		migrate_enable();
 	}
@@ -2466,30 +2462,13 @@
 		console_seq++;
 		raw_spin_unlock(&logbuf_lock);
 
-<<<<<<< HEAD
-		/*
-		 * While actively printing out messages, if another printk()
-		 * were to occur on another CPU, it may wait for this one to
-		 * finish. This task can not be preempted if there is a
-		 * waiter waiting to take over.
-		 */
-		console_lock_spinning_enable();
-
-=======
 #ifdef CONFIG_PREEMPT_RT_FULL
 		printk_safe_exit_irqrestore(flags);
 		call_console_drivers(ext_text, ext_len, text, len);
 #else
->>>>>>> e4f32b92
 		stop_critical_timings();	/* don't trace print latency */
 		call_console_drivers(ext_text, ext_len, text, len);
 		start_critical_timings();
-
-		if (console_lock_spinning_disable_and_check()) {
-			printk_safe_exit_irqrestore(flags);
-			goto out;
-		}
-
 		printk_safe_exit_irqrestore(flags);
 #endif
 
