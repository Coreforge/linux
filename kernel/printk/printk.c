--- conflicted
+++ resolved
@@ -2016,11 +2016,7 @@
 		 * semaphore.  The release will print out buffers and wake up
 		 * /dev/kmsg and syslog() users.
 		 */
-<<<<<<< HEAD
-		if (may_trylock && console_trylock())
-=======
 		if (console_trylock_spinning())
->>>>>>> 4c5aec78
 			console_unlock();
 		preempt_enable();
 	}
@@ -2466,12 +2462,6 @@
 		console_seq++;
 		raw_spin_unlock(&logbuf_lock);
 
-<<<<<<< HEAD
-#ifdef CONFIG_PREEMPT_RT_FULL
-		printk_safe_exit_irqrestore(flags);
-		call_console_drivers(ext_text, ext_len, text, len);
-#else
-=======
 		/*
 		 * While actively printing out messages, if another printk()
 		 * were to occur on another CPU, it may wait for this one to
@@ -2480,7 +2470,6 @@
 		 */
 		console_lock_spinning_enable();
 
->>>>>>> 4c5aec78
 		stop_critical_timings();	/* don't trace print latency */
 		call_console_drivers(ext_text, ext_len, text, len);
 		start_critical_timings();
@@ -2491,7 +2480,6 @@
 		}
 
 		printk_safe_exit_irqrestore(flags);
-#endif
 
 		if (do_cond_resched)
 			cond_resched();
