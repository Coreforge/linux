/*
 * trace_events_hist - trace event hist triggers
 *
 * This program is free software; you can redistribute it and/or modify
 * it under the terms of the GNU General Public License as published by
 * the Free Software Foundation; either version 2 of the License, or
 * (at your option) any later version.
 *
 * This program is distributed in the hope that it will be useful,
 * but WITHOUT ANY WARRANTY; without even the implied warranty of
 * MERCHANTABILITY or FITNESS FOR A PARTICULAR PURPOSE.  See the
 * GNU General Public License for more details.
 *
 * Copyright (C) 2015 Tom Zanussi <tom.zanussi@linux.intel.com>
 */

#include <linux/module.h>
#include <linux/kallsyms.h>
#include <linux/mutex.h>
#include <linux/slab.h>
#include <linux/stacktrace.h>
#include <linux/rculist.h>
#include <linux/tracefs.h>

#include "tracing_map.h"
#include "trace.h"

#define SYNTH_SYSTEM		"synthetic"
#define SYNTH_FIELDS_MAX	16

#define STR_VAR_LEN_MAX		32 /* must be multiple of sizeof(u64) */

struct hist_field;

typedef u64 (*hist_field_fn_t) (struct hist_field *field,
				struct tracing_map_elt *elt,
				struct ring_buffer_event *rbe,
				void *event);

#define HIST_FIELD_OPERANDS_MAX	2
#define HIST_FIELDS_MAX		(TRACING_MAP_FIELDS_MAX + TRACING_MAP_VARS_MAX)
#define HIST_ACTIONS_MAX	8

enum field_op_id {
	FIELD_OP_NONE,
	FIELD_OP_PLUS,
	FIELD_OP_MINUS,
	FIELD_OP_UNARY_MINUS,
};

struct hist_var {
	char				*name;
	struct hist_trigger_data	*hist_data;
	unsigned int			idx;
};

struct hist_field {
	struct ftrace_event_field	*field;
	unsigned long			flags;
	hist_field_fn_t			fn;
	unsigned int			size;
	unsigned int			offset;
	unsigned int                    is_signed;
	const char			*type;
	struct hist_field		*operands[HIST_FIELD_OPERANDS_MAX];
	struct hist_trigger_data	*hist_data;
	struct hist_var			var;
	enum field_op_id		operator;
	char				*system;
	char				*event_name;
	char				*name;
	unsigned int			var_idx;
	unsigned int			var_ref_idx;
	bool                            read_once;
};

static u64 hist_field_none(struct hist_field *field,
			   struct tracing_map_elt *elt,
			   struct ring_buffer_event *rbe,
			   void *event)
{
	return 0;
}

static u64 hist_field_counter(struct hist_field *field,
			      struct tracing_map_elt *elt,
			      struct ring_buffer_event *rbe,
			      void *event)
{
	return 1;
}

static u64 hist_field_string(struct hist_field *hist_field,
			     struct tracing_map_elt *elt,
			     struct ring_buffer_event *rbe,
			     void *event)
{
	char *addr = (char *)(event + hist_field->field->offset);

	return (u64)(unsigned long)addr;
}

static u64 hist_field_dynstring(struct hist_field *hist_field,
				struct tracing_map_elt *elt,
				struct ring_buffer_event *rbe,
				void *event)
{
	u32 str_item = *(u32 *)(event + hist_field->field->offset);
	int str_loc = str_item & 0xffff;
	char *addr = (char *)(event + str_loc);

	return (u64)(unsigned long)addr;
}

static u64 hist_field_pstring(struct hist_field *hist_field,
			      struct tracing_map_elt *elt,
			      struct ring_buffer_event *rbe,
			      void *event)
{
	char **addr = (char **)(event + hist_field->field->offset);

	return (u64)(unsigned long)*addr;
}

static u64 hist_field_log2(struct hist_field *hist_field,
			   struct tracing_map_elt *elt,
			   struct ring_buffer_event *rbe,
			   void *event)
{
	struct hist_field *operand = hist_field->operands[0];

	u64 val = operand->fn(operand, elt, rbe, event);

	return (u64) ilog2(roundup_pow_of_two(val));
}

static u64 hist_field_plus(struct hist_field *hist_field,
			   struct tracing_map_elt *elt,
			   struct ring_buffer_event *rbe,
			   void *event)
{
	struct hist_field *operand1 = hist_field->operands[0];
	struct hist_field *operand2 = hist_field->operands[1];

	u64 val1 = operand1->fn(operand1, elt, rbe, event);
	u64 val2 = operand2->fn(operand2, elt, rbe, event);

	return val1 + val2;
}

static u64 hist_field_minus(struct hist_field *hist_field,
			    struct tracing_map_elt *elt,
			    struct ring_buffer_event *rbe,
			    void *event)
{
	struct hist_field *operand1 = hist_field->operands[0];
	struct hist_field *operand2 = hist_field->operands[1];

	u64 val1 = operand1->fn(operand1, elt, rbe, event);
	u64 val2 = operand2->fn(operand2, elt, rbe, event);

	return val1 - val2;
}

static u64 hist_field_unary_minus(struct hist_field *hist_field,
				  struct tracing_map_elt *elt,
				  struct ring_buffer_event *rbe,
				  void *event)
{
	struct hist_field *operand = hist_field->operands[0];

	s64 sval = (s64)operand->fn(operand, elt, rbe, event);
	u64 val = (u64)-sval;

	return val;
}

#define DEFINE_HIST_FIELD_FN(type)					\
	static u64 hist_field_##type(struct hist_field *hist_field,	\
				     struct tracing_map_elt *elt,	\
				     struct ring_buffer_event *rbe,	\
				     void *event)			\
{									\
	type *addr = (type *)(event + hist_field->field->offset);	\
									\
	return (u64)(unsigned long)*addr;				\
}

DEFINE_HIST_FIELD_FN(s64);
DEFINE_HIST_FIELD_FN(u64);
DEFINE_HIST_FIELD_FN(s32);
DEFINE_HIST_FIELD_FN(u32);
DEFINE_HIST_FIELD_FN(s16);
DEFINE_HIST_FIELD_FN(u16);
DEFINE_HIST_FIELD_FN(s8);
DEFINE_HIST_FIELD_FN(u8);

#define for_each_hist_field(i, hist_data)	\
	for ((i) = 0; (i) < (hist_data)->n_fields; (i)++)

#define for_each_hist_val_field(i, hist_data)	\
	for ((i) = 0; (i) < (hist_data)->n_vals; (i)++)

#define for_each_hist_key_field(i, hist_data)	\
	for ((i) = (hist_data)->n_vals; (i) < (hist_data)->n_fields; (i)++)

#define HIST_STACKTRACE_DEPTH	16
#define HIST_STACKTRACE_SIZE	(HIST_STACKTRACE_DEPTH * sizeof(unsigned long))
#define HIST_STACKTRACE_SKIP	5

#define HITCOUNT_IDX		0
#define HIST_KEY_SIZE_MAX	(MAX_FILTER_STR_VAL + HIST_STACKTRACE_SIZE)

enum hist_field_flags {
	HIST_FIELD_FL_HITCOUNT		= 1 << 0,
	HIST_FIELD_FL_KEY		= 1 << 1,
	HIST_FIELD_FL_STRING		= 1 << 2,
	HIST_FIELD_FL_HEX		= 1 << 3,
	HIST_FIELD_FL_SYM		= 1 << 4,
	HIST_FIELD_FL_SYM_OFFSET	= 1 << 5,
	HIST_FIELD_FL_EXECNAME		= 1 << 6,
	HIST_FIELD_FL_SYSCALL		= 1 << 7,
	HIST_FIELD_FL_STACKTRACE	= 1 << 8,
	HIST_FIELD_FL_LOG2		= 1 << 9,
	HIST_FIELD_FL_TIMESTAMP		= 1 << 10,
	HIST_FIELD_FL_TIMESTAMP_USECS	= 1 << 11,
	HIST_FIELD_FL_VAR		= 1 << 12,
	HIST_FIELD_FL_EXPR		= 1 << 13,
	HIST_FIELD_FL_VAR_REF		= 1 << 14,
	HIST_FIELD_FL_CPU		= 1 << 15,
	HIST_FIELD_FL_ALIAS		= 1 << 16,
};

struct var_defs {
	unsigned int	n_vars;
	char		*name[TRACING_MAP_VARS_MAX];
	char		*expr[TRACING_MAP_VARS_MAX];
};

struct hist_trigger_attrs {
	char		*keys_str;
	char		*vals_str;
	char		*sort_key_str;
	char		*name;
	char		*clock;
	bool		pause;
	bool		cont;
	bool		clear;
	bool		ts_in_usecs;
	unsigned int	map_bits;

	char		*assignment_str[TRACING_MAP_VARS_MAX];
	unsigned int	n_assignments;

	char		*action_str[HIST_ACTIONS_MAX];
	unsigned int	n_actions;

	struct var_defs	var_defs;
};

struct field_var {
	struct hist_field	*var;
	struct hist_field	*val;
};

struct field_var_hist {
	struct hist_trigger_data	*hist_data;
	char				*cmd;
};

struct hist_trigger_data {
	struct hist_field               *fields[HIST_FIELDS_MAX];
	unsigned int			n_vals;
	unsigned int			n_keys;
	unsigned int			n_fields;
	unsigned int			n_vars;
	unsigned int			key_size;
	struct tracing_map_sort_key	sort_keys[TRACING_MAP_SORT_KEYS_MAX];
	unsigned int			n_sort_keys;
	struct trace_event_file		*event_file;
	struct hist_trigger_attrs	*attrs;
	struct tracing_map		*map;
	bool				enable_timestamps;
	bool				remove;
	struct hist_field               *var_refs[TRACING_MAP_VARS_MAX];
	unsigned int			n_var_refs;

	struct action_data		*actions[HIST_ACTIONS_MAX];
	unsigned int			n_actions;

	struct hist_field               *synth_var_refs[SYNTH_FIELDS_MAX];
	unsigned int                    n_synth_var_refs;
	struct field_var		*field_vars[SYNTH_FIELDS_MAX];
	unsigned int			n_field_vars;
	unsigned int			n_field_var_str;
	struct field_var_hist		*field_var_hists[SYNTH_FIELDS_MAX];
	unsigned int			n_field_var_hists;

	struct field_var		*max_vars[SYNTH_FIELDS_MAX];
	unsigned int			n_max_vars;
	unsigned int			n_max_var_str;
};

struct synth_field {
	char *type;
	char *name;
	size_t size;
	bool is_signed;
	bool is_string;
};

struct synth_event {
	struct list_head			list;
	int					ref;
	char					*name;
	struct synth_field			**fields;
	unsigned int				n_fields;
	unsigned int				n_u64;
	struct trace_event_class		class;
	struct trace_event_call			call;
	struct tracepoint			*tp;
};

struct action_data;

typedef void (*action_fn_t) (struct hist_trigger_data *hist_data,
			     struct tracing_map_elt *elt, void *rec,
			     struct ring_buffer_event *rbe,
			     struct action_data *data, u64 *var_ref_vals);

struct action_data {
	action_fn_t		fn;
	unsigned int		n_params;
	char			*params[SYNTH_FIELDS_MAX];

	union {
		struct {
			unsigned int		var_ref_idx;
			char			*match_event;
			char			*match_event_system;
			char			*synth_event_name;
			struct synth_event	*synth_event;
		} onmatch;

		struct {
			char			*var_str;
			char			*fn_name;
			unsigned int		max_var_ref_idx;
			struct hist_field	*max_var;
			struct hist_field	*var;
		} onmax;
	};
};


static char last_hist_cmd[MAX_FILTER_STR_VAL];
static char hist_err_str[MAX_FILTER_STR_VAL];

static void last_cmd_set(char *str)
{
	if (!str)
		return;

	strncpy(last_hist_cmd, str, MAX_FILTER_STR_VAL - 1);
}

static void hist_err(char *str, char *var)
{
	int maxlen = MAX_FILTER_STR_VAL - 1;

	if (!str)
		return;

	if (strlen(hist_err_str))
		return;

	if (!var)
		var = "";

	if (strlen(hist_err_str) + strlen(str) + strlen(var) > maxlen)
		return;

	strcat(hist_err_str, str);
	strcat(hist_err_str, var);
}

static void hist_err_event(char *str, char *system, char *event, char *var)
{
	char err[MAX_FILTER_STR_VAL];

	if (system && var)
		snprintf(err, MAX_FILTER_STR_VAL, "%s.%s.%s", system, event, var);
	else if (system)
		snprintf(err, MAX_FILTER_STR_VAL, "%s.%s", system, event);
	else
		strncpy(err, var, MAX_FILTER_STR_VAL);

	hist_err(str, err);
}

static void hist_err_clear(void)
{
	hist_err_str[0] = '\0';
}

static bool have_hist_err(void)
{
	if (strlen(hist_err_str))
		return true;

	return false;
}

static LIST_HEAD(synth_event_list);
static DEFINE_MUTEX(synth_event_mutex);

struct synth_trace_event {
	struct trace_entry	ent;
	u64			fields[];
};

static int synth_event_define_fields(struct trace_event_call *call)
{
	struct synth_trace_event trace;
	int offset = offsetof(typeof(trace), fields);
	struct synth_event *event = call->data;
	unsigned int i, size, n_u64;
	char *name, *type;
	bool is_signed;
	int ret = 0;

	for (i = 0, n_u64 = 0; i < event->n_fields; i++) {
		size = event->fields[i]->size;
		is_signed = event->fields[i]->is_signed;
		type = event->fields[i]->type;
		name = event->fields[i]->name;
		ret = trace_define_field(call, type, name, offset, size,
					 is_signed, FILTER_OTHER);
		if (ret)
			break;

		if (event->fields[i]->is_string) {
			offset += STR_VAR_LEN_MAX;
			n_u64 += STR_VAR_LEN_MAX / sizeof(u64);
		} else {
			offset += sizeof(u64);
			n_u64++;
		}
	}

	event->n_u64 = n_u64;

	return ret;
}

static bool synth_field_signed(char *type)
{
	if (strncmp(type, "u", 1) == 0)
		return false;

	return true;
}

static int synth_field_is_string(char *type)
{
	if (strstr(type, "char[") != NULL)
		return true;

	return false;
}

static int synth_field_string_size(char *type)
{
	char buf[4], *end, *start;
	unsigned int len;
	int size, err;

	start = strstr(type, "char[");
	if (start == NULL)
		return -EINVAL;
	start += strlen("char[");

	end = strchr(type, ']');
	if (!end || end < start)
		return -EINVAL;

	len = end - start;
	if (len > 3)
		return -EINVAL;

	strncpy(buf, start, len);
	buf[len] = '\0';

	err = kstrtouint(buf, 0, &size);
	if (err)
		return err;

	if (size > STR_VAR_LEN_MAX)
		return -EINVAL;

	return size;
}

static int synth_field_size(char *type)
{
	int size = 0;

	if (strcmp(type, "s64") == 0)
		size = sizeof(s64);
	else if (strcmp(type, "u64") == 0)
		size = sizeof(u64);
	else if (strcmp(type, "s32") == 0)
		size = sizeof(s32);
	else if (strcmp(type, "u32") == 0)
		size = sizeof(u32);
	else if (strcmp(type, "s16") == 0)
		size = sizeof(s16);
	else if (strcmp(type, "u16") == 0)
		size = sizeof(u16);
	else if (strcmp(type, "s8") == 0)
		size = sizeof(s8);
	else if (strcmp(type, "u8") == 0)
		size = sizeof(u8);
	else if (strcmp(type, "char") == 0)
		size = sizeof(char);
	else if (strcmp(type, "unsigned char") == 0)
		size = sizeof(unsigned char);
	else if (strcmp(type, "int") == 0)
		size = sizeof(int);
	else if (strcmp(type, "unsigned int") == 0)
		size = sizeof(unsigned int);
	else if (strcmp(type, "long") == 0)
		size = sizeof(long);
	else if (strcmp(type, "unsigned long") == 0)
		size = sizeof(unsigned long);
	else if (strcmp(type, "pid_t") == 0)
		size = sizeof(pid_t);
	else if (synth_field_is_string(type))
		size = synth_field_string_size(type);

	return size;
}

static const char *synth_field_fmt(char *type)
{
	const char *fmt = "%llu";

	if (strcmp(type, "s64") == 0)
		fmt = "%lld";
	else if (strcmp(type, "u64") == 0)
		fmt = "%llu";
	else if (strcmp(type, "s32") == 0)
		fmt = "%d";
	else if (strcmp(type, "u32") == 0)
		fmt = "%u";
	else if (strcmp(type, "s16") == 0)
		fmt = "%d";
	else if (strcmp(type, "u16") == 0)
		fmt = "%u";
	else if (strcmp(type, "s8") == 0)
		fmt = "%d";
	else if (strcmp(type, "u8") == 0)
		fmt = "%u";
	else if (strcmp(type, "char") == 0)
		fmt = "%d";
	else if (strcmp(type, "unsigned char") == 0)
		fmt = "%u";
	else if (strcmp(type, "int") == 0)
		fmt = "%d";
	else if (strcmp(type, "unsigned int") == 0)
		fmt = "%u";
	else if (strcmp(type, "long") == 0)
		fmt = "%ld";
	else if (strcmp(type, "unsigned long") == 0)
		fmt = "%lu";
	else if (strcmp(type, "pid_t") == 0)
		fmt = "%d";
	else if (synth_field_is_string(type))
		fmt = "%s";

	return fmt;
}

static enum print_line_t print_synth_event(struct trace_iterator *iter,
					   int flags,
					   struct trace_event *event)
{
	struct trace_array *tr = iter->tr;
	struct trace_seq *s = &iter->seq;
	struct synth_trace_event *entry;
	struct synth_event *se;
	unsigned int i, n_u64;
	char print_fmt[32];
	const char *fmt;

	entry = (struct synth_trace_event *)iter->ent;
	se = container_of(event, struct synth_event, call.event);

	trace_seq_printf(s, "%s: ", se->name);

	for (i = 0, n_u64 = 0; i < se->n_fields; i++) {
		if (trace_seq_has_overflowed(s))
			goto end;

		fmt = synth_field_fmt(se->fields[i]->type);

		/* parameter types */
		if (tr->trace_flags & TRACE_ITER_VERBOSE)
			trace_seq_printf(s, "%s ", fmt);

		snprintf(print_fmt, sizeof(print_fmt), "%%s=%s%%s", fmt);

		/* parameter values */
		if (se->fields[i]->is_string) {
			trace_seq_printf(s, print_fmt, se->fields[i]->name,
					 (char *)&entry->fields[n_u64],
					 i == se->n_fields - 1 ? "" : " ");
			n_u64 += STR_VAR_LEN_MAX / sizeof(u64);
		} else {
			trace_seq_printf(s, print_fmt, se->fields[i]->name,
					 entry->fields[n_u64],
					 i == se->n_fields - 1 ? "" : " ");
			n_u64++;
		}
	}
end:
	trace_seq_putc(s, '\n');

	return trace_handle_return(s);
}

static struct trace_event_functions synth_event_funcs = {
	.trace		= print_synth_event
};

static notrace void trace_event_raw_event_synth(void *__data,
						u64 *var_ref_vals,
						unsigned int var_ref_idx)
{
	struct trace_event_file *trace_file = __data;
	struct synth_trace_event *entry;
	struct trace_event_buffer fbuffer;
	struct ring_buffer *buffer;
	struct synth_event *event;
	unsigned int i, n_u64;
	int fields_size = 0;

	event = trace_file->event_call->data;

	if (trace_trigger_soft_disabled(trace_file))
		return;

	fields_size = event->n_u64 * sizeof(u64);

	/*
	 * Avoid ring buffer recursion detection, as this event
	 * is being performed within another event.
	 */
	buffer = trace_file->tr->trace_buffer.buffer;
	ring_buffer_nest_start(buffer);

	entry = trace_event_buffer_reserve(&fbuffer, trace_file,
					   sizeof(*entry) + fields_size);
	if (!entry)
		goto out;

	for (i = 0, n_u64 = 0; i < event->n_fields; i++) {
		if (event->fields[i]->is_string) {
			char *str_val = (char *)(long)var_ref_vals[var_ref_idx + i];
			char *str_field = (char *)&entry->fields[n_u64];

			strscpy(str_field, str_val, STR_VAR_LEN_MAX);
			n_u64 += STR_VAR_LEN_MAX / sizeof(u64);
		} else {
			entry->fields[n_u64] = var_ref_vals[var_ref_idx + i];
			n_u64++;
		}
	}

	trace_event_buffer_commit(&fbuffer);
out:
	ring_buffer_nest_end(buffer);
}

static void free_synth_event_print_fmt(struct trace_event_call *call)
{
	if (call) {
		kfree(call->print_fmt);
		call->print_fmt = NULL;
	}
}

static int __set_synth_event_print_fmt(struct synth_event *event,
				       char *buf, int len)
{
	const char *fmt;
	int pos = 0;
	int i;

	/* When len=0, we just calculate the needed length */
#define LEN_OR_ZERO (len ? len - pos : 0)

	pos += snprintf(buf + pos, LEN_OR_ZERO, "\"");
	for (i = 0; i < event->n_fields; i++) {
		fmt = synth_field_fmt(event->fields[i]->type);
		pos += snprintf(buf + pos, LEN_OR_ZERO, "%s=%s%s",
				event->fields[i]->name, fmt,
				i == event->n_fields - 1 ? "" : ", ");
	}
	pos += snprintf(buf + pos, LEN_OR_ZERO, "\"");

	for (i = 0; i < event->n_fields; i++) {
		pos += snprintf(buf + pos, LEN_OR_ZERO,
				", REC->%s", event->fields[i]->name);
	}

#undef LEN_OR_ZERO

	/* return the length of print_fmt */
	return pos;
}

static int set_synth_event_print_fmt(struct trace_event_call *call)
{
	struct synth_event *event = call->data;
	char *print_fmt;
	int len;

	/* First: called with 0 length to calculate the needed length */
	len = __set_synth_event_print_fmt(event, NULL, 0);

	print_fmt = kmalloc(len + 1, GFP_KERNEL);
	if (!print_fmt)
		return -ENOMEM;

	/* Second: actually write the @print_fmt */
	__set_synth_event_print_fmt(event, print_fmt, len + 1);
	call->print_fmt = print_fmt;

	return 0;
}

static void free_synth_field(struct synth_field *field)
{
	kfree(field->type);
	kfree(field->name);
	kfree(field);
}

static struct synth_field *parse_synth_field(char *field_type,
					     char *field_name)
{
	struct synth_field *field;
	int len, ret = 0;
	char *array;

	if (field_type[0] == ';')
		field_type++;

	len = strlen(field_name);
	if (field_name[len - 1] == ';')
		field_name[len - 1] = '\0';

	field = kzalloc(sizeof(*field), GFP_KERNEL);
	if (!field)
		return ERR_PTR(-ENOMEM);

	len = strlen(field_type) + 1;
	array = strchr(field_name, '[');
	if (array)
		len += strlen(array);
	field->type = kzalloc(len, GFP_KERNEL);
	if (!field->type) {
		ret = -ENOMEM;
		goto free;
	}
	strcat(field->type, field_type);
	if (array) {
		strcat(field->type, array);
		*array = '\0';
	}

	field->size = synth_field_size(field->type);
	if (!field->size) {
		ret = -EINVAL;
		goto free;
	}

	if (synth_field_is_string(field->type))
		field->is_string = true;

	field->is_signed = synth_field_signed(field->type);

	field->name = kstrdup(field_name, GFP_KERNEL);
	if (!field->name) {
		ret = -ENOMEM;
		goto free;
	}
 out:
	return field;
 free:
	free_synth_field(field);
	field = ERR_PTR(ret);
	goto out;
}

static void free_synth_tracepoint(struct tracepoint *tp)
{
	if (!tp)
		return;

	kfree(tp->name);
	kfree(tp);
}

static struct tracepoint *alloc_synth_tracepoint(char *name)
{
	struct tracepoint *tp;

	tp = kzalloc(sizeof(*tp), GFP_KERNEL);
	if (!tp)
		return ERR_PTR(-ENOMEM);

	tp->name = kstrdup(name, GFP_KERNEL);
	if (!tp->name) {
		kfree(tp);
		return ERR_PTR(-ENOMEM);
	}

	return tp;
}

typedef void (*synth_probe_func_t) (void *__data, u64 *var_ref_vals,
				    unsigned int var_ref_idx);

static inline void trace_synth(struct synth_event *event, u64 *var_ref_vals,
			       unsigned int var_ref_idx)
{
	struct tracepoint *tp = event->tp;

	if (unlikely(atomic_read(&tp->key.enabled) > 0)) {
		struct tracepoint_func *probe_func_ptr;
		synth_probe_func_t probe_func;
		void *__data;

		if (!(cpu_online(raw_smp_processor_id())))
			return;

		probe_func_ptr = rcu_dereference_sched((tp)->funcs);
		if (probe_func_ptr) {
			do {
				probe_func = probe_func_ptr->func;
				__data = probe_func_ptr->data;
				probe_func(__data, var_ref_vals, var_ref_idx);
			} while ((++probe_func_ptr)->func);
		}
	}
}

static struct synth_event *find_synth_event(const char *name)
{
	struct synth_event *event;

	list_for_each_entry(event, &synth_event_list, list) {
		if (strcmp(event->name, name) == 0)
			return event;
	}

	return NULL;
}

static int register_synth_event(struct synth_event *event)
{
	struct trace_event_call *call = &event->call;
	int ret = 0;

	event->call.class = &event->class;
	event->class.system = kstrdup(SYNTH_SYSTEM, GFP_KERNEL);
	if (!event->class.system) {
		ret = -ENOMEM;
		goto out;
	}

	event->tp = alloc_synth_tracepoint(event->name);
	if (IS_ERR(event->tp)) {
		ret = PTR_ERR(event->tp);
		event->tp = NULL;
		goto out;
	}

	INIT_LIST_HEAD(&call->class->fields);
	call->event.funcs = &synth_event_funcs;
	call->class->define_fields = synth_event_define_fields;

	ret = register_trace_event(&call->event);
	if (!ret) {
		ret = -ENODEV;
		goto out;
	}
	call->flags = TRACE_EVENT_FL_TRACEPOINT;
	call->class->reg = trace_event_reg;
	call->class->probe = trace_event_raw_event_synth;
	call->data = event;
	call->tp = event->tp;

	ret = trace_add_event_call(call);
	if (ret) {
		pr_warn("Failed to register synthetic event: %s\n",
			trace_event_name(call));
		goto err;
	}

	ret = set_synth_event_print_fmt(call);
	if (ret < 0) {
		trace_remove_event_call(call);
		goto err;
	}
 out:
	return ret;
 err:
	unregister_trace_event(&call->event);
	goto out;
}

static int unregister_synth_event(struct synth_event *event)
{
	struct trace_event_call *call = &event->call;
	int ret;

	ret = trace_remove_event_call(call);

	return ret;
}

static void free_synth_event(struct synth_event *event)
{
	unsigned int i;

	if (!event)
		return;

	for (i = 0; i < event->n_fields; i++)
		free_synth_field(event->fields[i]);

	kfree(event->fields);
	kfree(event->name);
	kfree(event->class.system);
	free_synth_tracepoint(event->tp);
	free_synth_event_print_fmt(&event->call);
	kfree(event);
}

static struct synth_event *alloc_synth_event(char *event_name, int n_fields,
					     struct synth_field **fields)
{
	struct synth_event *event;
	unsigned int i;

	event = kzalloc(sizeof(*event), GFP_KERNEL);
	if (!event) {
		event = ERR_PTR(-ENOMEM);
		goto out;
	}

	event->name = kstrdup(event_name, GFP_KERNEL);
	if (!event->name) {
		kfree(event);
		event = ERR_PTR(-ENOMEM);
		goto out;
	}

	event->fields = kcalloc(n_fields, sizeof(*event->fields), GFP_KERNEL);
	if (!event->fields) {
		free_synth_event(event);
		event = ERR_PTR(-ENOMEM);
		goto out;
	}

	for (i = 0; i < n_fields; i++)
		event->fields[i] = fields[i];

	event->n_fields = n_fields;
 out:
	return event;
}

static void action_trace(struct hist_trigger_data *hist_data,
			 struct tracing_map_elt *elt, void *rec,
			 struct ring_buffer_event *rbe,
			 struct action_data *data, u64 *var_ref_vals)
{
	struct synth_event *event = data->onmatch.synth_event;

	trace_synth(event, var_ref_vals, data->onmatch.var_ref_idx);
}

struct hist_var_data {
	struct list_head list;
	struct hist_trigger_data *hist_data;
};

static void add_or_delete_synth_event(struct synth_event *event, int delete)
{
	if (delete)
		free_synth_event(event);
	else {
		mutex_lock(&synth_event_mutex);
		if (!find_synth_event(event->name))
			list_add(&event->list, &synth_event_list);
		else
			free_synth_event(event);
		mutex_unlock(&synth_event_mutex);
	}
}

static int create_synth_event(int argc, char **argv)
{
	struct synth_field *field, *fields[SYNTH_FIELDS_MAX];
	struct synth_event *event = NULL;
	bool delete_event = false;
	int i, n_fields = 0, ret = 0;
	char *name;

	mutex_lock(&synth_event_mutex);

	/*
	 * Argument syntax:
	 *  - Add synthetic event: <event_name> field[;field] ...
	 *  - Remove synthetic event: !<event_name> field[;field] ...
	 *      where 'field' = type field_name
	 */
	if (argc < 1) {
		ret = -EINVAL;
		goto out;
	}

	name = argv[0];
	if (name[0] == '!') {
		delete_event = true;
		name++;
	}

	event = find_synth_event(name);
	if (event) {
		if (delete_event) {
			if (event->ref) {
				event = NULL;
				ret = -EBUSY;
				goto out;
			}
			list_del(&event->list);
			goto out;
		}
		event = NULL;
		ret = -EEXIST;
		goto out;
	} else if (delete_event)
		goto out;

	if (argc < 2) {
		ret = -EINVAL;
		goto out;
	}

	for (i = 1; i < argc - 1; i++) {
		if (strcmp(argv[i], ";") == 0)
			continue;
		if (n_fields == SYNTH_FIELDS_MAX) {
			ret = -EINVAL;
			goto err;
		}

		field = parse_synth_field(argv[i], argv[i + 1]);
		if (IS_ERR(field)) {
			ret = PTR_ERR(field);
			goto err;
		}
		fields[n_fields] = field;
		i++; n_fields++;
	}

	if (i < argc) {
		ret = -EINVAL;
		goto err;
	}

	event = alloc_synth_event(name, n_fields, fields);
	if (IS_ERR(event)) {
		ret = PTR_ERR(event);
		event = NULL;
		goto err;
	}
 out:
	mutex_unlock(&synth_event_mutex);

	if (event) {
		if (delete_event) {
			ret = unregister_synth_event(event);
			add_or_delete_synth_event(event, !ret);
		} else {
			ret = register_synth_event(event);
			add_or_delete_synth_event(event, ret);
		}
	}

	return ret;
 err:
	mutex_unlock(&synth_event_mutex);

	for (i = 0; i < n_fields; i++)
		free_synth_field(fields[i]);
	free_synth_event(event);

	return ret;
}

static int release_all_synth_events(void)
{
	struct list_head release_events;
	struct synth_event *event, *e;
	int ret = 0;

	INIT_LIST_HEAD(&release_events);

	mutex_lock(&synth_event_mutex);

	list_for_each_entry(event, &synth_event_list, list) {
		if (event->ref) {
			mutex_unlock(&synth_event_mutex);
			return -EBUSY;
		}
	}

	list_splice_init(&event->list, &release_events);

	mutex_unlock(&synth_event_mutex);

	list_for_each_entry_safe(event, e, &release_events, list) {
		list_del(&event->list);

		ret = unregister_synth_event(event);
		add_or_delete_synth_event(event, !ret);
	}

	return ret;
}


static void *synth_events_seq_start(struct seq_file *m, loff_t *pos)
{
	mutex_lock(&synth_event_mutex);

	return seq_list_start(&synth_event_list, *pos);
}

static void *synth_events_seq_next(struct seq_file *m, void *v, loff_t *pos)
{
	return seq_list_next(v, &synth_event_list, pos);
}

static void synth_events_seq_stop(struct seq_file *m, void *v)
{
	mutex_unlock(&synth_event_mutex);
}

static int synth_events_seq_show(struct seq_file *m, void *v)
{
	struct synth_field *field;
	struct synth_event *event = v;
	unsigned int i;

	seq_printf(m, "%s\t", event->name);

	for (i = 0; i < event->n_fields; i++) {
		field = event->fields[i];

		/* parameter values */
		seq_printf(m, "%s %s%s", field->type, field->name,
			   i == event->n_fields - 1 ? "" : "; ");
	}

	seq_putc(m, '\n');

	return 0;
}

static const struct seq_operations synth_events_seq_op = {
	.start  = synth_events_seq_start,
	.next   = synth_events_seq_next,
	.stop   = synth_events_seq_stop,
	.show   = synth_events_seq_show
};

static int synth_events_open(struct inode *inode, struct file *file)
{
	int ret;

	if ((file->f_mode & FMODE_WRITE) && (file->f_flags & O_TRUNC)) {
		ret = release_all_synth_events();
		if (ret < 0)
			return ret;
	}

	return seq_open(file, &synth_events_seq_op);
}

static ssize_t synth_events_write(struct file *file,
				  const char __user *buffer,
				  size_t count, loff_t *ppos)
{
	return trace_parse_run_command(file, buffer, count, ppos,
				       create_synth_event);
}

static const struct file_operations synth_events_fops = {
	.open           = synth_events_open,
	.write		= synth_events_write,
	.read           = seq_read,
	.llseek         = seq_lseek,
	.release        = seq_release,
};

static u64 hist_field_timestamp(struct hist_field *hist_field,
				struct tracing_map_elt *elt,
				struct ring_buffer_event *rbe,
				void *event)
{
	struct hist_trigger_data *hist_data = hist_field->hist_data;
	struct trace_array *tr = hist_data->event_file->tr;

	u64 ts = ring_buffer_event_time_stamp(rbe);

	if (hist_data->attrs->ts_in_usecs && trace_clock_in_ns(tr))
		ts = ns2usecs(ts);

	return ts;
}

static u64 hist_field_cpu(struct hist_field *hist_field,
			  struct tracing_map_elt *elt,
			  struct ring_buffer_event *rbe,
			  void *event)
{
	int cpu = smp_processor_id();

	return cpu;
}

static struct hist_field *
check_field_for_var_ref(struct hist_field *hist_field,
			struct hist_trigger_data *var_data,
			unsigned int var_idx)
{
	struct hist_field *found = NULL;

	if (hist_field && hist_field->flags & HIST_FIELD_FL_VAR_REF) {
		if (hist_field->var.idx == var_idx &&
		    hist_field->var.hist_data == var_data) {
			found = hist_field;
		}
	}

	return found;
}

static struct hist_field *
check_field_for_var_refs(struct hist_trigger_data *hist_data,
			 struct hist_field *hist_field,
			 struct hist_trigger_data *var_data,
			 unsigned int var_idx,
			 unsigned int level)
{
	struct hist_field *found = NULL;
	unsigned int i;

	if (level > 3)
		return found;

	if (!hist_field)
		return found;

	found = check_field_for_var_ref(hist_field, var_data, var_idx);
	if (found)
		return found;

	for (i = 0; i < HIST_FIELD_OPERANDS_MAX; i++) {
		struct hist_field *operand;

		operand = hist_field->operands[i];
		found = check_field_for_var_refs(hist_data, operand, var_data,
						 var_idx, level + 1);
		if (found)
			return found;
	}

	return found;
}

static struct hist_field *find_var_ref(struct hist_trigger_data *hist_data,
				       struct hist_trigger_data *var_data,
				       unsigned int var_idx)
{
	struct hist_field *hist_field, *found = NULL;
	unsigned int i;

	for_each_hist_field(i, hist_data) {
		hist_field = hist_data->fields[i];
		found = check_field_for_var_refs(hist_data, hist_field,
						 var_data, var_idx, 0);
		if (found)
			return found;
	}

	for (i = 0; i < hist_data->n_synth_var_refs; i++) {
		hist_field = hist_data->synth_var_refs[i];
		found = check_field_for_var_refs(hist_data, hist_field,
						 var_data, var_idx, 0);
		if (found)
			return found;
	}

	return found;
}

static struct hist_field *find_any_var_ref(struct hist_trigger_data *hist_data,
					   unsigned int var_idx)
{
	struct trace_array *tr = hist_data->event_file->tr;
	struct hist_field *found = NULL;
	struct hist_var_data *var_data;

	list_for_each_entry(var_data, &tr->hist_vars, list) {
		if (var_data->hist_data == hist_data)
			continue;
		found = find_var_ref(var_data->hist_data, hist_data, var_idx);
		if (found)
			break;
	}

	return found;
}

static bool check_var_refs(struct hist_trigger_data *hist_data)
{
	struct hist_field *field;
	bool found = false;
	int i;

	for_each_hist_field(i, hist_data) {
		field = hist_data->fields[i];
		if (field && field->flags & HIST_FIELD_FL_VAR) {
			if (find_any_var_ref(hist_data, field->var.idx)) {
				found = true;
				break;
			}
		}
	}

	return found;
}

static struct hist_var_data *find_hist_vars(struct hist_trigger_data *hist_data)
{
	struct trace_array *tr = hist_data->event_file->tr;
	struct hist_var_data *var_data, *found = NULL;

	list_for_each_entry(var_data, &tr->hist_vars, list) {
		if (var_data->hist_data == hist_data) {
			found = var_data;
			break;
		}
	}

	return found;
}

static bool field_has_hist_vars(struct hist_field *hist_field,
				unsigned int level)
{
	int i;

	if (level > 3)
		return false;

	if (!hist_field)
		return false;

	if (hist_field->flags & HIST_FIELD_FL_VAR ||
	    hist_field->flags & HIST_FIELD_FL_VAR_REF)
		return true;

	for (i = 0; i < HIST_FIELD_OPERANDS_MAX; i++) {
		struct hist_field *operand;

		operand = hist_field->operands[i];
		if (field_has_hist_vars(operand, level + 1))
			return true;
	}

	return false;
}

static bool has_hist_vars(struct hist_trigger_data *hist_data)
{
	struct hist_field *hist_field;
	int i;

	for_each_hist_field(i, hist_data) {
		hist_field = hist_data->fields[i];
		if (field_has_hist_vars(hist_field, 0))
			return true;
	}

	return false;
}

static int save_hist_vars(struct hist_trigger_data *hist_data)
{
	struct trace_array *tr = hist_data->event_file->tr;
	struct hist_var_data *var_data;

	var_data = find_hist_vars(hist_data);
	if (var_data)
		return 0;

	if (trace_array_get(tr) < 0)
		return -ENODEV;

	var_data = kzalloc(sizeof(*var_data), GFP_KERNEL);
	if (!var_data) {
		trace_array_put(tr);
		return -ENOMEM;
	}

	var_data->hist_data = hist_data;
	list_add(&var_data->list, &tr->hist_vars);

	return 0;
}

static void remove_hist_vars(struct hist_trigger_data *hist_data)
{
	struct trace_array *tr = hist_data->event_file->tr;
	struct hist_var_data *var_data;

	var_data = find_hist_vars(hist_data);
	if (!var_data)
		return;

	if (WARN_ON(check_var_refs(hist_data)))
		return;

	list_del(&var_data->list);

	kfree(var_data);

	trace_array_put(tr);
}

static struct hist_field *find_var_field(struct hist_trigger_data *hist_data,
					 const char *var_name)
{
	struct hist_field *hist_field, *found = NULL;
	int i;

	for_each_hist_field(i, hist_data) {
		hist_field = hist_data->fields[i];
		if (hist_field && hist_field->flags & HIST_FIELD_FL_VAR &&
		    strcmp(hist_field->var.name, var_name) == 0) {
			found = hist_field;
			break;
		}
	}

	return found;
}

static struct hist_field *find_var(struct hist_trigger_data *hist_data,
				   struct trace_event_file *file,
				   const char *var_name)
{
	struct hist_trigger_data *test_data;
	struct event_trigger_data *test;
	struct hist_field *hist_field;

	hist_field = find_var_field(hist_data, var_name);
	if (hist_field)
		return hist_field;

	list_for_each_entry_rcu(test, &file->triggers, list) {
		if (test->cmd_ops->trigger_type == ETT_EVENT_HIST) {
			test_data = test->private_data;
			hist_field = find_var_field(test_data, var_name);
			if (hist_field)
				return hist_field;
		}
	}

	return NULL;
}

static struct trace_event_file *find_var_file(struct trace_array *tr,
					      char *system,
					      char *event_name,
					      char *var_name)
{
	struct hist_trigger_data *var_hist_data;
	struct hist_var_data *var_data;
	struct trace_event_file *file, *found = NULL;

	if (system)
		return find_event_file(tr, system, event_name);

	list_for_each_entry(var_data, &tr->hist_vars, list) {
		var_hist_data = var_data->hist_data;
		file = var_hist_data->event_file;
		if (file == found)
			continue;

		if (find_var_field(var_hist_data, var_name)) {
			if (found) {
				hist_err_event("Variable name not unique, need to use fully qualified name (subsys.event.var) for variable: ", system, event_name, var_name);
				return NULL;
			}

			found = file;
		}
	}

	return found;
}

static struct hist_field *find_file_var(struct trace_event_file *file,
					const char *var_name)
{
	struct hist_trigger_data *test_data;
	struct event_trigger_data *test;
	struct hist_field *hist_field;

	list_for_each_entry_rcu(test, &file->triggers, list) {
		if (test->cmd_ops->trigger_type == ETT_EVENT_HIST) {
			test_data = test->private_data;
			hist_field = find_var_field(test_data, var_name);
			if (hist_field)
				return hist_field;
		}
	}

	return NULL;
}

static struct hist_field *
find_match_var(struct hist_trigger_data *hist_data, char *var_name)
{
	struct trace_array *tr = hist_data->event_file->tr;
	struct hist_field *hist_field, *found = NULL;
	struct trace_event_file *file;
	unsigned int i;

	for (i = 0; i < hist_data->n_actions; i++) {
		struct action_data *data = hist_data->actions[i];

		if (data->fn == action_trace) {
			char *system = data->onmatch.match_event_system;
			char *event_name = data->onmatch.match_event;

			file = find_var_file(tr, system, event_name, var_name);
			if (!file)
				continue;
			hist_field = find_file_var(file, var_name);
			if (hist_field) {
				if (found) {
					hist_err_event("Variable name not unique, need to use fully qualified name (subsys.event.var) for variable: ", system, event_name, var_name);
					return ERR_PTR(-EINVAL);
				}

				found = hist_field;
			}
		}
	}
	return found;
}

static struct hist_field *find_event_var(struct hist_trigger_data *hist_data,
					 char *system,
					 char *event_name,
					 char *var_name)
{
	struct trace_array *tr = hist_data->event_file->tr;
	struct hist_field *hist_field = NULL;
	struct trace_event_file *file;

	if (!system || !event_name) {
		hist_field = find_match_var(hist_data, var_name);
		if (IS_ERR(hist_field))
			return NULL;
		if (hist_field)
			return hist_field;
	}

	file = find_var_file(tr, system, event_name, var_name);
	if (!file)
		return NULL;

	hist_field = find_file_var(file, var_name);

	return hist_field;
}

struct hist_elt_data {
	char *comm;
	u64 *var_ref_vals;
	char *field_var_str[SYNTH_FIELDS_MAX];
};

static u64 hist_field_var_ref(struct hist_field *hist_field,
			      struct tracing_map_elt *elt,
			      struct ring_buffer_event *rbe,
			      void *event)
{
	struct hist_elt_data *elt_data;
	u64 var_val = 0;

	elt_data = elt->private_data;
	var_val = elt_data->var_ref_vals[hist_field->var_ref_idx];

	return var_val;
}

static bool resolve_var_refs(struct hist_trigger_data *hist_data, void *key,
			     u64 *var_ref_vals, bool self)
{
	struct hist_trigger_data *var_data;
	struct tracing_map_elt *var_elt;
	struct hist_field *hist_field;
	unsigned int i, var_idx;
	bool resolved = true;
	u64 var_val = 0;

	for (i = 0; i < hist_data->n_var_refs; i++) {
		hist_field = hist_data->var_refs[i];
		var_idx = hist_field->var.idx;
		var_data = hist_field->var.hist_data;

		if (var_data == NULL) {
			resolved = false;
			break;
		}

		if ((self && var_data != hist_data) ||
		    (!self && var_data == hist_data))
			continue;

		var_elt = tracing_map_lookup(var_data->map, key);
		if (!var_elt) {
			resolved = false;
			break;
		}

		if (!tracing_map_var_set(var_elt, var_idx)) {
			resolved = false;
			break;
		}

		if (self || !hist_field->read_once)
			var_val = tracing_map_read_var(var_elt, var_idx);
		else
			var_val = tracing_map_read_var_once(var_elt, var_idx);

		var_ref_vals[i] = var_val;
	}

	return resolved;
}

static const char *hist_field_name(struct hist_field *field,
				   unsigned int level)
{
	const char *field_name = "";

	if (level > 1)
		return field_name;

	if (field->field)
		field_name = field->field->name;
	else if (field->flags & HIST_FIELD_FL_LOG2 ||
		 field->flags & HIST_FIELD_FL_ALIAS)
		field_name = hist_field_name(field->operands[0], ++level);
	else if (field->flags & HIST_FIELD_FL_CPU)
		field_name = "cpu";
	else if (field->flags & HIST_FIELD_FL_EXPR ||
		 field->flags & HIST_FIELD_FL_VAR_REF) {
		if (field->system) {
			static char full_name[MAX_FILTER_STR_VAL];

			strcat(full_name, field->system);
			strcat(full_name, ".");
			strcat(full_name, field->event_name);
			strcat(full_name, ".");
			strcat(full_name, field->name);
			field_name = full_name;
		} else
			field_name = field->name;
	} else if (field->flags & HIST_FIELD_FL_TIMESTAMP)
		field_name = "common_timestamp";

	if (field_name == NULL)
		field_name = "";

	return field_name;
}

static hist_field_fn_t select_value_fn(int field_size, int field_is_signed)
{
	hist_field_fn_t fn = NULL;

	switch (field_size) {
	case 8:
		if (field_is_signed)
			fn = hist_field_s64;
		else
			fn = hist_field_u64;
		break;
	case 4:
		if (field_is_signed)
			fn = hist_field_s32;
		else
			fn = hist_field_u32;
		break;
	case 2:
		if (field_is_signed)
			fn = hist_field_s16;
		else
			fn = hist_field_u16;
		break;
	case 1:
		if (field_is_signed)
			fn = hist_field_s8;
		else
			fn = hist_field_u8;
		break;
	}

	return fn;
}

static int parse_map_size(char *str)
{
	unsigned long size, map_bits;
	int ret;

	strsep(&str, "=");
	if (!str) {
		ret = -EINVAL;
		goto out;
	}

	ret = kstrtoul(str, 0, &size);
	if (ret)
		goto out;

	map_bits = ilog2(roundup_pow_of_two(size));
	if (map_bits < TRACING_MAP_BITS_MIN ||
	    map_bits > TRACING_MAP_BITS_MAX)
		ret = -EINVAL;
	else
		ret = map_bits;
 out:
	return ret;
}

static void destroy_hist_trigger_attrs(struct hist_trigger_attrs *attrs)
{
	unsigned int i;

	if (!attrs)
		return;

	for (i = 0; i < attrs->n_assignments; i++)
		kfree(attrs->assignment_str[i]);

	for (i = 0; i < attrs->n_actions; i++)
		kfree(attrs->action_str[i]);

	kfree(attrs->name);
	kfree(attrs->sort_key_str);
	kfree(attrs->keys_str);
	kfree(attrs->vals_str);
	kfree(attrs->clock);
	kfree(attrs);
}

static int parse_action(char *str, struct hist_trigger_attrs *attrs)
{
	int ret = -EINVAL;

	if (attrs->n_actions >= HIST_ACTIONS_MAX)
		return ret;

	if ((strncmp(str, "onmatch(", strlen("onmatch(")) == 0) ||
	    (strncmp(str, "onmax(", strlen("onmax(")) == 0)) {
		attrs->action_str[attrs->n_actions] = kstrdup(str, GFP_KERNEL);
		if (!attrs->action_str[attrs->n_actions]) {
			ret = -ENOMEM;
			return ret;
		}
		attrs->n_actions++;
		ret = 0;
	}

	return ret;
}

static int parse_assignment(char *str, struct hist_trigger_attrs *attrs)
{
	int ret = 0;

	if ((strncmp(str, "key=", strlen("key=")) == 0) ||
	    (strncmp(str, "keys=", strlen("keys=")) == 0)) {
		attrs->keys_str = kstrdup(str, GFP_KERNEL);
		if (!attrs->keys_str) {
			ret = -ENOMEM;
			goto out;
		}
	} else if ((strncmp(str, "val=", strlen("val=")) == 0) ||
		 (strncmp(str, "vals=", strlen("vals=")) == 0) ||
		 (strncmp(str, "values=", strlen("values=")) == 0)) {
		attrs->vals_str = kstrdup(str, GFP_KERNEL);
		if (!attrs->vals_str) {
			ret = -ENOMEM;
			goto out;
		}
	} else if (strncmp(str, "sort=", strlen("sort=")) == 0) {
		attrs->sort_key_str = kstrdup(str, GFP_KERNEL);
		if (!attrs->sort_key_str) {
			ret = -ENOMEM;
			goto out;
		}
	} else if (strncmp(str, "name=", strlen("name=")) == 0) {
		attrs->name = kstrdup(str, GFP_KERNEL);
		if (!attrs->name) {
			ret = -ENOMEM;
			goto out;
		}
	} else if (strncmp(str, "clock=", strlen("clock=")) == 0) {
		strsep(&str, "=");
		if (!str) {
			ret = -EINVAL;
			goto out;
		}

		str = strstrip(str);
		attrs->clock = kstrdup(str, GFP_KERNEL);
		if (!attrs->clock) {
			ret = -ENOMEM;
			goto out;
		}
	} else if (strncmp(str, "size=", strlen("size=")) == 0) {
		int map_bits = parse_map_size(str);

		if (map_bits < 0) {
			ret = map_bits;
			goto out;
		}
		attrs->map_bits = map_bits;
	} else {
		char *assignment;

		if (attrs->n_assignments == TRACING_MAP_VARS_MAX) {
			hist_err("Too many variables defined: ", str);
			ret = -EINVAL;
			goto out;
		}

		assignment = kstrdup(str, GFP_KERNEL);
		if (!assignment) {
			ret = -ENOMEM;
			goto out;
		}

		attrs->assignment_str[attrs->n_assignments++] = assignment;
	}
 out:
	return ret;
}

static struct hist_trigger_attrs *parse_hist_trigger_attrs(char *trigger_str)
{
	struct hist_trigger_attrs *attrs;
	int ret = 0;

	attrs = kzalloc(sizeof(*attrs), GFP_KERNEL);
	if (!attrs)
		return ERR_PTR(-ENOMEM);

	while (trigger_str) {
		char *str = strsep(&trigger_str, ":");

		if (strchr(str, '=')) {
			ret = parse_assignment(str, attrs);
			if (ret)
				goto free;
		} else if (strcmp(str, "pause") == 0)
			attrs->pause = true;
		else if ((strcmp(str, "cont") == 0) ||
			 (strcmp(str, "continue") == 0))
			attrs->cont = true;
		else if (strcmp(str, "clear") == 0)
			attrs->clear = true;
		else {
			ret = parse_action(str, attrs);
			if (ret)
				goto free;
		}
	}

	if (!attrs->keys_str) {
		ret = -EINVAL;
		goto free;
	}

	if (!attrs->clock) {
		attrs->clock = kstrdup("global", GFP_KERNEL);
		if (!attrs->clock) {
			ret = -ENOMEM;
			goto free;
		}
	}

	return attrs;
 free:
	destroy_hist_trigger_attrs(attrs);

	return ERR_PTR(ret);
}

static inline void save_comm(char *comm, struct task_struct *task)
{
	if (!task->pid) {
		strcpy(comm, "<idle>");
		return;
	}

	if (WARN_ON_ONCE(task->pid < 0)) {
		strcpy(comm, "<XXX>");
		return;
	}

	memcpy(comm, task->comm, TASK_COMM_LEN);
}

static void hist_elt_data_free(struct hist_elt_data *elt_data)
{
	unsigned int i;

	for (i = 0; i < SYNTH_FIELDS_MAX; i++)
		kfree(elt_data->field_var_str[i]);

	kfree(elt_data->comm);
	kfree(elt_data);
}

static void hist_trigger_elt_data_free(struct tracing_map_elt *elt)
{
	struct hist_elt_data *elt_data = elt->private_data;

	hist_elt_data_free(elt_data);
}

static int hist_trigger_elt_data_alloc(struct tracing_map_elt *elt)
{
	struct hist_trigger_data *hist_data = elt->map->private_data;
	unsigned int size = TASK_COMM_LEN;
	struct hist_elt_data *elt_data;
	struct hist_field *key_field;
	unsigned int i, n_str;

	elt_data = kzalloc(sizeof(*elt_data), GFP_KERNEL);
	if (!elt_data)
		return -ENOMEM;

	for_each_hist_key_field(i, hist_data) {
		key_field = hist_data->fields[i];

		if (key_field->flags & HIST_FIELD_FL_EXECNAME) {
			elt_data->comm = kzalloc(size, GFP_KERNEL);
			if (!elt_data->comm) {
				kfree(elt_data);
				return -ENOMEM;
			}
			break;
		}
	}

	n_str = hist_data->n_field_var_str + hist_data->n_max_var_str;

	size = STR_VAR_LEN_MAX;

	for (i = 0; i < n_str; i++) {
		elt_data->field_var_str[i] = kzalloc(size, GFP_KERNEL);
		if (!elt_data->field_var_str[i]) {
			hist_elt_data_free(elt_data);
			return -ENOMEM;
		}
	}

	elt->private_data = elt_data;

	return 0;
}

static void hist_trigger_elt_data_init(struct tracing_map_elt *elt)
{
	struct hist_elt_data *elt_data = elt->private_data;

	if (elt_data->comm)
		save_comm(elt_data->comm, current);
}

static const struct tracing_map_ops hist_trigger_elt_data_ops = {
	.elt_alloc	= hist_trigger_elt_data_alloc,
	.elt_free	= hist_trigger_elt_data_free,
	.elt_init	= hist_trigger_elt_data_init,
};

static const char *get_hist_field_flags(struct hist_field *hist_field)
{
	const char *flags_str = NULL;

	if (hist_field->flags & HIST_FIELD_FL_HEX)
		flags_str = "hex";
	else if (hist_field->flags & HIST_FIELD_FL_SYM)
		flags_str = "sym";
	else if (hist_field->flags & HIST_FIELD_FL_SYM_OFFSET)
		flags_str = "sym-offset";
	else if (hist_field->flags & HIST_FIELD_FL_EXECNAME)
		flags_str = "execname";
	else if (hist_field->flags & HIST_FIELD_FL_SYSCALL)
		flags_str = "syscall";
	else if (hist_field->flags & HIST_FIELD_FL_LOG2)
		flags_str = "log2";
	else if (hist_field->flags & HIST_FIELD_FL_TIMESTAMP_USECS)
		flags_str = "usecs";

	return flags_str;
}

static void expr_field_str(struct hist_field *field, char *expr)
{
	if (field->flags & HIST_FIELD_FL_VAR_REF)
		strcat(expr, "$");

	strcat(expr, hist_field_name(field, 0));

	if (field->flags && !(field->flags & HIST_FIELD_FL_VAR_REF)) {
		const char *flags_str = get_hist_field_flags(field);

		if (flags_str) {
			strcat(expr, ".");
			strcat(expr, flags_str);
		}
	}
}

static char *expr_str(struct hist_field *field, unsigned int level)
{
	char *expr;

	if (level > 1)
		return NULL;

	expr = kzalloc(MAX_FILTER_STR_VAL, GFP_KERNEL);
	if (!expr)
		return NULL;

	if (!field->operands[0]) {
		expr_field_str(field, expr);
		return expr;
	}

	if (field->operator == FIELD_OP_UNARY_MINUS) {
		char *subexpr;

		strcat(expr, "-(");
		subexpr = expr_str(field->operands[0], ++level);
		if (!subexpr) {
			kfree(expr);
			return NULL;
		}
		strcat(expr, subexpr);
		strcat(expr, ")");

		kfree(subexpr);

		return expr;
	}

	expr_field_str(field->operands[0], expr);

	switch (field->operator) {
	case FIELD_OP_MINUS:
		strcat(expr, "-");
		break;
	case FIELD_OP_PLUS:
		strcat(expr, "+");
		break;
	default:
		kfree(expr);
		return NULL;
	}

	expr_field_str(field->operands[1], expr);

	return expr;
}

static int contains_operator(char *str)
{
	enum field_op_id field_op = FIELD_OP_NONE;
	char *op;

	op = strpbrk(str, "+-");
	if (!op)
		return FIELD_OP_NONE;

	switch (*op) {
	case '-':
		if (*str == '-')
			field_op = FIELD_OP_UNARY_MINUS;
		else
			field_op = FIELD_OP_MINUS;
		break;
	case '+':
		field_op = FIELD_OP_PLUS;
		break;
	default:
		break;
	}

	return field_op;
}

static void destroy_hist_field(struct hist_field *hist_field,
			       unsigned int level)
{
	unsigned int i;

	if (level > 3)
		return;

	if (!hist_field)
		return;

	for (i = 0; i < HIST_FIELD_OPERANDS_MAX; i++)
		destroy_hist_field(hist_field->operands[i], level + 1);

	kfree(hist_field->var.name);
	kfree(hist_field->name);
	kfree(hist_field->type);

	kfree(hist_field);
}

static struct hist_field *create_hist_field(struct hist_trigger_data *hist_data,
					    struct ftrace_event_field *field,
					    unsigned long flags,
					    char *var_name)
{
	struct hist_field *hist_field;

	if (field && is_function_field(field))
		return NULL;

	hist_field = kzalloc(sizeof(struct hist_field), GFP_KERNEL);
	if (!hist_field)
		return NULL;

	hist_field->hist_data = hist_data;

	if (flags & HIST_FIELD_FL_EXPR || flags & HIST_FIELD_FL_ALIAS)
		goto out; /* caller will populate */

	if (flags & HIST_FIELD_FL_VAR_REF) {
		hist_field->fn = hist_field_var_ref;
		goto out;
	}

	if (flags & HIST_FIELD_FL_HITCOUNT) {
		hist_field->fn = hist_field_counter;
		hist_field->size = sizeof(u64);
		hist_field->type = kstrdup("u64", GFP_KERNEL);
		if (!hist_field->type)
			goto free;
		goto out;
	}

	if (flags & HIST_FIELD_FL_STACKTRACE) {
		hist_field->fn = hist_field_none;
		goto out;
	}

	if (flags & HIST_FIELD_FL_LOG2) {
		unsigned long fl = flags & ~HIST_FIELD_FL_LOG2;
		hist_field->fn = hist_field_log2;
		hist_field->operands[0] = create_hist_field(hist_data, field, fl, NULL);
		hist_field->size = hist_field->operands[0]->size;
		hist_field->type = kstrdup(hist_field->operands[0]->type, GFP_KERNEL);
		if (!hist_field->type)
			goto free;
		goto out;
	}

	if (flags & HIST_FIELD_FL_TIMESTAMP) {
		hist_field->fn = hist_field_timestamp;
		hist_field->size = sizeof(u64);
		hist_field->type = kstrdup("u64", GFP_KERNEL);
		if (!hist_field->type)
			goto free;
		goto out;
	}

	if (flags & HIST_FIELD_FL_CPU) {
		hist_field->fn = hist_field_cpu;
		hist_field->size = sizeof(int);
		hist_field->type = kstrdup("unsigned int", GFP_KERNEL);
		if (!hist_field->type)
			goto free;
		goto out;
	}

	if (WARN_ON_ONCE(!field))
		goto out;

	if (is_string_field(field)) {
		flags |= HIST_FIELD_FL_STRING;

		hist_field->size = MAX_FILTER_STR_VAL;
		hist_field->type = kstrdup(field->type, GFP_KERNEL);
		if (!hist_field->type)
			goto free;

		if (field->filter_type == FILTER_STATIC_STRING)
			hist_field->fn = hist_field_string;
		else if (field->filter_type == FILTER_DYN_STRING)
			hist_field->fn = hist_field_dynstring;
		else
			hist_field->fn = hist_field_pstring;
	} else {
		hist_field->size = field->size;
		hist_field->is_signed = field->is_signed;
		hist_field->type = kstrdup(field->type, GFP_KERNEL);
		if (!hist_field->type)
			goto free;

		hist_field->fn = select_value_fn(field->size,
						 field->is_signed);
		if (!hist_field->fn) {
			destroy_hist_field(hist_field, 0);
			return NULL;
		}
	}
 out:
	hist_field->field = field;
	hist_field->flags = flags;

	if (var_name) {
		hist_field->var.name = kstrdup(var_name, GFP_KERNEL);
		if (!hist_field->var.name)
			goto free;
	}

	return hist_field;
 free:
	destroy_hist_field(hist_field, 0);
	return NULL;
}

static void destroy_hist_fields(struct hist_trigger_data *hist_data)
{
	unsigned int i;

	for (i = 0; i < HIST_FIELDS_MAX; i++) {
		if (hist_data->fields[i]) {
			destroy_hist_field(hist_data->fields[i], 0);
			hist_data->fields[i] = NULL;
		}
	}
}

static int init_var_ref(struct hist_field *ref_field,
			struct hist_field *var_field,
			char *system, char *event_name)
{
	int err = 0;

	ref_field->var.idx = var_field->var.idx;
	ref_field->var.hist_data = var_field->hist_data;
	ref_field->size = var_field->size;
	ref_field->is_signed = var_field->is_signed;
	ref_field->flags |= var_field->flags &
		(HIST_FIELD_FL_TIMESTAMP | HIST_FIELD_FL_TIMESTAMP_USECS);

	if (system) {
		ref_field->system = kstrdup(system, GFP_KERNEL);
		if (!ref_field->system)
			return -ENOMEM;
	}

	if (event_name) {
		ref_field->event_name = kstrdup(event_name, GFP_KERNEL);
		if (!ref_field->event_name) {
			err = -ENOMEM;
			goto free;
		}
	}

	if (var_field->var.name) {
		ref_field->name = kstrdup(var_field->var.name, GFP_KERNEL);
		if (!ref_field->name) {
			err = -ENOMEM;
			goto free;
		}
	} else if (var_field->name) {
		ref_field->name = kstrdup(var_field->name, GFP_KERNEL);
		if (!ref_field->name) {
			err = -ENOMEM;
			goto free;
		}
	}

	ref_field->type = kstrdup(var_field->type, GFP_KERNEL);
	if (!ref_field->type) {
		err = -ENOMEM;
		goto free;
	}
 out:
	return err;
 free:
	kfree(ref_field->system);
	kfree(ref_field->event_name);
	kfree(ref_field->name);

	goto out;
}

static struct hist_field *create_var_ref(struct hist_field *var_field,
					 char *system, char *event_name)
{
	unsigned long flags = HIST_FIELD_FL_VAR_REF;
	struct hist_field *ref_field;

	ref_field = create_hist_field(var_field->hist_data, NULL, flags, NULL);
	if (ref_field) {
		if (init_var_ref(ref_field, var_field, system, event_name)) {
			destroy_hist_field(ref_field, 0);
			return NULL;
		}
	}

	return ref_field;
}

static bool is_var_ref(char *var_name)
{
	if (!var_name || strlen(var_name) < 2 || var_name[0] != '$')
		return false;

	return true;
}

static char *field_name_from_var(struct hist_trigger_data *hist_data,
				 char *var_name)
{
	char *name, *field;
	unsigned int i;

	for (i = 0; i < hist_data->attrs->var_defs.n_vars; i++) {
		name = hist_data->attrs->var_defs.name[i];

		if (strcmp(var_name, name) == 0) {
			field = hist_data->attrs->var_defs.expr[i];
			if (contains_operator(field) || is_var_ref(field))
				continue;
			return field;
		}
	}

	return NULL;
}

static char *local_field_var_ref(struct hist_trigger_data *hist_data,
				 char *system, char *event_name,
				 char *var_name)
{
	struct trace_event_call *call;

	if (system && event_name) {
		call = hist_data->event_file->event_call;

		if (strcmp(system, call->class->system) != 0)
			return NULL;

		if (strcmp(event_name, trace_event_name(call)) != 0)
			return NULL;
	}

	if (!!system != !!event_name)
		return NULL;

	if (!is_var_ref(var_name))
		return NULL;

	var_name++;

	return field_name_from_var(hist_data, var_name);
}

static struct hist_field *parse_var_ref(struct hist_trigger_data *hist_data,
					char *system, char *event_name,
					char *var_name)
{
	struct hist_field *var_field = NULL, *ref_field = NULL;

	if (!is_var_ref(var_name))
		return NULL;

	var_name++;

	var_field = find_event_var(hist_data, system, event_name, var_name);
	if (var_field)
		ref_field = create_var_ref(var_field, system, event_name);

	if (!ref_field)
		hist_err_event("Couldn't find variable: $",
			       system, event_name, var_name);

	return ref_field;
}

static struct ftrace_event_field *
parse_field(struct hist_trigger_data *hist_data, struct trace_event_file *file,
	    char *field_str, unsigned long *flags)
{
	struct ftrace_event_field *field = NULL;
	char *field_name, *modifier, *str;

	modifier = str = kstrdup(field_str, GFP_KERNEL);
	if (!modifier)
		return ERR_PTR(-ENOMEM);

	field_name = strsep(&modifier, ".");
	if (modifier) {
		if (strcmp(modifier, "hex") == 0)
			*flags |= HIST_FIELD_FL_HEX;
		else if (strcmp(modifier, "sym") == 0)
			*flags |= HIST_FIELD_FL_SYM;
		else if (strcmp(modifier, "sym-offset") == 0)
			*flags |= HIST_FIELD_FL_SYM_OFFSET;
		else if ((strcmp(modifier, "execname") == 0) &&
			 (strcmp(field_name, "common_pid") == 0))
			*flags |= HIST_FIELD_FL_EXECNAME;
		else if (strcmp(modifier, "syscall") == 0)
			*flags |= HIST_FIELD_FL_SYSCALL;
		else if (strcmp(modifier, "log2") == 0)
			*flags |= HIST_FIELD_FL_LOG2;
		else if (strcmp(modifier, "usecs") == 0)
			*flags |= HIST_FIELD_FL_TIMESTAMP_USECS;
		else {
			hist_err("Invalid field modifier: ", modifier);
			field = ERR_PTR(-EINVAL);
			goto out;
		}
	}

	if (strcmp(field_name, "common_timestamp") == 0) {
		*flags |= HIST_FIELD_FL_TIMESTAMP;
		hist_data->enable_timestamps = true;
		if (*flags & HIST_FIELD_FL_TIMESTAMP_USECS)
			hist_data->attrs->ts_in_usecs = true;
	} else if (strcmp(field_name, "cpu") == 0)
		*flags |= HIST_FIELD_FL_CPU;
	else {
		field = trace_find_event_field(file->event_call, field_name);
		if (!field || !field->size) {
			hist_err("Couldn't find field: ", field_name);
			field = ERR_PTR(-EINVAL);
			goto out;
		}
	}
 out:
	kfree(str);

	return field;
}

static struct hist_field *create_alias(struct hist_trigger_data *hist_data,
				       struct hist_field *var_ref,
				       char *var_name)
{
	struct hist_field *alias = NULL;
	unsigned long flags = HIST_FIELD_FL_ALIAS | HIST_FIELD_FL_VAR;

	alias = create_hist_field(hist_data, NULL, flags, var_name);
	if (!alias)
		return NULL;

	alias->fn = var_ref->fn;
	alias->operands[0] = var_ref;

	if (init_var_ref(alias, var_ref, var_ref->system, var_ref->event_name)) {
		destroy_hist_field(alias, 0);
		return NULL;
	}

	return alias;
}

static struct hist_field *parse_atom(struct hist_trigger_data *hist_data,
				     struct trace_event_file *file, char *str,
				     unsigned long *flags, char *var_name)
{
	char *s, *ref_system = NULL, *ref_event = NULL, *ref_var = str;
	struct ftrace_event_field *field = NULL;
	struct hist_field *hist_field = NULL;
	int ret = 0;

	s = strchr(str, '.');
	if (s) {
		s = strchr(++s, '.');
		if (s) {
			ref_system = strsep(&str, ".");
			if (!str) {
				ret = -EINVAL;
				goto out;
			}
			ref_event = strsep(&str, ".");
			if (!str) {
				ret = -EINVAL;
				goto out;
			}
			ref_var = str;
		}
	}

	s = local_field_var_ref(hist_data, ref_system, ref_event, ref_var);
	if (!s) {
		hist_field = parse_var_ref(hist_data, ref_system, ref_event, ref_var);
		if (hist_field) {
			hist_data->var_refs[hist_data->n_var_refs] = hist_field;
			hist_field->var_ref_idx = hist_data->n_var_refs++;
			if (var_name) {
				hist_field = create_alias(hist_data, hist_field, var_name);
				if (!hist_field) {
					ret = -ENOMEM;
					goto out;
				}
			}
			return hist_field;
		}
	} else
		str = s;

	field = parse_field(hist_data, file, str, flags);
	if (IS_ERR(field)) {
		ret = PTR_ERR(field);
		goto out;
	}

	hist_field = create_hist_field(hist_data, field, *flags, var_name);
	if (!hist_field) {
		ret = -ENOMEM;
		goto out;
	}

	return hist_field;
 out:
	return ERR_PTR(ret);
}

static struct hist_field *parse_expr(struct hist_trigger_data *hist_data,
				     struct trace_event_file *file,
				     char *str, unsigned long flags,
				     char *var_name, unsigned int level);

static struct hist_field *parse_unary(struct hist_trigger_data *hist_data,
				      struct trace_event_file *file,
				      char *str, unsigned long flags,
				      char *var_name, unsigned int level)
{
	struct hist_field *operand1, *expr = NULL;
	unsigned long operand_flags;
	int ret = 0;
	char *s;

	// we support only -(xxx) i.e. explicit parens required

	if (level > 3) {
		hist_err("Too many subexpressions (3 max): ", str);
		ret = -EINVAL;
		goto free;
	}

	str++; // skip leading '-'

	s = strchr(str, '(');
	if (s)
		str++;
	else {
		ret = -EINVAL;
		goto free;
	}

	s = strrchr(str, ')');
	if (s)
		*s = '\0';
	else {
		ret = -EINVAL; // no closing ')'
		goto free;
	}

	flags |= HIST_FIELD_FL_EXPR;
	expr = create_hist_field(hist_data, NULL, flags, var_name);
	if (!expr) {
		ret = -ENOMEM;
		goto free;
	}

	operand_flags = 0;
	operand1 = parse_expr(hist_data, file, str, operand_flags, NULL, ++level);
	if (IS_ERR(operand1)) {
		ret = PTR_ERR(operand1);
		goto free;
	}

	expr->flags |= operand1->flags &
		(HIST_FIELD_FL_TIMESTAMP | HIST_FIELD_FL_TIMESTAMP_USECS);
	expr->fn = hist_field_unary_minus;
	expr->operands[0] = operand1;
	expr->operator = FIELD_OP_UNARY_MINUS;
	expr->name = expr_str(expr, 0);
	expr->type = kstrdup(operand1->type, GFP_KERNEL);
	if (!expr->type) {
		ret = -ENOMEM;
		goto free;
	}

	return expr;
 free:
	destroy_hist_field(expr, 0);
	return ERR_PTR(ret);
}

static int check_expr_operands(struct hist_field *operand1,
			       struct hist_field *operand2)
{
	unsigned long operand1_flags = operand1->flags;
	unsigned long operand2_flags = operand2->flags;

	if ((operand1_flags & HIST_FIELD_FL_VAR_REF) ||
	    (operand1_flags & HIST_FIELD_FL_ALIAS)) {
		struct hist_field *var;

		var = find_var_field(operand1->var.hist_data, operand1->name);
		if (!var)
			return -EINVAL;
		operand1_flags = var->flags;
	}

	if ((operand2_flags & HIST_FIELD_FL_VAR_REF) ||
	    (operand2_flags & HIST_FIELD_FL_ALIAS)) {
		struct hist_field *var;

		var = find_var_field(operand2->var.hist_data, operand2->name);
		if (!var)
			return -EINVAL;
		operand2_flags = var->flags;
	}

	if ((operand1_flags & HIST_FIELD_FL_TIMESTAMP_USECS) !=
	    (operand2_flags & HIST_FIELD_FL_TIMESTAMP_USECS)) {
		hist_err("Timestamp units in expression don't match", NULL);
		return -EINVAL;
	}

	return 0;
}

static struct hist_field *parse_expr(struct hist_trigger_data *hist_data,
				     struct trace_event_file *file,
				     char *str, unsigned long flags,
				     char *var_name, unsigned int level)
{
	struct hist_field *operand1 = NULL, *operand2 = NULL, *expr = NULL;
	unsigned long operand_flags;
	int field_op, ret = -EINVAL;
	char *sep, *operand1_str;

	if (level > 3) {
		hist_err("Too many subexpressions (3 max): ", str);
		return ERR_PTR(-EINVAL);
	}

	field_op = contains_operator(str);

	if (field_op == FIELD_OP_NONE)
		return parse_atom(hist_data, file, str, &flags, var_name);

	if (field_op == FIELD_OP_UNARY_MINUS)
		return parse_unary(hist_data, file, str, flags, var_name, ++level);

	switch (field_op) {
	case FIELD_OP_MINUS:
		sep = "-";
		break;
	case FIELD_OP_PLUS:
		sep = "+";
		break;
	default:
		goto free;
	}

	operand1_str = strsep(&str, sep);
	if (!operand1_str || !str)
		goto free;

	operand_flags = 0;
	operand1 = parse_atom(hist_data, file, operand1_str,
			      &operand_flags, NULL);
	if (IS_ERR(operand1)) {
		ret = PTR_ERR(operand1);
		operand1 = NULL;
		goto free;
	}

	// rest of string could be another expression e.g. b+c in a+b+c
	operand_flags = 0;
	operand2 = parse_expr(hist_data, file, str, operand_flags, NULL, ++level);
	if (IS_ERR(operand2)) {
		ret = PTR_ERR(operand2);
		operand2 = NULL;
		goto free;
	}

	ret = check_expr_operands(operand1, operand2);
	if (ret)
		goto free;

	flags |= HIST_FIELD_FL_EXPR;

	flags |= operand1->flags &
		(HIST_FIELD_FL_TIMESTAMP | HIST_FIELD_FL_TIMESTAMP_USECS);

	expr = create_hist_field(hist_data, NULL, flags, var_name);
	if (!expr) {
		ret = -ENOMEM;
		goto free;
	}

	operand1->read_once = true;
	operand2->read_once = true;

	expr->operands[0] = operand1;
	expr->operands[1] = operand2;
	expr->operator = field_op;
	expr->name = expr_str(expr, 0);
	expr->type = kstrdup(operand1->type, GFP_KERNEL);
	if (!expr->type) {
		ret = -ENOMEM;
		goto free;
	}

	switch (field_op) {
	case FIELD_OP_MINUS:
		expr->fn = hist_field_minus;
		break;
	case FIELD_OP_PLUS:
		expr->fn = hist_field_plus;
		break;
	default:
<<<<<<< HEAD
=======
		ret = -EINVAL;
>>>>>>> 733b7b76
		goto free;
	}

	return expr;
 free:
	destroy_hist_field(operand1, 0);
	destroy_hist_field(operand2, 0);
	destroy_hist_field(expr, 0);

	return ERR_PTR(ret);
}

static char *find_trigger_filter(struct hist_trigger_data *hist_data,
				 struct trace_event_file *file)
{
	struct event_trigger_data *test;

	list_for_each_entry_rcu(test, &file->triggers, list) {
		if (test->cmd_ops->trigger_type == ETT_EVENT_HIST) {
			if (test->private_data == hist_data)
				return test->filter_str;
		}
	}

	return NULL;
}

static struct event_command trigger_hist_cmd;
static int event_hist_trigger_func(struct event_command *cmd_ops,
				   struct trace_event_file *file,
				   char *glob, char *cmd, char *param);

static bool compatible_keys(struct hist_trigger_data *target_hist_data,
			    struct hist_trigger_data *hist_data,
			    unsigned int n_keys)
{
	struct hist_field *target_hist_field, *hist_field;
	unsigned int n, i, j;

	if (hist_data->n_fields - hist_data->n_vals != n_keys)
		return false;

	i = hist_data->n_vals;
	j = target_hist_data->n_vals;

	for (n = 0; n < n_keys; n++) {
		hist_field = hist_data->fields[i + n];
		target_hist_field = target_hist_data->fields[j + n];

		if (strcmp(hist_field->type, target_hist_field->type) != 0)
			return false;
		if (hist_field->size != target_hist_field->size)
			return false;
		if (hist_field->is_signed != target_hist_field->is_signed)
			return false;
	}

	return true;
}

static struct hist_trigger_data *
find_compatible_hist(struct hist_trigger_data *target_hist_data,
		     struct trace_event_file *file)
{
	struct hist_trigger_data *hist_data;
	struct event_trigger_data *test;
	unsigned int n_keys;

	n_keys = target_hist_data->n_fields - target_hist_data->n_vals;

	list_for_each_entry_rcu(test, &file->triggers, list) {
		if (test->cmd_ops->trigger_type == ETT_EVENT_HIST) {
			hist_data = test->private_data;

			if (compatible_keys(target_hist_data, hist_data, n_keys))
				return hist_data;
		}
	}

	return NULL;
}

static struct trace_event_file *event_file(struct trace_array *tr,
					   char *system, char *event_name)
{
	struct trace_event_file *file;

	file = find_event_file(tr, system, event_name);
	if (!file)
		return ERR_PTR(-EINVAL);

	return file;
}

static struct hist_field *
find_synthetic_field_var(struct hist_trigger_data *target_hist_data,
			 char *system, char *event_name, char *field_name)
{
	struct hist_field *event_var;
	char *synthetic_name;

	synthetic_name = kzalloc(MAX_FILTER_STR_VAL, GFP_KERNEL);
	if (!synthetic_name)
		return ERR_PTR(-ENOMEM);

	strcpy(synthetic_name, "synthetic_");
	strcat(synthetic_name, field_name);

	event_var = find_event_var(target_hist_data, system, event_name, synthetic_name);

	kfree(synthetic_name);

	return event_var;
}

/**
 * create_field_var_hist - Automatically create a histogram and var for a field
 * @target_hist_data: The target hist trigger
 * @subsys_name: Optional subsystem name
 * @event_name: Optional event name
 * @field_name: The name of the field (and the resulting variable)
 *
 * Hist trigger actions fetch data from variables, not directly from
 * events.  However, for convenience, users are allowed to directly
 * specify an event field in an action, which will be automatically
 * converted into a variable on their behalf.

 * If a user specifies a field on an event that isn't the event the
 * histogram currently being defined (the target event histogram), the
 * only way that can be accomplished is if a new hist trigger is
 * created and the field variable defined on that.
 *
 * This function creates a new histogram compatible with the target
 * event (meaning a histogram with the same key as the target
 * histogram), and creates a variable for the specified field, but
 * with 'synthetic_' prepended to the variable name in order to avoid
 * collision with normal field variables.
 *
 * Return: The variable created for the field.
 */
static struct hist_field *
create_field_var_hist(struct hist_trigger_data *target_hist_data,
		      char *subsys_name, char *event_name, char *field_name)
{
	struct trace_array *tr = target_hist_data->event_file->tr;
	struct hist_field *event_var = ERR_PTR(-EINVAL);
	struct hist_trigger_data *hist_data;
	unsigned int i, n, first = true;
	struct field_var_hist *var_hist;
	struct trace_event_file *file;
	struct hist_field *key_field;
	char *saved_filter;
	char *cmd;
	int ret;

	if (target_hist_data->n_field_var_hists >= SYNTH_FIELDS_MAX) {
		hist_err_event("onmatch: Too many field variables defined: ",
			       subsys_name, event_name, field_name);
		return ERR_PTR(-EINVAL);
	}

	file = event_file(tr, subsys_name, event_name);

	if (IS_ERR(file)) {
		hist_err_event("onmatch: Event file not found: ",
			       subsys_name, event_name, field_name);
		ret = PTR_ERR(file);
		return ERR_PTR(ret);
	}

	/*
	 * Look for a histogram compatible with target.  We'll use the
	 * found histogram specification to create a new matching
	 * histogram with our variable on it.  target_hist_data is not
	 * yet a registered histogram so we can't use that.
	 */
	hist_data = find_compatible_hist(target_hist_data, file);
	if (!hist_data) {
		hist_err_event("onmatch: Matching event histogram not found: ",
			       subsys_name, event_name, field_name);
		return ERR_PTR(-EINVAL);
	}

	/* See if a synthetic field variable has already been created */
	event_var = find_synthetic_field_var(target_hist_data, subsys_name,
					     event_name, field_name);
	if (!IS_ERR_OR_NULL(event_var))
		return event_var;

	var_hist = kzalloc(sizeof(*var_hist), GFP_KERNEL);
	if (!var_hist)
		return ERR_PTR(-ENOMEM);

	cmd = kzalloc(MAX_FILTER_STR_VAL, GFP_KERNEL);
	if (!cmd) {
		kfree(var_hist);
		return ERR_PTR(-ENOMEM);
	}

	/* Use the same keys as the compatible histogram */
	strcat(cmd, "keys=");

	for_each_hist_key_field(i, hist_data) {
		key_field = hist_data->fields[i];
		if (!first)
			strcat(cmd, ",");
		strcat(cmd, key_field->field->name);
		first = false;
	}

	/* Create the synthetic field variable specification */
	strcat(cmd, ":synthetic_");
	strcat(cmd, field_name);
	strcat(cmd, "=");
	strcat(cmd, field_name);

	/* Use the same filter as the compatible histogram */
	saved_filter = find_trigger_filter(hist_data, file);
	if (saved_filter) {
		strcat(cmd, " if ");
		strcat(cmd, saved_filter);
	}

	var_hist->cmd = kstrdup(cmd, GFP_KERNEL);
	if (!var_hist->cmd) {
		kfree(cmd);
		kfree(var_hist);
		return ERR_PTR(-ENOMEM);
	}

	/* Save the compatible histogram information */
	var_hist->hist_data = hist_data;

	/* Create the new histogram with our variable */
	ret = event_hist_trigger_func(&trigger_hist_cmd, file,
				      "", "hist", cmd);
	if (ret) {
		kfree(cmd);
		kfree(var_hist->cmd);
		kfree(var_hist);
		hist_err_event("onmatch: Couldn't create histogram for field: ",
			       subsys_name, event_name, field_name);
		return ERR_PTR(ret);
	}

	kfree(cmd);

	/* If we can't find the variable, something went wrong */
	event_var = find_synthetic_field_var(target_hist_data, subsys_name,
					     event_name, field_name);
	if (IS_ERR_OR_NULL(event_var)) {
		kfree(var_hist->cmd);
		kfree(var_hist);
		hist_err_event("onmatch: Couldn't find synthetic variable: ",
			       subsys_name, event_name, field_name);
		return ERR_PTR(-EINVAL);
	}

	n = target_hist_data->n_field_var_hists;
	target_hist_data->field_var_hists[n] = var_hist;
	target_hist_data->n_field_var_hists++;

	return event_var;
}

static struct hist_field *
find_target_event_var(struct hist_trigger_data *hist_data,
		      char *subsys_name, char *event_name, char *var_name)
{
	struct trace_event_file *file = hist_data->event_file;
	struct hist_field *hist_field = NULL;

	if (subsys_name) {
		struct trace_event_call *call;

		if (!event_name)
			return NULL;

		call = file->event_call;

		if (strcmp(subsys_name, call->class->system) != 0)
			return NULL;

		if (strcmp(event_name, trace_event_name(call)) != 0)
			return NULL;
	}

	hist_field = find_var_field(hist_data, var_name);

	return hist_field;
}

static inline void __update_field_vars(struct tracing_map_elt *elt,
				       struct ring_buffer_event *rbe,
				       void *rec,
				       struct field_var **field_vars,
				       unsigned int n_field_vars,
				       unsigned int field_var_str_start)
{
	struct hist_elt_data *elt_data = elt->private_data;
	unsigned int i, j, var_idx;
	u64 var_val;

	for (i = 0, j = field_var_str_start; i < n_field_vars; i++) {
		struct field_var *field_var = field_vars[i];
		struct hist_field *var = field_var->var;
		struct hist_field *val = field_var->val;

		var_val = val->fn(val, elt, rbe, rec);
		var_idx = var->var.idx;

		if (val->flags & HIST_FIELD_FL_STRING) {
			char *str = elt_data->field_var_str[j++];
			char *val_str = (char *)(uintptr_t)var_val;

			strscpy(str, val_str, STR_VAR_LEN_MAX);
			var_val = (u64)(uintptr_t)str;
		}
		tracing_map_set_var(elt, var_idx, var_val);
	}
}

static void update_field_vars(struct hist_trigger_data *hist_data,
			      struct tracing_map_elt *elt,
			      struct ring_buffer_event *rbe,
			      void *rec)
{
	__update_field_vars(elt, rbe, rec, hist_data->field_vars,
			    hist_data->n_field_vars, 0);
}

static void update_max_vars(struct hist_trigger_data *hist_data,
			    struct tracing_map_elt *elt,
			    struct ring_buffer_event *rbe,
			    void *rec)
{
	__update_field_vars(elt, rbe, rec, hist_data->max_vars,
			    hist_data->n_max_vars, hist_data->n_field_var_str);
}

static struct hist_field *create_var(struct hist_trigger_data *hist_data,
				     struct trace_event_file *file,
				     char *name, int size, const char *type)
{
	struct hist_field *var;
	int idx;

	if (find_var(hist_data, file, name) && !hist_data->remove) {
		var = ERR_PTR(-EINVAL);
		goto out;
	}

	var = kzalloc(sizeof(struct hist_field), GFP_KERNEL);
	if (!var) {
		var = ERR_PTR(-ENOMEM);
		goto out;
	}

	idx = tracing_map_add_var(hist_data->map);
	if (idx < 0) {
		kfree(var);
		var = ERR_PTR(-EINVAL);
		goto out;
	}

	var->flags = HIST_FIELD_FL_VAR;
	var->var.idx = idx;
	var->var.hist_data = var->hist_data = hist_data;
	var->size = size;
	var->var.name = kstrdup(name, GFP_KERNEL);
	var->type = kstrdup(type, GFP_KERNEL);
	if (!var->var.name || !var->type) {
		kfree(var->var.name);
		kfree(var->type);
		kfree(var);
		var = ERR_PTR(-ENOMEM);
	}
 out:
	return var;
}

static struct field_var *create_field_var(struct hist_trigger_data *hist_data,
					  struct trace_event_file *file,
					  char *field_name)
{
	struct hist_field *val = NULL, *var = NULL;
	unsigned long flags = HIST_FIELD_FL_VAR;
	struct field_var *field_var;
	int ret = 0;

	if (hist_data->n_field_vars >= SYNTH_FIELDS_MAX) {
		hist_err("Too many field variables defined: ", field_name);
		ret = -EINVAL;
		goto err;
	}

	val = parse_atom(hist_data, file, field_name, &flags, NULL);
	if (IS_ERR(val)) {
		hist_err("Couldn't parse field variable: ", field_name);
		ret = PTR_ERR(val);
		goto err;
	}

	var = create_var(hist_data, file, field_name, val->size, val->type);
	if (IS_ERR(var)) {
		hist_err("Couldn't create or find variable: ", field_name);
		kfree(val);
		ret = PTR_ERR(var);
		goto err;
	}

	field_var = kzalloc(sizeof(struct field_var), GFP_KERNEL);
	if (!field_var) {
		kfree(val);
		kfree(var);
		ret =  -ENOMEM;
		goto err;
	}

	field_var->var = var;
	field_var->val = val;
 out:
	return field_var;
 err:
	field_var = ERR_PTR(ret);
	goto out;
}

/**
 * create_target_field_var - Automatically create a variable for a field
 * @target_hist_data: The target hist trigger
 * @subsys_name: Optional subsystem name
 * @event_name: Optional event name
 * @var_name: The name of the field (and the resulting variable)
 *
 * Hist trigger actions fetch data from variables, not directly from
 * events.  However, for convenience, users are allowed to directly
 * specify an event field in an action, which will be automatically
 * converted into a variable on their behalf.

 * This function creates a field variable with the name var_name on
 * the hist trigger currently being defined on the target event.  If
 * subsys_name and event_name are specified, this function simply
 * verifies that they do in fact match the target event subsystem and
 * event name.
 *
 * Return: The variable created for the field.
 */
static struct field_var *
create_target_field_var(struct hist_trigger_data *target_hist_data,
			char *subsys_name, char *event_name, char *var_name)
{
	struct trace_event_file *file = target_hist_data->event_file;

	if (subsys_name) {
		struct trace_event_call *call;

		if (!event_name)
			return NULL;

		call = file->event_call;

		if (strcmp(subsys_name, call->class->system) != 0)
			return NULL;

		if (strcmp(event_name, trace_event_name(call)) != 0)
			return NULL;
	}

	return create_field_var(target_hist_data, file, var_name);
}

static void onmax_print(struct seq_file *m,
			struct hist_trigger_data *hist_data,
			struct tracing_map_elt *elt,
			struct action_data *data)
{
	unsigned int i, save_var_idx, max_idx = data->onmax.max_var->var.idx;

	seq_printf(m, "\n\tmax: %10llu", tracing_map_read_var(elt, max_idx));

	for (i = 0; i < hist_data->n_max_vars; i++) {
		struct hist_field *save_val = hist_data->max_vars[i]->val;
		struct hist_field *save_var = hist_data->max_vars[i]->var;
		u64 val;

		save_var_idx = save_var->var.idx;

		val = tracing_map_read_var(elt, save_var_idx);

		if (save_val->flags & HIST_FIELD_FL_STRING) {
			seq_printf(m, "  %s: %-32s", save_var->var.name,
				   (char *)(uintptr_t)(val));
		} else
			seq_printf(m, "  %s: %10llu", save_var->var.name, val);
	}
}

static void onmax_save(struct hist_trigger_data *hist_data,
		       struct tracing_map_elt *elt, void *rec,
		       struct ring_buffer_event *rbe,
		       struct action_data *data, u64 *var_ref_vals)
{
	unsigned int max_idx = data->onmax.max_var->var.idx;
	unsigned int max_var_ref_idx = data->onmax.max_var_ref_idx;

	u64 var_val, max_val;

	var_val = var_ref_vals[max_var_ref_idx];
	max_val = tracing_map_read_var(elt, max_idx);

	if (var_val <= max_val)
		return;

	tracing_map_set_var(elt, max_idx, var_val);

	update_max_vars(hist_data, elt, rbe, rec);
}

static void onmax_destroy(struct action_data *data)
{
	unsigned int i;

	destroy_hist_field(data->onmax.max_var, 0);
	destroy_hist_field(data->onmax.var, 0);

	kfree(data->onmax.var_str);
	kfree(data->onmax.fn_name);

	for (i = 0; i < data->n_params; i++)
		kfree(data->params[i]);

	kfree(data);
}

static int onmax_create(struct hist_trigger_data *hist_data,
			struct action_data *data)
{
	struct trace_event_file *file = hist_data->event_file;
	struct hist_field *var_field, *ref_field, *max_var;
	unsigned int var_ref_idx = hist_data->n_var_refs;
	struct field_var *field_var;
	char *onmax_var_str, *param;
	unsigned long flags;
	unsigned int i;
	int ret = 0;

	onmax_var_str = data->onmax.var_str;
	if (onmax_var_str[0] != '$') {
		hist_err("onmax: For onmax(x), x must be a variable: ", onmax_var_str);
		return -EINVAL;
	}
	onmax_var_str++;

	var_field = find_target_event_var(hist_data, NULL, NULL, onmax_var_str);
	if (!var_field) {
		hist_err("onmax: Couldn't find onmax variable: ", onmax_var_str);
		return -EINVAL;
	}

	flags = HIST_FIELD_FL_VAR_REF;
	ref_field = create_hist_field(hist_data, NULL, flags, NULL);
	if (!ref_field)
		return -ENOMEM;

	if (init_var_ref(ref_field, var_field, NULL, NULL)) {
		destroy_hist_field(ref_field, 0);
		ret = -ENOMEM;
		goto out;
	}
	hist_data->var_refs[hist_data->n_var_refs] = ref_field;
	ref_field->var_ref_idx = hist_data->n_var_refs++;
	data->onmax.var = ref_field;

	data->fn = onmax_save;
	data->onmax.max_var_ref_idx = var_ref_idx;
	max_var = create_var(hist_data, file, "max", sizeof(u64), "u64");
	if (IS_ERR(max_var)) {
		hist_err("onmax: Couldn't create onmax variable: ", "max");
		ret = PTR_ERR(max_var);
		goto out;
	}
	data->onmax.max_var = max_var;

	for (i = 0; i < data->n_params; i++) {
		param = kstrdup(data->params[i], GFP_KERNEL);
		if (!param) {
			ret = -ENOMEM;
			goto out;
		}

		field_var = create_target_field_var(hist_data, NULL, NULL, param);
		if (IS_ERR(field_var)) {
			hist_err("onmax: Couldn't create field variable: ", param);
			ret = PTR_ERR(field_var);
			kfree(param);
			goto out;
		}

		hist_data->max_vars[hist_data->n_max_vars++] = field_var;
		if (field_var->val->flags & HIST_FIELD_FL_STRING)
			hist_data->n_max_var_str++;

		kfree(param);
	}
 out:
	return ret;
}

static int parse_action_params(char *params, struct action_data *data)
{
	char *param, *saved_param;
	int ret = 0;

	while (params) {
		if (data->n_params >= SYNTH_FIELDS_MAX)
			goto out;

		param = strsep(&params, ",");
		if (!param) {
			ret = -EINVAL;
			goto out;
		}

		param = strstrip(param);
		if (strlen(param) < 2) {
			hist_err("Invalid action param: ", param);
			ret = -EINVAL;
			goto out;
		}

		saved_param = kstrdup(param, GFP_KERNEL);
		if (!saved_param) {
			ret = -ENOMEM;
			goto out;
		}

		data->params[data->n_params++] = saved_param;
	}
 out:
	return ret;
}

static struct action_data *onmax_parse(char *str)
{
	char *onmax_fn_name, *onmax_var_str;
	struct action_data *data;
	int ret = -EINVAL;

	data = kzalloc(sizeof(*data), GFP_KERNEL);
	if (!data)
		return ERR_PTR(-ENOMEM);

	onmax_var_str = strsep(&str, ")");
	if (!onmax_var_str || !str) {
		ret = -EINVAL;
		goto free;
	}

	data->onmax.var_str = kstrdup(onmax_var_str, GFP_KERNEL);
	if (!data->onmax.var_str) {
		ret = -ENOMEM;
		goto free;
	}

	strsep(&str, ".");
	if (!str)
		goto free;

	onmax_fn_name = strsep(&str, "(");
	if (!onmax_fn_name || !str)
		goto free;

	if (strncmp(onmax_fn_name, "save", strlen("save")) == 0) {
		char *params = strsep(&str, ")");

		if (!params) {
			ret = -EINVAL;
			goto free;
		}

		ret = parse_action_params(params, data);
		if (ret)
			goto free;
	} else
		goto free;

	data->onmax.fn_name = kstrdup(onmax_fn_name, GFP_KERNEL);
	if (!data->onmax.fn_name) {
		ret = -ENOMEM;
		goto free;
	}
 out:
	return data;
 free:
	onmax_destroy(data);
	data = ERR_PTR(ret);
	goto out;
}

static void onmatch_destroy(struct action_data *data)
{
	unsigned int i;

	mutex_lock(&synth_event_mutex);

	kfree(data->onmatch.match_event);
	kfree(data->onmatch.match_event_system);
	kfree(data->onmatch.synth_event_name);

	for (i = 0; i < data->n_params; i++)
		kfree(data->params[i]);

	if (data->onmatch.synth_event)
		data->onmatch.synth_event->ref--;

	kfree(data);

	mutex_unlock(&synth_event_mutex);
}

static void destroy_field_var(struct field_var *field_var)
{
	if (!field_var)
		return;

	destroy_hist_field(field_var->var, 0);
	destroy_hist_field(field_var->val, 0);

	kfree(field_var);
}

static void destroy_field_vars(struct hist_trigger_data *hist_data)
{
	unsigned int i;

	for (i = 0; i < hist_data->n_field_vars; i++)
		destroy_field_var(hist_data->field_vars[i]);
}

static void save_field_var(struct hist_trigger_data *hist_data,
			   struct field_var *field_var)
{
	hist_data->field_vars[hist_data->n_field_vars++] = field_var;

	if (field_var->val->flags & HIST_FIELD_FL_STRING)
		hist_data->n_field_var_str++;
}


static void destroy_synth_var_refs(struct hist_trigger_data *hist_data)
{
	unsigned int i;

	for (i = 0; i < hist_data->n_synth_var_refs; i++)
		destroy_hist_field(hist_data->synth_var_refs[i], 0);
}

static void save_synth_var_ref(struct hist_trigger_data *hist_data,
			 struct hist_field *var_ref)
{
	hist_data->synth_var_refs[hist_data->n_synth_var_refs++] = var_ref;

	hist_data->var_refs[hist_data->n_var_refs] = var_ref;
	var_ref->var_ref_idx = hist_data->n_var_refs++;
}

static int check_synth_field(struct synth_event *event,
			     struct hist_field *hist_field,
			     unsigned int field_pos)
{
	struct synth_field *field;

	if (field_pos >= event->n_fields)
		return -EINVAL;

	field = event->fields[field_pos];

	if (strcmp(field->type, hist_field->type) != 0)
		return -EINVAL;

	return 0;
}

static struct hist_field *
onmatch_find_var(struct hist_trigger_data *hist_data, struct action_data *data,
		 char *system, char *event, char *var)
{
	struct hist_field *hist_field;

	var++; /* skip '$' */

	hist_field = find_target_event_var(hist_data, system, event, var);
	if (!hist_field) {
		if (!system) {
			system = data->onmatch.match_event_system;
			event = data->onmatch.match_event;
		}

		hist_field = find_event_var(hist_data, system, event, var);
	}

	if (!hist_field)
		hist_err_event("onmatch: Couldn't find onmatch param: $", system, event, var);

	return hist_field;
}

static struct hist_field *
onmatch_create_field_var(struct hist_trigger_data *hist_data,
			 struct action_data *data, char *system,
			 char *event, char *var)
{
	struct hist_field *hist_field = NULL;
	struct field_var *field_var;

	/*
	 * First try to create a field var on the target event (the
	 * currently being defined).  This will create a variable for
	 * unqualified fields on the target event, or if qualified,
	 * target fields that have qualified names matching the target.
	 */
	field_var = create_target_field_var(hist_data, system, event, var);

	if (field_var && !IS_ERR(field_var)) {
		save_field_var(hist_data, field_var);
		hist_field = field_var->var;
	} else {
		field_var = NULL;
		/*
		 * If no explicit system.event is specfied, default to
		 * looking for fields on the onmatch(system.event.xxx)
		 * event.
		 */
		if (!system) {
			system = data->onmatch.match_event_system;
			event = data->onmatch.match_event;
		}

		/*
		 * At this point, we're looking at a field on another
		 * event.  Because we can't modify a hist trigger on
		 * another event to add a variable for a field, we need
		 * to create a new trigger on that event and create the
		 * variable at the same time.
		 */
		hist_field = create_field_var_hist(hist_data, system, event, var);
		if (IS_ERR(hist_field))
			goto free;
	}
 out:
	return hist_field;
 free:
	destroy_field_var(field_var);
	hist_field = NULL;
	goto out;
}

static int onmatch_create(struct hist_trigger_data *hist_data,
			  struct trace_event_file *file,
			  struct action_data *data)
{
	char *event_name, *param, *system = NULL;
	struct hist_field *hist_field, *var_ref;
	unsigned int i, var_ref_idx;
	unsigned int field_pos = 0;
	struct synth_event *event;
	int ret = 0;

	mutex_lock(&synth_event_mutex);
	event = find_synth_event(data->onmatch.synth_event_name);
	if (!event) {
		hist_err("onmatch: Couldn't find synthetic event: ", data->onmatch.synth_event_name);
		mutex_unlock(&synth_event_mutex);
		return -EINVAL;
	}
	event->ref++;
	mutex_unlock(&synth_event_mutex);

	var_ref_idx = hist_data->n_var_refs;

	for (i = 0; i < data->n_params; i++) {
		char *p;

		p = param = kstrdup(data->params[i], GFP_KERNEL);
		if (!param) {
			ret = -ENOMEM;
			goto err;
		}

		system = strsep(&param, ".");
		if (!param) {
			param = (char *)system;
			system = event_name = NULL;
		} else {
			event_name = strsep(&param, ".");
			if (!param) {
				kfree(p);
				ret = -EINVAL;
				goto err;
			}
		}

		if (param[0] == '$')
			hist_field = onmatch_find_var(hist_data, data, system,
						      event_name, param);
		else
			hist_field = onmatch_create_field_var(hist_data, data,
							      system,
							      event_name,
							      param);

		if (!hist_field) {
			kfree(p);
			ret = -EINVAL;
			goto err;
		}

		if (check_synth_field(event, hist_field, field_pos) == 0) {
			var_ref = create_var_ref(hist_field, system, event_name);
			if (!var_ref) {
				kfree(p);
				ret = -ENOMEM;
				goto err;
			}

			save_synth_var_ref(hist_data, var_ref);
			field_pos++;
			kfree(p);
			continue;
		}

		hist_err_event("onmatch: Param type doesn't match synthetic event field type: ",
			       system, event_name, param);
		kfree(p);
		ret = -EINVAL;
		goto err;
	}

	if (field_pos != event->n_fields) {
		hist_err("onmatch: Param count doesn't match synthetic event field count: ", event->name);
		ret = -EINVAL;
		goto err;
	}

	data->fn = action_trace;
	data->onmatch.synth_event = event;
	data->onmatch.var_ref_idx = var_ref_idx;
 out:
	return ret;
 err:
	mutex_lock(&synth_event_mutex);
	event->ref--;
	mutex_unlock(&synth_event_mutex);

	goto out;
}

static struct action_data *onmatch_parse(struct trace_array *tr, char *str)
{
	char *match_event, *match_event_system;
	char *synth_event_name, *params;
	struct action_data *data;
	int ret = -EINVAL;

	data = kzalloc(sizeof(*data), GFP_KERNEL);
	if (!data)
		return ERR_PTR(-ENOMEM);

	match_event = strsep(&str, ")");
	if (!match_event || !str) {
		hist_err("onmatch: Missing closing paren: ", match_event);
		goto free;
	}

	match_event_system = strsep(&match_event, ".");
	if (!match_event) {
		hist_err("onmatch: Missing subsystem for match event: ", match_event_system);
		goto free;
	}

	if (IS_ERR(event_file(tr, match_event_system, match_event))) {
		hist_err_event("onmatch: Invalid subsystem or event name: ",
			       match_event_system, match_event, NULL);
		goto free;
	}

	data->onmatch.match_event = kstrdup(match_event, GFP_KERNEL);
	if (!data->onmatch.match_event) {
		ret = -ENOMEM;
		goto free;
	}

	data->onmatch.match_event_system = kstrdup(match_event_system, GFP_KERNEL);
	if (!data->onmatch.match_event_system) {
		ret = -ENOMEM;
		goto free;
	}

	strsep(&str, ".");
	if (!str) {
		hist_err("onmatch: Missing . after onmatch(): ", str);
		goto free;
	}

	synth_event_name = strsep(&str, "(");
	if (!synth_event_name || !str) {
		hist_err("onmatch: Missing opening paramlist paren: ", synth_event_name);
		goto free;
	}

	data->onmatch.synth_event_name = kstrdup(synth_event_name, GFP_KERNEL);
	if (!data->onmatch.synth_event_name) {
		ret = -ENOMEM;
		goto free;
	}

	params = strsep(&str, ")");
	if (!params || !str || (str && strlen(str))) {
		hist_err("onmatch: Missing closing paramlist paren: ", params);
		goto free;
	}

	ret = parse_action_params(params, data);
	if (ret)
		goto free;
 out:
	return data;
 free:
	onmatch_destroy(data);
	data = ERR_PTR(ret);
	goto out;
}

static int create_hitcount_val(struct hist_trigger_data *hist_data)
{
	hist_data->fields[HITCOUNT_IDX] =
		create_hist_field(hist_data, NULL, HIST_FIELD_FL_HITCOUNT, NULL);
	if (!hist_data->fields[HITCOUNT_IDX])
		return -ENOMEM;

	hist_data->n_vals++;
	hist_data->n_fields++;

	if (WARN_ON(hist_data->n_vals > TRACING_MAP_VALS_MAX))
		return -EINVAL;

	return 0;
}

static int __create_val_field(struct hist_trigger_data *hist_data,
			      unsigned int val_idx,
			      struct trace_event_file *file,
			      char *var_name, char *field_str,
			      unsigned long flags)
{
	struct hist_field *hist_field;
	int ret = 0;

	hist_field = parse_expr(hist_data, file, field_str, flags, var_name, 0);
	if (IS_ERR(hist_field)) {
		ret = PTR_ERR(hist_field);
		goto out;
	}

	hist_data->fields[val_idx] = hist_field;

	++hist_data->n_vals;
	++hist_data->n_fields;

	if (WARN_ON(hist_data->n_vals > TRACING_MAP_VALS_MAX + TRACING_MAP_VARS_MAX))
		ret = -EINVAL;
 out:
	return ret;
}

static int create_val_field(struct hist_trigger_data *hist_data,
			    unsigned int val_idx,
			    struct trace_event_file *file,
			    char *field_str)
{
	if (WARN_ON(val_idx >= TRACING_MAP_VALS_MAX))
		return -EINVAL;

	return __create_val_field(hist_data, val_idx, file, NULL, field_str, 0);
}

static int create_var_field(struct hist_trigger_data *hist_data,
			    unsigned int val_idx,
			    struct trace_event_file *file,
			    char *var_name, char *expr_str)
{
	unsigned long flags = 0;

	if (WARN_ON(val_idx >= TRACING_MAP_VALS_MAX + TRACING_MAP_VARS_MAX))
		return -EINVAL;

	if (find_var(hist_data, file, var_name) && !hist_data->remove) {
		hist_err("Variable already defined: ", var_name);
		return -EINVAL;
	}

	flags |= HIST_FIELD_FL_VAR;
	hist_data->n_vars++;
	if (WARN_ON(hist_data->n_vars > TRACING_MAP_VARS_MAX))
		return -EINVAL;

	return __create_val_field(hist_data, val_idx, file, var_name, expr_str, flags);
}

static int create_val_fields(struct hist_trigger_data *hist_data,
			     struct trace_event_file *file)
{
	char *fields_str, *field_str;
	unsigned int i, j = 1;
	int ret;

	ret = create_hitcount_val(hist_data);
	if (ret)
		goto out;

	fields_str = hist_data->attrs->vals_str;
	if (!fields_str)
		goto out;

	strsep(&fields_str, "=");
	if (!fields_str)
		goto out;

	for (i = 0, j = 1; i < TRACING_MAP_VALS_MAX &&
		     j < TRACING_MAP_VALS_MAX; i++) {
		field_str = strsep(&fields_str, ",");
		if (!field_str)
			break;

		if (strcmp(field_str, "hitcount") == 0)
			continue;

		ret = create_val_field(hist_data, j++, file, field_str);
		if (ret)
			goto out;
	}

	if (fields_str && (strcmp(fields_str, "hitcount") != 0))
		ret = -EINVAL;
 out:
	return ret;
}

static int create_key_field(struct hist_trigger_data *hist_data,
			    unsigned int key_idx,
			    unsigned int key_offset,
			    struct trace_event_file *file,
			    char *field_str)
{
	struct hist_field *hist_field = NULL;

	unsigned long flags = 0;
	unsigned int key_size;
	int ret = 0;

	if (WARN_ON(key_idx >= HIST_FIELDS_MAX))
		return -EINVAL;

	flags |= HIST_FIELD_FL_KEY;

	if (strcmp(field_str, "stacktrace") == 0) {
		flags |= HIST_FIELD_FL_STACKTRACE;
		key_size = sizeof(unsigned long) * HIST_STACKTRACE_DEPTH;
		hist_field = create_hist_field(hist_data, NULL, flags, NULL);
	} else {
		hist_field = parse_expr(hist_data, file, field_str, flags,
					NULL, 0);
		if (IS_ERR(hist_field)) {
			ret = PTR_ERR(hist_field);
			goto out;
		}

		if (hist_field->flags & HIST_FIELD_FL_VAR_REF) {
			hist_err("Using variable references as keys not supported: ", field_str);
			destroy_hist_field(hist_field, 0);
			ret = -EINVAL;
			goto out;
		}

		key_size = hist_field->size;
	}

	hist_data->fields[key_idx] = hist_field;

	key_size = ALIGN(key_size, sizeof(u64));
	hist_data->fields[key_idx]->size = key_size;
	hist_data->fields[key_idx]->offset = key_offset;

	hist_data->key_size += key_size;

	if (hist_data->key_size > HIST_KEY_SIZE_MAX) {
		ret = -EINVAL;
		goto out;
	}

	hist_data->n_keys++;
	hist_data->n_fields++;

	if (WARN_ON(hist_data->n_keys > TRACING_MAP_KEYS_MAX))
		return -EINVAL;

	ret = key_size;
 out:
	return ret;
}

static int create_key_fields(struct hist_trigger_data *hist_data,
			     struct trace_event_file *file)
{
	unsigned int i, key_offset = 0, n_vals = hist_data->n_vals;
	char *fields_str, *field_str;
	int ret = -EINVAL;

	fields_str = hist_data->attrs->keys_str;
	if (!fields_str)
		goto out;

	strsep(&fields_str, "=");
	if (!fields_str)
		goto out;

	for (i = n_vals; i < n_vals + TRACING_MAP_KEYS_MAX; i++) {
		field_str = strsep(&fields_str, ",");
		if (!field_str)
			break;
		ret = create_key_field(hist_data, i, key_offset,
				       file, field_str);
		if (ret < 0)
			goto out;
		key_offset += ret;
	}
	if (fields_str) {
		ret = -EINVAL;
		goto out;
	}
	ret = 0;
 out:
	return ret;
}

static int create_var_fields(struct hist_trigger_data *hist_data,
			     struct trace_event_file *file)
{
	unsigned int i, j = hist_data->n_vals;
	int ret = 0;

	unsigned int n_vars = hist_data->attrs->var_defs.n_vars;

	for (i = 0; i < n_vars; i++) {
		char *var_name = hist_data->attrs->var_defs.name[i];
		char *expr = hist_data->attrs->var_defs.expr[i];

		ret = create_var_field(hist_data, j++, file, var_name, expr);
		if (ret)
			goto out;
	}
 out:
	return ret;
}

static void free_var_defs(struct hist_trigger_data *hist_data)
{
	unsigned int i;

	for (i = 0; i < hist_data->attrs->var_defs.n_vars; i++) {
		kfree(hist_data->attrs->var_defs.name[i]);
		kfree(hist_data->attrs->var_defs.expr[i]);
	}

	hist_data->attrs->var_defs.n_vars = 0;
}

static int parse_var_defs(struct hist_trigger_data *hist_data)
{
	char *s, *str, *var_name, *field_str;
	unsigned int i, j, n_vars = 0;
	int ret = 0;

	for (i = 0; i < hist_data->attrs->n_assignments; i++) {
		str = hist_data->attrs->assignment_str[i];
		for (j = 0; j < TRACING_MAP_VARS_MAX; j++) {
			field_str = strsep(&str, ",");
			if (!field_str)
				break;

			var_name = strsep(&field_str, "=");
			if (!var_name || !field_str) {
				hist_err("Malformed assignment: ", var_name);
				ret = -EINVAL;
				goto free;
			}

			if (n_vars == TRACING_MAP_VARS_MAX) {
				hist_err("Too many variables defined: ", var_name);
				ret = -EINVAL;
				goto free;
			}

			s = kstrdup(var_name, GFP_KERNEL);
			if (!s) {
				ret = -ENOMEM;
				goto free;
			}
			hist_data->attrs->var_defs.name[n_vars] = s;

			s = kstrdup(field_str, GFP_KERNEL);
			if (!s) {
				kfree(hist_data->attrs->var_defs.name[n_vars]);
				ret = -ENOMEM;
				goto free;
			}
			hist_data->attrs->var_defs.expr[n_vars++] = s;

			hist_data->attrs->var_defs.n_vars = n_vars;
		}
	}

	return ret;
 free:
	free_var_defs(hist_data);

	return ret;
}

static int create_hist_fields(struct hist_trigger_data *hist_data,
			      struct trace_event_file *file)
{
	int ret;

	ret = parse_var_defs(hist_data);
	if (ret)
		goto out;

	ret = create_val_fields(hist_data, file);
	if (ret)
		goto out;

	ret = create_var_fields(hist_data, file);
	if (ret)
		goto out;

	ret = create_key_fields(hist_data, file);
	if (ret)
		goto out;
 out:
	free_var_defs(hist_data);

	return ret;
}

static int is_descending(const char *str)
{
	if (!str)
		return 0;

	if (strcmp(str, "descending") == 0)
		return 1;

	if (strcmp(str, "ascending") == 0)
		return 0;

	return -EINVAL;
}

static int create_sort_keys(struct hist_trigger_data *hist_data)
{
	char *fields_str = hist_data->attrs->sort_key_str;
	struct tracing_map_sort_key *sort_key;
	int descending, ret = 0;
	unsigned int i, j, k;

	hist_data->n_sort_keys = 1; /* we always have at least one, hitcount */

	if (!fields_str)
		goto out;

	strsep(&fields_str, "=");
	if (!fields_str) {
		ret = -EINVAL;
		goto out;
	}

	for (i = 0; i < TRACING_MAP_SORT_KEYS_MAX; i++) {
		struct hist_field *hist_field;
		char *field_str, *field_name;
		const char *test_name;

		sort_key = &hist_data->sort_keys[i];

		field_str = strsep(&fields_str, ",");
		if (!field_str) {
			if (i == 0)
				ret = -EINVAL;
			break;
		}

		if ((i == TRACING_MAP_SORT_KEYS_MAX - 1) && fields_str) {
			ret = -EINVAL;
			break;
		}

		field_name = strsep(&field_str, ".");
		if (!field_name) {
			ret = -EINVAL;
			break;
		}

		if (strcmp(field_name, "hitcount") == 0) {
			descending = is_descending(field_str);
			if (descending < 0) {
				ret = descending;
				break;
			}
			sort_key->descending = descending;
			continue;
		}

		for (j = 1, k = 1; j < hist_data->n_fields; j++) {
			unsigned int idx;

			hist_field = hist_data->fields[j];
			if (hist_field->flags & HIST_FIELD_FL_VAR)
				continue;

			idx = k++;

			test_name = hist_field_name(hist_field, 0);

			if (strcmp(field_name, test_name) == 0) {
				sort_key->field_idx = idx;
				descending = is_descending(field_str);
				if (descending < 0) {
					ret = descending;
					goto out;
				}
				sort_key->descending = descending;
				break;
			}
		}
		if (j == hist_data->n_fields) {
			ret = -EINVAL;
			break;
		}
	}

	hist_data->n_sort_keys = i;
 out:
	return ret;
}

static void destroy_actions(struct hist_trigger_data *hist_data)
{
	unsigned int i;

	for (i = 0; i < hist_data->n_actions; i++) {
		struct action_data *data = hist_data->actions[i];

		if (data->fn == action_trace)
			onmatch_destroy(data);
		else if (data->fn == onmax_save)
			onmax_destroy(data);
		else
			kfree(data);
	}
}

static int parse_actions(struct hist_trigger_data *hist_data)
{
	struct trace_array *tr = hist_data->event_file->tr;
	struct action_data *data;
	unsigned int i;
	int ret = 0;
	char *str;

	for (i = 0; i < hist_data->attrs->n_actions; i++) {
		str = hist_data->attrs->action_str[i];

		if (strncmp(str, "onmatch(", strlen("onmatch(")) == 0) {
			char *action_str = str + strlen("onmatch(");

			data = onmatch_parse(tr, action_str);
			if (IS_ERR(data)) {
				ret = PTR_ERR(data);
				break;
			}
			data->fn = action_trace;
		} else if (strncmp(str, "onmax(", strlen("onmax(")) == 0) {
			char *action_str = str + strlen("onmax(");

			data = onmax_parse(action_str);
			if (IS_ERR(data)) {
				ret = PTR_ERR(data);
				break;
			}
			data->fn = onmax_save;
		} else {
			ret = -EINVAL;
			break;
		}

		hist_data->actions[hist_data->n_actions++] = data;
	}

	return ret;
}

static int create_actions(struct hist_trigger_data *hist_data,
			  struct trace_event_file *file)
{
	struct action_data *data;
	unsigned int i;
	int ret = 0;

	for (i = 0; i < hist_data->attrs->n_actions; i++) {
		data = hist_data->actions[i];

		if (data->fn == action_trace) {
			ret = onmatch_create(hist_data, file, data);
			if (ret)
				return ret;
		} else if (data->fn == onmax_save) {
			ret = onmax_create(hist_data, data);
			if (ret)
				return ret;
		}
	}

	return ret;
}

static void print_actions(struct seq_file *m,
			  struct hist_trigger_data *hist_data,
			  struct tracing_map_elt *elt)
{
	unsigned int i;

	for (i = 0; i < hist_data->n_actions; i++) {
		struct action_data *data = hist_data->actions[i];

		if (data->fn == onmax_save)
			onmax_print(m, hist_data, elt, data);
	}
}

static void print_onmax_spec(struct seq_file *m,
			     struct hist_trigger_data *hist_data,
			     struct action_data *data)
{
	unsigned int i;

	seq_puts(m, ":onmax(");
	seq_printf(m, "%s", data->onmax.var_str);
	seq_printf(m, ").%s(", data->onmax.fn_name);

	for (i = 0; i < hist_data->n_max_vars; i++) {
		seq_printf(m, "%s", hist_data->max_vars[i]->var->var.name);
		if (i < hist_data->n_max_vars - 1)
			seq_puts(m, ",");
	}
	seq_puts(m, ")");
}

static void print_onmatch_spec(struct seq_file *m,
			       struct hist_trigger_data *hist_data,
			       struct action_data *data)
{
	unsigned int i;

	seq_printf(m, ":onmatch(%s.%s).", data->onmatch.match_event_system,
		   data->onmatch.match_event);

	seq_printf(m, "%s(", data->onmatch.synth_event->name);

	for (i = 0; i < data->n_params; i++) {
		if (i)
			seq_puts(m, ",");
		seq_printf(m, "%s", data->params[i]);
	}

	seq_puts(m, ")");
}

static bool actions_match(struct hist_trigger_data *hist_data,
			  struct hist_trigger_data *hist_data_test)
{
	unsigned int i, j;

	if (hist_data->n_actions != hist_data_test->n_actions)
		return false;

	for (i = 0; i < hist_data->n_actions; i++) {
		struct action_data *data = hist_data->actions[i];
		struct action_data *data_test = hist_data_test->actions[i];

		if (data->fn != data_test->fn)
			return false;

		if (data->n_params != data_test->n_params)
			return false;

		for (j = 0; j < data->n_params; j++) {
			if (strcmp(data->params[j], data_test->params[j]) != 0)
				return false;
		}

		if (data->fn == action_trace) {
			if (strcmp(data->onmatch.synth_event_name,
				   data_test->onmatch.synth_event_name) != 0)
				return false;
			if (strcmp(data->onmatch.match_event_system,
				   data_test->onmatch.match_event_system) != 0)
				return false;
			if (strcmp(data->onmatch.match_event,
				   data_test->onmatch.match_event) != 0)
				return false;
		} else if (data->fn == onmax_save) {
			if (strcmp(data->onmax.var_str,
				   data_test->onmax.var_str) != 0)
				return false;
			if (strcmp(data->onmax.fn_name,
				   data_test->onmax.fn_name) != 0)
				return false;
		}
	}

	return true;
}


static void print_actions_spec(struct seq_file *m,
			       struct hist_trigger_data *hist_data)
{
	unsigned int i;

	for (i = 0; i < hist_data->n_actions; i++) {
		struct action_data *data = hist_data->actions[i];

		if (data->fn == action_trace)
			print_onmatch_spec(m, hist_data, data);
		else if (data->fn == onmax_save)
			print_onmax_spec(m, hist_data, data);
	}
}

static void destroy_field_var_hists(struct hist_trigger_data *hist_data)
{
	unsigned int i;

	for (i = 0; i < hist_data->n_field_var_hists; i++) {
		kfree(hist_data->field_var_hists[i]->cmd);
		kfree(hist_data->field_var_hists[i]);
	}
}

static void destroy_hist_data(struct hist_trigger_data *hist_data)
{
	if (!hist_data)
		return;

	destroy_hist_trigger_attrs(hist_data->attrs);
	destroy_hist_fields(hist_data);
	tracing_map_destroy(hist_data->map);

	destroy_actions(hist_data);
	destroy_field_vars(hist_data);
	destroy_field_var_hists(hist_data);
	destroy_synth_var_refs(hist_data);

	kfree(hist_data);
}

static int create_tracing_map_fields(struct hist_trigger_data *hist_data)
{
	struct tracing_map *map = hist_data->map;
	struct ftrace_event_field *field;
	struct hist_field *hist_field;
	int i, idx = 0;

	for_each_hist_field(i, hist_data) {
		hist_field = hist_data->fields[i];
		if (hist_field->flags & HIST_FIELD_FL_KEY) {
			tracing_map_cmp_fn_t cmp_fn;

			field = hist_field->field;

			if (hist_field->flags & HIST_FIELD_FL_STACKTRACE)
				cmp_fn = tracing_map_cmp_none;
			else if (!field)
				cmp_fn = tracing_map_cmp_num(hist_field->size,
							     hist_field->is_signed);
			else if (is_string_field(field))
				cmp_fn = tracing_map_cmp_string;
			else
				cmp_fn = tracing_map_cmp_num(field->size,
							     field->is_signed);
			idx = tracing_map_add_key_field(map,
							hist_field->offset,
							cmp_fn);
		} else if (!(hist_field->flags & HIST_FIELD_FL_VAR))
			idx = tracing_map_add_sum_field(map);

		if (idx < 0)
			return idx;

		if (hist_field->flags & HIST_FIELD_FL_VAR) {
			idx = tracing_map_add_var(map);
			if (idx < 0)
				return idx;
			hist_field->var.idx = idx;
			hist_field->var.hist_data = hist_data;
		}
	}

	return 0;
}

static struct hist_trigger_data *
create_hist_data(unsigned int map_bits,
		 struct hist_trigger_attrs *attrs,
		 struct trace_event_file *file,
		 bool remove)
{
	const struct tracing_map_ops *map_ops = NULL;
	struct hist_trigger_data *hist_data;
	int ret = 0;

	hist_data = kzalloc(sizeof(*hist_data), GFP_KERNEL);
	if (!hist_data)
		return ERR_PTR(-ENOMEM);

	hist_data->attrs = attrs;
	hist_data->remove = remove;
	hist_data->event_file = file;

	ret = parse_actions(hist_data);
	if (ret)
		goto free;

	ret = create_hist_fields(hist_data, file);
	if (ret)
		goto free;

	ret = create_sort_keys(hist_data);
	if (ret)
		goto free;

	map_ops = &hist_trigger_elt_data_ops;

	hist_data->map = tracing_map_create(map_bits, hist_data->key_size,
					    map_ops, hist_data);
	if (IS_ERR(hist_data->map)) {
		ret = PTR_ERR(hist_data->map);
		hist_data->map = NULL;
		goto free;
	}

	ret = create_tracing_map_fields(hist_data);
	if (ret)
		goto free;
 out:
	return hist_data;
 free:
	hist_data->attrs = NULL;

	destroy_hist_data(hist_data);

	hist_data = ERR_PTR(ret);

	goto out;
}

static void hist_trigger_elt_update(struct hist_trigger_data *hist_data,
				    struct tracing_map_elt *elt, void *rec,
				    struct ring_buffer_event *rbe,
				    u64 *var_ref_vals)
{
	struct hist_elt_data *elt_data;
	struct hist_field *hist_field;
	unsigned int i, var_idx;
	u64 hist_val;

	elt_data = elt->private_data;
	elt_data->var_ref_vals = var_ref_vals;

	for_each_hist_val_field(i, hist_data) {
		hist_field = hist_data->fields[i];
		hist_val = hist_field->fn(hist_field, elt, rbe, rec);
		if (hist_field->flags & HIST_FIELD_FL_VAR) {
			var_idx = hist_field->var.idx;
			tracing_map_set_var(elt, var_idx, hist_val);
			continue;
		}
		tracing_map_update_sum(elt, i, hist_val);
	}

	for_each_hist_key_field(i, hist_data) {
		hist_field = hist_data->fields[i];
		if (hist_field->flags & HIST_FIELD_FL_VAR) {
			hist_val = hist_field->fn(hist_field, elt, rbe, rec);
			var_idx = hist_field->var.idx;
			tracing_map_set_var(elt, var_idx, hist_val);
		}
	}

	update_field_vars(hist_data, elt, rbe, rec);
}

static inline void add_to_key(char *compound_key, void *key,
			      struct hist_field *key_field, void *rec)
{
	size_t size = key_field->size;

	if (key_field->flags & HIST_FIELD_FL_STRING) {
		struct ftrace_event_field *field;

		field = key_field->field;
		if (field->filter_type == FILTER_DYN_STRING)
			size = *(u32 *)(rec + field->offset) >> 16;
		else if (field->filter_type == FILTER_PTR_STRING)
			size = strlen(key);
		else if (field->filter_type == FILTER_STATIC_STRING)
			size = field->size;

		/* ensure NULL-termination */
		if (size > key_field->size - 1)
			size = key_field->size - 1;
	}

	memcpy(compound_key + key_field->offset, key, size);
}

static void
hist_trigger_actions(struct hist_trigger_data *hist_data,
		     struct tracing_map_elt *elt, void *rec,
		     struct ring_buffer_event *rbe, u64 *var_ref_vals)
{
	struct action_data *data;
	unsigned int i;

	for (i = 0; i < hist_data->n_actions; i++) {
		data = hist_data->actions[i];
		data->fn(hist_data, elt, rec, rbe, data, var_ref_vals);
	}
}

static void event_hist_trigger(struct event_trigger_data *data, void *rec,
			       struct ring_buffer_event *rbe)
{
	struct hist_trigger_data *hist_data = data->private_data;
	bool use_compound_key = (hist_data->n_keys > 1);
	unsigned long entries[HIST_STACKTRACE_DEPTH];
	u64 var_ref_vals[TRACING_MAP_VARS_MAX];
	char compound_key[HIST_KEY_SIZE_MAX];
	struct tracing_map_elt *elt = NULL;
	struct stack_trace stacktrace;
	struct hist_field *key_field;
	u64 field_contents;
	void *key = NULL;
	unsigned int i;

	memset(compound_key, 0, hist_data->key_size);

	for_each_hist_key_field(i, hist_data) {
		key_field = hist_data->fields[i];

		if (key_field->flags & HIST_FIELD_FL_STACKTRACE) {
			stacktrace.max_entries = HIST_STACKTRACE_DEPTH;
			stacktrace.entries = entries;
			stacktrace.nr_entries = 0;
			stacktrace.skip = HIST_STACKTRACE_SKIP;

			memset(stacktrace.entries, 0, HIST_STACKTRACE_SIZE);
			save_stack_trace(&stacktrace);

			key = entries;
		} else {
			field_contents = key_field->fn(key_field, elt, rbe, rec);
			if (key_field->flags & HIST_FIELD_FL_STRING) {
				key = (void *)(unsigned long)field_contents;
				use_compound_key = true;
			} else
				key = (void *)&field_contents;
		}

		if (use_compound_key)
			add_to_key(compound_key, key, key_field, rec);
	}

	if (use_compound_key)
		key = compound_key;

	if (hist_data->n_var_refs &&
	    !resolve_var_refs(hist_data, key, var_ref_vals, false))
		return;

	elt = tracing_map_insert(hist_data->map, key);
	if (!elt)
		return;

	hist_trigger_elt_update(hist_data, elt, rec, rbe, var_ref_vals);

	if (resolve_var_refs(hist_data, key, var_ref_vals, true))
		hist_trigger_actions(hist_data, elt, rec, rbe, var_ref_vals);
}

static void hist_trigger_stacktrace_print(struct seq_file *m,
					  unsigned long *stacktrace_entries,
					  unsigned int max_entries)
{
	char str[KSYM_SYMBOL_LEN];
	unsigned int spaces = 8;
	unsigned int i;

	for (i = 0; i < max_entries; i++) {
		if (stacktrace_entries[i] == ULONG_MAX)
			return;

		seq_printf(m, "%*c", 1 + spaces, ' ');
		sprint_symbol(str, stacktrace_entries[i]);
		seq_printf(m, "%s\n", str);
	}
}

static void
hist_trigger_entry_print(struct seq_file *m,
			 struct hist_trigger_data *hist_data, void *key,
			 struct tracing_map_elt *elt)
{
	struct hist_field *key_field;
	char str[KSYM_SYMBOL_LEN];
	bool multiline = false;
	const char *field_name;
	unsigned int i;
	u64 uval;

	seq_puts(m, "{ ");

	for_each_hist_key_field(i, hist_data) {
		key_field = hist_data->fields[i];

		if (i > hist_data->n_vals)
			seq_puts(m, ", ");

		field_name = hist_field_name(key_field, 0);

		if (key_field->flags & HIST_FIELD_FL_HEX) {
			uval = *(u64 *)(key + key_field->offset);
			seq_printf(m, "%s: %llx", field_name, uval);
		} else if (key_field->flags & HIST_FIELD_FL_SYM) {
			uval = *(u64 *)(key + key_field->offset);
			sprint_symbol_no_offset(str, uval);
			seq_printf(m, "%s: [%llx] %-45s", field_name,
				   uval, str);
		} else if (key_field->flags & HIST_FIELD_FL_SYM_OFFSET) {
			uval = *(u64 *)(key + key_field->offset);
			sprint_symbol(str, uval);
			seq_printf(m, "%s: [%llx] %-55s", field_name,
				   uval, str);
		} else if (key_field->flags & HIST_FIELD_FL_EXECNAME) {
			struct hist_elt_data *elt_data = elt->private_data;
			char *comm;

			if (WARN_ON_ONCE(!elt_data))
				return;

			comm = elt_data->comm;

			uval = *(u64 *)(key + key_field->offset);
			seq_printf(m, "%s: %-16s[%10llu]", field_name,
				   comm, uval);
		} else if (key_field->flags & HIST_FIELD_FL_SYSCALL) {
			const char *syscall_name;

			uval = *(u64 *)(key + key_field->offset);
			syscall_name = get_syscall_name(uval);
			if (!syscall_name)
				syscall_name = "unknown_syscall";

			seq_printf(m, "%s: %-30s[%3llu]", field_name,
				   syscall_name, uval);
		} else if (key_field->flags & HIST_FIELD_FL_STACKTRACE) {
			seq_puts(m, "stacktrace:\n");
			hist_trigger_stacktrace_print(m,
						      key + key_field->offset,
						      HIST_STACKTRACE_DEPTH);
			multiline = true;
		} else if (key_field->flags & HIST_FIELD_FL_LOG2) {
			seq_printf(m, "%s: ~ 2^%-2llu", field_name,
				   *(u64 *)(key + key_field->offset));
		} else if (key_field->flags & HIST_FIELD_FL_STRING) {
			seq_printf(m, "%s: %-50s", field_name,
				   (char *)(key + key_field->offset));
		} else {
			uval = *(u64 *)(key + key_field->offset);
			seq_printf(m, "%s: %10llu", field_name, uval);
		}
	}

	if (!multiline)
		seq_puts(m, " ");

	seq_puts(m, "}");

	seq_printf(m, " hitcount: %10llu",
		   tracing_map_read_sum(elt, HITCOUNT_IDX));

	for (i = 1; i < hist_data->n_vals; i++) {
		field_name = hist_field_name(hist_data->fields[i], 0);

		if (hist_data->fields[i]->flags & HIST_FIELD_FL_VAR ||
		    hist_data->fields[i]->flags & HIST_FIELD_FL_EXPR)
			continue;

		if (hist_data->fields[i]->flags & HIST_FIELD_FL_HEX) {
			seq_printf(m, "  %s: %10llx", field_name,
				   tracing_map_read_sum(elt, i));
		} else {
			seq_printf(m, "  %s: %10llu", field_name,
				   tracing_map_read_sum(elt, i));
		}
	}

	print_actions(m, hist_data, elt);

	seq_puts(m, "\n");
}

static int print_entries(struct seq_file *m,
			 struct hist_trigger_data *hist_data)
{
	struct tracing_map_sort_entry **sort_entries = NULL;
	struct tracing_map *map = hist_data->map;
	int i, n_entries;

	n_entries = tracing_map_sort_entries(map, hist_data->sort_keys,
					     hist_data->n_sort_keys,
					     &sort_entries);
	if (n_entries < 0)
		return n_entries;

	for (i = 0; i < n_entries; i++)
		hist_trigger_entry_print(m, hist_data,
					 sort_entries[i]->key,
					 sort_entries[i]->elt);

	tracing_map_destroy_sort_entries(sort_entries, n_entries);

	return n_entries;
}

static void hist_trigger_show(struct seq_file *m,
			      struct event_trigger_data *data, int n)
{
	struct hist_trigger_data *hist_data;
	int n_entries, ret = 0;

	if (n > 0)
		seq_puts(m, "\n\n");

	seq_puts(m, "# event histogram\n#\n# trigger info: ");
	data->ops->print(m, data->ops, data);
	seq_puts(m, "#\n\n");

	hist_data = data->private_data;
	n_entries = print_entries(m, hist_data);
	if (n_entries < 0) {
		ret = n_entries;
		n_entries = 0;
	}

	seq_printf(m, "\nTotals:\n    Hits: %llu\n    Entries: %u\n    Dropped: %llu\n",
		   (u64)atomic64_read(&hist_data->map->hits),
		   n_entries, (u64)atomic64_read(&hist_data->map->drops));
}

static int hist_show(struct seq_file *m, void *v)
{
	struct event_trigger_data *data;
	struct trace_event_file *event_file;
	int n = 0, ret = 0;

	mutex_lock(&event_mutex);

	event_file = event_file_data(m->private);
	if (unlikely(!event_file)) {
		ret = -ENODEV;
		goto out_unlock;
	}

	list_for_each_entry_rcu(data, &event_file->triggers, list) {
		if (data->cmd_ops->trigger_type == ETT_EVENT_HIST)
			hist_trigger_show(m, data, n++);
	}

	if (have_hist_err()) {
		seq_printf(m, "\nERROR: %s\n", hist_err_str);
		seq_printf(m, "  Last command: %s\n", last_hist_cmd);
	}

 out_unlock:
	mutex_unlock(&event_mutex);

	return ret;
}

static int event_hist_open(struct inode *inode, struct file *file)
{
	return single_open(file, hist_show, file);
}

const struct file_operations event_hist_fops = {
	.open = event_hist_open,
	.read = seq_read,
	.llseek = seq_lseek,
	.release = single_release,
};

static void hist_field_print(struct seq_file *m, struct hist_field *hist_field)
{
	const char *field_name = hist_field_name(hist_field, 0);

	if (hist_field->var.name)
		seq_printf(m, "%s=", hist_field->var.name);

	if (hist_field->flags & HIST_FIELD_FL_CPU)
		seq_puts(m, "cpu");
	else if (field_name) {
		if (hist_field->flags & HIST_FIELD_FL_VAR_REF ||
		    hist_field->flags & HIST_FIELD_FL_ALIAS)
			seq_putc(m, '$');
		seq_printf(m, "%s", field_name);
	} else if (hist_field->flags & HIST_FIELD_FL_TIMESTAMP)
		seq_puts(m, "common_timestamp");

	if (hist_field->flags) {
		if (!(hist_field->flags & HIST_FIELD_FL_VAR_REF) &&
		    !(hist_field->flags & HIST_FIELD_FL_EXPR)) {
			const char *flags = get_hist_field_flags(hist_field);

			if (flags)
				seq_printf(m, ".%s", flags);
		}
	}
}

static int event_hist_trigger_print(struct seq_file *m,
				    struct event_trigger_ops *ops,
				    struct event_trigger_data *data)
{
	struct hist_trigger_data *hist_data = data->private_data;
	struct hist_field *field;
	bool have_var = false;
	unsigned int i;

	seq_puts(m, "hist:");

	if (data->name)
		seq_printf(m, "%s:", data->name);

	seq_puts(m, "keys=");

	for_each_hist_key_field(i, hist_data) {
		field = hist_data->fields[i];

		if (i > hist_data->n_vals)
			seq_puts(m, ",");

		if (field->flags & HIST_FIELD_FL_STACKTRACE)
			seq_puts(m, "stacktrace");
		else
			hist_field_print(m, field);
	}

	seq_puts(m, ":vals=");

	for_each_hist_val_field(i, hist_data) {
		field = hist_data->fields[i];
		if (field->flags & HIST_FIELD_FL_VAR) {
			have_var = true;
			continue;
		}

		if (i == HITCOUNT_IDX)
			seq_puts(m, "hitcount");
		else {
			seq_puts(m, ",");
			hist_field_print(m, field);
		}
	}

	if (have_var) {
		unsigned int n = 0;

		seq_puts(m, ":");

		for_each_hist_val_field(i, hist_data) {
			field = hist_data->fields[i];

			if (field->flags & HIST_FIELD_FL_VAR) {
				if (n++)
					seq_puts(m, ",");
				hist_field_print(m, field);
			}
		}
	}

	seq_puts(m, ":sort=");

	for (i = 0; i < hist_data->n_sort_keys; i++) {
		struct tracing_map_sort_key *sort_key;
		unsigned int idx, first_key_idx;

		/* skip VAR vals */
		first_key_idx = hist_data->n_vals - hist_data->n_vars;

		sort_key = &hist_data->sort_keys[i];
		idx = sort_key->field_idx;

		if (WARN_ON(idx >= HIST_FIELDS_MAX))
			return -EINVAL;

		if (i > 0)
			seq_puts(m, ",");

		if (idx == HITCOUNT_IDX)
			seq_puts(m, "hitcount");
		else {
			if (idx >= first_key_idx)
				idx += hist_data->n_vars;
			hist_field_print(m, hist_data->fields[idx]);
		}

		if (sort_key->descending)
			seq_puts(m, ".descending");
	}
	seq_printf(m, ":size=%u", (1 << hist_data->map->map_bits));
	if (hist_data->enable_timestamps)
		seq_printf(m, ":clock=%s", hist_data->attrs->clock);

	print_actions_spec(m, hist_data);

	if (data->filter_str)
		seq_printf(m, " if %s", data->filter_str);

	if (data->paused)
		seq_puts(m, " [paused]");
	else
		seq_puts(m, " [active]");

	seq_putc(m, '\n');

	return 0;
}

static int event_hist_trigger_init(struct event_trigger_ops *ops,
				   struct event_trigger_data *data)
{
	struct hist_trigger_data *hist_data = data->private_data;

	if (!data->ref && hist_data->attrs->name)
		save_named_trigger(hist_data->attrs->name, data);

	data->ref++;

	return 0;
}

static void unregister_field_var_hists(struct hist_trigger_data *hist_data)
{
	struct trace_event_file *file;
	unsigned int i;
	char *cmd;
	int ret;

	for (i = 0; i < hist_data->n_field_var_hists; i++) {
		file = hist_data->field_var_hists[i]->hist_data->event_file;
		cmd = hist_data->field_var_hists[i]->cmd;
		ret = event_hist_trigger_func(&trigger_hist_cmd, file,
					      "!hist", "hist", cmd);
	}
}

static void event_hist_trigger_free(struct event_trigger_ops *ops,
				    struct event_trigger_data *data)
{
	struct hist_trigger_data *hist_data = data->private_data;

	if (WARN_ON_ONCE(data->ref <= 0))
		return;

	data->ref--;
	if (!data->ref) {
		if (data->name)
			del_named_trigger(data);

		trigger_data_free(data);

		remove_hist_vars(hist_data);

		unregister_field_var_hists(hist_data);

		destroy_hist_data(hist_data);
	}
}

static struct event_trigger_ops event_hist_trigger_ops = {
	.func			= event_hist_trigger,
	.print			= event_hist_trigger_print,
	.init			= event_hist_trigger_init,
	.free			= event_hist_trigger_free,
};

static int event_hist_trigger_named_init(struct event_trigger_ops *ops,
					 struct event_trigger_data *data)
{
	data->ref++;

	save_named_trigger(data->named_data->name, data);

	event_hist_trigger_init(ops, data->named_data);

	return 0;
}

static void event_hist_trigger_named_free(struct event_trigger_ops *ops,
					  struct event_trigger_data *data)
{
	if (WARN_ON_ONCE(data->ref <= 0))
		return;

	event_hist_trigger_free(ops, data->named_data);

	data->ref--;
	if (!data->ref) {
		del_named_trigger(data);
		trigger_data_free(data);
	}
}

static struct event_trigger_ops event_hist_trigger_named_ops = {
	.func			= event_hist_trigger,
	.print			= event_hist_trigger_print,
	.init			= event_hist_trigger_named_init,
	.free			= event_hist_trigger_named_free,
};

static struct event_trigger_ops *event_hist_get_trigger_ops(char *cmd,
							    char *param)
{
	return &event_hist_trigger_ops;
}

static void hist_clear(struct event_trigger_data *data)
{
	struct hist_trigger_data *hist_data = data->private_data;

	if (data->name)
		pause_named_trigger(data);

	synchronize_sched();

	tracing_map_clear(hist_data->map);

	if (data->name)
		unpause_named_trigger(data);
}

static bool compatible_field(struct ftrace_event_field *field,
			     struct ftrace_event_field *test_field)
{
	if (field == test_field)
		return true;
	if (field == NULL || test_field == NULL)
		return false;
	if (strcmp(field->name, test_field->name) != 0)
		return false;
	if (strcmp(field->type, test_field->type) != 0)
		return false;
	if (field->size != test_field->size)
		return false;
	if (field->is_signed != test_field->is_signed)
		return false;

	return true;
}

static bool hist_trigger_match(struct event_trigger_data *data,
			       struct event_trigger_data *data_test,
			       struct event_trigger_data *named_data,
			       bool ignore_filter)
{
	struct tracing_map_sort_key *sort_key, *sort_key_test;
	struct hist_trigger_data *hist_data, *hist_data_test;
	struct hist_field *key_field, *key_field_test;
	unsigned int i;

	if (named_data && (named_data != data_test) &&
	    (named_data != data_test->named_data))
		return false;

	if (!named_data && is_named_trigger(data_test))
		return false;

	hist_data = data->private_data;
	hist_data_test = data_test->private_data;

	if (hist_data->n_vals != hist_data_test->n_vals ||
	    hist_data->n_fields != hist_data_test->n_fields ||
	    hist_data->n_sort_keys != hist_data_test->n_sort_keys)
		return false;

	if (!ignore_filter) {
		if ((data->filter_str && !data_test->filter_str) ||
		   (!data->filter_str && data_test->filter_str))
			return false;
	}

	for_each_hist_field(i, hist_data) {
		key_field = hist_data->fields[i];
		key_field_test = hist_data_test->fields[i];

		if (key_field->flags != key_field_test->flags)
			return false;
		if (!compatible_field(key_field->field, key_field_test->field))
			return false;
		if (key_field->offset != key_field_test->offset)
			return false;
		if (key_field->size != key_field_test->size)
			return false;
		if (key_field->is_signed != key_field_test->is_signed)
			return false;
		if (!!key_field->var.name != !!key_field_test->var.name)
			return false;
		if (key_field->var.name &&
		    strcmp(key_field->var.name, key_field_test->var.name) != 0)
			return false;
	}

	for (i = 0; i < hist_data->n_sort_keys; i++) {
		sort_key = &hist_data->sort_keys[i];
		sort_key_test = &hist_data_test->sort_keys[i];

		if (sort_key->field_idx != sort_key_test->field_idx ||
		    sort_key->descending != sort_key_test->descending)
			return false;
	}

	if (!ignore_filter && data->filter_str &&
	    (strcmp(data->filter_str, data_test->filter_str) != 0))
		return false;

	if (!actions_match(hist_data, hist_data_test))
		return false;

	return true;
}

static int hist_register_trigger(char *glob, struct event_trigger_ops *ops,
				 struct event_trigger_data *data,
				 struct trace_event_file *file)
{
	struct hist_trigger_data *hist_data = data->private_data;
	struct event_trigger_data *test, *named_data = NULL;
	int ret = 0;

	if (hist_data->attrs->name) {
		named_data = find_named_trigger(hist_data->attrs->name);
		if (named_data) {
			if (!hist_trigger_match(data, named_data, named_data,
						true)) {
				hist_err("Named hist trigger doesn't match existing named trigger (includes variables): ", hist_data->attrs->name);
				ret = -EINVAL;
				goto out;
			}
		}
	}

	if (hist_data->attrs->name && !named_data)
		goto new;

	list_for_each_entry_rcu(test, &file->triggers, list) {
		if (test->cmd_ops->trigger_type == ETT_EVENT_HIST) {
			if (!hist_trigger_match(data, test, named_data, false))
				continue;
			if (hist_data->attrs->pause)
				test->paused = true;
			else if (hist_data->attrs->cont)
				test->paused = false;
			else if (hist_data->attrs->clear)
				hist_clear(test);
			else {
				hist_err("Hist trigger already exists", NULL);
				ret = -EEXIST;
			}
			goto out;
		}
	}
 new:
	if (hist_data->attrs->cont || hist_data->attrs->clear) {
		hist_err("Can't clear or continue a nonexistent hist trigger", NULL);
		ret = -ENOENT;
		goto out;
	}

	if (hist_data->attrs->pause)
		data->paused = true;

	if (named_data) {
		data->private_data = named_data->private_data;
		set_named_trigger_data(data, named_data);
		data->ops = &event_hist_trigger_named_ops;
	}

	if (data->ops->init) {
		ret = data->ops->init(data->ops, data);
		if (ret < 0)
			goto out;
	}

	if (hist_data->enable_timestamps) {
		char *clock = hist_data->attrs->clock;

		ret = tracing_set_clock(file->tr, hist_data->attrs->clock);
		if (ret) {
			hist_err("Couldn't set trace_clock: ", clock);
			goto out;
		}

		tracing_set_time_stamp_abs(file->tr, true);
	}

	if (named_data)
		destroy_hist_data(hist_data);

	ret++;
 out:
	return ret;
}

static int hist_trigger_enable(struct event_trigger_data *data,
			       struct trace_event_file *file)
{
	int ret = 0;

	list_add_tail_rcu(&data->list, &file->triggers);

	update_cond_flag(file);

	if (trace_event_trigger_enable_disable(file, 1) < 0) {
		list_del_rcu(&data->list);
		update_cond_flag(file);
		ret--;
	}

	return ret;
}

static bool have_hist_trigger_match(struct event_trigger_data *data,
				    struct trace_event_file *file)
{
	struct hist_trigger_data *hist_data = data->private_data;
	struct event_trigger_data *test, *named_data = NULL;
	bool match = false;

	if (hist_data->attrs->name)
		named_data = find_named_trigger(hist_data->attrs->name);

	list_for_each_entry_rcu(test, &file->triggers, list) {
		if (test->cmd_ops->trigger_type == ETT_EVENT_HIST) {
			if (hist_trigger_match(data, test, named_data, false)) {
				match = true;
				break;
			}
		}
	}

	return match;
}

static bool hist_trigger_check_refs(struct event_trigger_data *data,
				    struct trace_event_file *file)
{
	struct hist_trigger_data *hist_data = data->private_data;
	struct event_trigger_data *test, *named_data = NULL;

	if (hist_data->attrs->name)
		named_data = find_named_trigger(hist_data->attrs->name);

	list_for_each_entry_rcu(test, &file->triggers, list) {
		if (test->cmd_ops->trigger_type == ETT_EVENT_HIST) {
			if (!hist_trigger_match(data, test, named_data, false))
				continue;
			hist_data = test->private_data;
			if (check_var_refs(hist_data))
				return true;
			break;
		}
	}

	return false;
}

static void hist_unregister_trigger(char *glob, struct event_trigger_ops *ops,
				    struct event_trigger_data *data,
				    struct trace_event_file *file)
{
	struct hist_trigger_data *hist_data = data->private_data;
	struct event_trigger_data *test, *named_data = NULL;
	bool unregistered = false;

	if (hist_data->attrs->name)
		named_data = find_named_trigger(hist_data->attrs->name);

	list_for_each_entry_rcu(test, &file->triggers, list) {
		if (test->cmd_ops->trigger_type == ETT_EVENT_HIST) {
			if (!hist_trigger_match(data, test, named_data, false))
				continue;
			unregistered = true;
			list_del_rcu(&test->list);
			trace_event_trigger_enable_disable(file, 0);
			update_cond_flag(file);
			break;
		}
	}

	if (unregistered && test->ops->free)
		test->ops->free(test->ops, test);

	if (hist_data->enable_timestamps) {
		if (!hist_data->remove || unregistered)
			tracing_set_time_stamp_abs(file->tr, false);
	}
}

static bool hist_file_check_refs(struct trace_event_file *file)
{
	struct hist_trigger_data *hist_data;
	struct event_trigger_data *test;

	list_for_each_entry_rcu(test, &file->triggers, list) {
		if (test->cmd_ops->trigger_type == ETT_EVENT_HIST) {
			hist_data = test->private_data;
			if (check_var_refs(hist_data))
				return true;
		}
	}

	return false;
}

static void hist_unreg_all(struct trace_event_file *file)
{
	struct event_trigger_data *test, *n;
	struct hist_trigger_data *hist_data;
	struct synth_event *se;
	const char *se_name;

	if (hist_file_check_refs(file))
		return;

	list_for_each_entry_safe(test, n, &file->triggers, list) {
		if (test->cmd_ops->trigger_type == ETT_EVENT_HIST) {
			hist_data = test->private_data;
			list_del_rcu(&test->list);
			trace_event_trigger_enable_disable(file, 0);

			mutex_lock(&synth_event_mutex);
			se_name = trace_event_name(file->event_call);
			se = find_synth_event(se_name);
			if (se)
				se->ref--;
			mutex_unlock(&synth_event_mutex);

			update_cond_flag(file);
			if (hist_data->enable_timestamps)
				tracing_set_time_stamp_abs(file->tr, false);
			if (test->ops->free)
				test->ops->free(test->ops, test);
		}
	}
}

static int event_hist_trigger_func(struct event_command *cmd_ops,
				   struct trace_event_file *file,
				   char *glob, char *cmd, char *param)
{
	unsigned int hist_trigger_bits = TRACING_MAP_BITS_DEFAULT;
	struct event_trigger_data *trigger_data;
	struct hist_trigger_attrs *attrs;
	struct event_trigger_ops *trigger_ops;
	struct hist_trigger_data *hist_data;
	struct synth_event *se;
	const char *se_name;
	bool remove = false;
	char *trigger, *p;
	int ret = 0;

	if (glob && strlen(glob)) {
		last_cmd_set(param);
		hist_err_clear();
	}

	if (!param)
		return -EINVAL;

	if (glob[0] == '!')
		remove = true;

	/*
	 * separate the trigger from the filter (k:v [if filter])
	 * allowing for whitespace in the trigger
	 */
	p = trigger = param;
	do {
		p = strstr(p, "if");
		if (!p)
			break;
		if (p == param)
			return -EINVAL;
		if (*(p - 1) != ' ' && *(p - 1) != '\t') {
			p++;
			continue;
		}
		if (p >= param + strlen(param) - strlen("if") - 1)
			return -EINVAL;
		if (*(p + strlen("if")) != ' ' && *(p + strlen("if")) != '\t') {
			p++;
			continue;
		}
		break;
	} while (p);

	if (!p)
		param = NULL;
	else {
		*(p - 1) = '\0';
		param = strstrip(p);
		trigger = strstrip(trigger);
	}

	attrs = parse_hist_trigger_attrs(trigger);
	if (IS_ERR(attrs))
		return PTR_ERR(attrs);

	if (attrs->map_bits)
		hist_trigger_bits = attrs->map_bits;

	hist_data = create_hist_data(hist_trigger_bits, attrs, file, remove);
	if (IS_ERR(hist_data)) {
		destroy_hist_trigger_attrs(attrs);
		return PTR_ERR(hist_data);
	}

	trigger_ops = cmd_ops->get_trigger_ops(cmd, trigger);

	trigger_data = kzalloc(sizeof(*trigger_data), GFP_KERNEL);
	if (!trigger_data) {
		ret = -ENOMEM;
		goto out_free;
	}

	trigger_data->count = -1;
	trigger_data->ops = trigger_ops;
	trigger_data->cmd_ops = cmd_ops;

	INIT_LIST_HEAD(&trigger_data->list);
	RCU_INIT_POINTER(trigger_data->filter, NULL);

	trigger_data->private_data = hist_data;

	/* if param is non-empty, it's supposed to be a filter */
	if (param && cmd_ops->set_filter) {
		ret = cmd_ops->set_filter(param, trigger_data, file);
		if (ret < 0)
			goto out_free;
	}

	if (remove) {
		if (!have_hist_trigger_match(trigger_data, file))
			goto out_free;

		if (hist_trigger_check_refs(trigger_data, file)) {
			ret = -EBUSY;
			goto out_free;
		}

		cmd_ops->unreg(glob+1, trigger_ops, trigger_data, file);

		mutex_lock(&synth_event_mutex);
		se_name = trace_event_name(file->event_call);
		se = find_synth_event(se_name);
		if (se)
			se->ref--;
		mutex_unlock(&synth_event_mutex);

		ret = 0;
		goto out_free;
	}

	ret = cmd_ops->reg(glob, trigger_ops, trigger_data, file);
	/*
	 * The above returns on success the # of triggers registered,
	 * but if it didn't register any it returns zero.  Consider no
	 * triggers registered a failure too.
	 */
	if (!ret) {
		if (!(attrs->pause || attrs->cont || attrs->clear))
			ret = -ENOENT;
		goto out_free;
	} else if (ret < 0)
		goto out_free;

	if (get_named_trigger_data(trigger_data))
		goto enable;

	if (has_hist_vars(hist_data))
		save_hist_vars(hist_data);

	ret = create_actions(hist_data, file);
	if (ret)
		goto out_unreg;

	ret = tracing_map_init(hist_data->map);
	if (ret)
		goto out_unreg;
enable:
	ret = hist_trigger_enable(trigger_data, file);
	if (ret)
		goto out_unreg;

	mutex_lock(&synth_event_mutex);
	se_name = trace_event_name(file->event_call);
	se = find_synth_event(se_name);
	if (se)
		se->ref++;
	mutex_unlock(&synth_event_mutex);

	/* Just return zero, not the number of registered triggers */
	ret = 0;
 out:
	if (ret == 0)
		hist_err_clear();

	return ret;
 out_unreg:
	cmd_ops->unreg(glob+1, trigger_ops, trigger_data, file);
 out_free:
	if (cmd_ops->set_filter)
		cmd_ops->set_filter(NULL, trigger_data, NULL);

	remove_hist_vars(hist_data);

	kfree(trigger_data);

	destroy_hist_data(hist_data);
	goto out;
}

static struct event_command trigger_hist_cmd = {
	.name			= "hist",
	.trigger_type		= ETT_EVENT_HIST,
	.flags			= EVENT_CMD_FL_NEEDS_REC,
	.func			= event_hist_trigger_func,
	.reg			= hist_register_trigger,
	.unreg			= hist_unregister_trigger,
	.unreg_all		= hist_unreg_all,
	.get_trigger_ops	= event_hist_get_trigger_ops,
	.set_filter		= set_trigger_filter,
};

__init int register_trigger_hist_cmd(void)
{
	int ret;

	ret = register_event_command(&trigger_hist_cmd);
	WARN_ON(ret < 0);

	return ret;
}

static void
hist_enable_trigger(struct event_trigger_data *data, void *rec,
		    struct ring_buffer_event *event)
{
	struct enable_trigger_data *enable_data = data->private_data;
	struct event_trigger_data *test;

	list_for_each_entry_rcu(test, &enable_data->file->triggers, list) {
		if (test->cmd_ops->trigger_type == ETT_EVENT_HIST) {
			if (enable_data->enable)
				test->paused = false;
			else
				test->paused = true;
		}
	}
}

static void
hist_enable_count_trigger(struct event_trigger_data *data, void *rec,
			  struct ring_buffer_event *event)
{
	if (!data->count)
		return;

	if (data->count != -1)
		(data->count)--;

	hist_enable_trigger(data, rec, event);
}

static struct event_trigger_ops hist_enable_trigger_ops = {
	.func			= hist_enable_trigger,
	.print			= event_enable_trigger_print,
	.init			= event_trigger_init,
	.free			= event_enable_trigger_free,
};

static struct event_trigger_ops hist_enable_count_trigger_ops = {
	.func			= hist_enable_count_trigger,
	.print			= event_enable_trigger_print,
	.init			= event_trigger_init,
	.free			= event_enable_trigger_free,
};

static struct event_trigger_ops hist_disable_trigger_ops = {
	.func			= hist_enable_trigger,
	.print			= event_enable_trigger_print,
	.init			= event_trigger_init,
	.free			= event_enable_trigger_free,
};

static struct event_trigger_ops hist_disable_count_trigger_ops = {
	.func			= hist_enable_count_trigger,
	.print			= event_enable_trigger_print,
	.init			= event_trigger_init,
	.free			= event_enable_trigger_free,
};

static struct event_trigger_ops *
hist_enable_get_trigger_ops(char *cmd, char *param)
{
	struct event_trigger_ops *ops;
	bool enable;

	enable = (strcmp(cmd, ENABLE_HIST_STR) == 0);

	if (enable)
		ops = param ? &hist_enable_count_trigger_ops :
			&hist_enable_trigger_ops;
	else
		ops = param ? &hist_disable_count_trigger_ops :
			&hist_disable_trigger_ops;

	return ops;
}

static void hist_enable_unreg_all(struct trace_event_file *file)
{
	struct event_trigger_data *test, *n;

	list_for_each_entry_safe(test, n, &file->triggers, list) {
		if (test->cmd_ops->trigger_type == ETT_HIST_ENABLE) {
			list_del_rcu(&test->list);
			update_cond_flag(file);
			trace_event_trigger_enable_disable(file, 0);
			if (test->ops->free)
				test->ops->free(test->ops, test);
		}
	}
}

static struct event_command trigger_hist_enable_cmd = {
	.name			= ENABLE_HIST_STR,
	.trigger_type		= ETT_HIST_ENABLE,
	.func			= event_enable_trigger_func,
	.reg			= event_enable_register_trigger,
	.unreg			= event_enable_unregister_trigger,
	.unreg_all		= hist_enable_unreg_all,
	.get_trigger_ops	= hist_enable_get_trigger_ops,
	.set_filter		= set_trigger_filter,
};

static struct event_command trigger_hist_disable_cmd = {
	.name			= DISABLE_HIST_STR,
	.trigger_type		= ETT_HIST_ENABLE,
	.func			= event_enable_trigger_func,
	.reg			= event_enable_register_trigger,
	.unreg			= event_enable_unregister_trigger,
	.unreg_all		= hist_enable_unreg_all,
	.get_trigger_ops	= hist_enable_get_trigger_ops,
	.set_filter		= set_trigger_filter,
};

static __init void unregister_trigger_hist_enable_disable_cmds(void)
{
	unregister_event_command(&trigger_hist_enable_cmd);
	unregister_event_command(&trigger_hist_disable_cmd);
}

__init int register_trigger_hist_enable_disable_cmds(void)
{
	int ret;

	ret = register_event_command(&trigger_hist_enable_cmd);
	if (WARN_ON(ret < 0))
		return ret;
	ret = register_event_command(&trigger_hist_disable_cmd);
	if (WARN_ON(ret < 0))
		unregister_trigger_hist_enable_disable_cmds();

	return ret;
}

static __init int trace_events_hist_init(void)
{
	struct dentry *entry = NULL;
	struct dentry *d_tracer;
	int err = 0;

	d_tracer = tracing_init_dentry();
	if (IS_ERR(d_tracer)) {
		err = PTR_ERR(d_tracer);
		goto err;
	}

	entry = tracefs_create_file("synthetic_events", 0644, d_tracer,
				    NULL, &synth_events_fops);
	if (!entry) {
		err = -ENODEV;
		goto err;
	}

	return err;
 err:
	pr_warn("Could not create tracefs 'synthetic_events' entry\n");

	return err;
}

fs_initcall(trace_events_hist_init);<|MERGE_RESOLUTION|>--- conflicted
+++ resolved
@@ -2777,10 +2777,7 @@
 		expr->fn = hist_field_plus;
 		break;
 	default:
-<<<<<<< HEAD
-=======
 		ret = -EINVAL;
->>>>>>> 733b7b76
 		goto free;
 	}
 
