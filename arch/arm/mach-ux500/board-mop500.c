
/*
 * Copyright (C) 2008-2009 ST-Ericsson
 *
 * Author: Srinidhi KASAGAR <srinidhi.kasagar@stericsson.com>
 *
 * This program is free software; you can redistribute it and/or modify
 * it under the terms of the GNU General Public License version 2, as
 * published by the Free Software Foundation.
 *
 */
#include <linux/kernel.h>
#include <linux/init.h>
#include <linux/interrupt.h>
#include <linux/platform_device.h>
#include <linux/io.h>
#include <linux/i2c.h>
#include <linux/gpio.h>
#include <linux/amba/bus.h>
#include <linux/amba/pl022.h>
#include <linux/amba/serial.h>
#include <linux/spi/spi.h>
#include <linux/mfd/abx500/ab8500.h>
#include <linux/regulator/ab8500.h>
#include <linux/mfd/tc3589x.h>
#include <linux/mfd/tps6105x.h>
#include <linux/mfd/abx500/ab8500-gpio.h>
#include <linux/leds-lp5521.h>
#include <linux/input.h>
#include <linux/smsc911x.h>
#include <linux/gpio_keys.h>
#include <linux/delay.h>
#include <linux/of.h>
#include <linux/of_platform.h>
#include <linux/leds.h>
#include <linux/pinctrl/consumer.h>

#include <asm/mach-types.h>
#include <asm/mach/arch.h>
#include <asm/hardware/gic.h>

#include <plat/i2c.h>
#include <plat/ste_dma40.h>
#include <plat/gpio-nomadik.h>

#include <mach/hardware.h>
#include <mach/setup.h>
#include <mach/devices.h>
#include <mach/irqs.h>

#include "ste-dma40-db8500.h"
#include "devices-db8500.h"
#include "board-mop500.h"
#include "board-mop500-regulators.h"
#include "board-mop500-msp.h"

static struct gpio_led snowball_led_array[] = {
	{
		.name = "user_led",
		.default_trigger = "none",
		.gpio = 142,
	},
};

static struct gpio_led_platform_data snowball_led_data = {
	.leds = snowball_led_array,
	.num_leds = ARRAY_SIZE(snowball_led_array),
};

static struct platform_device snowball_led_dev = {
	.name = "leds-gpio",
	.dev = {
		.platform_data = &snowball_led_data,
	},
};

static struct ab8500_gpio_platform_data ab8500_gpio_pdata = {
	.gpio_base		= MOP500_AB8500_PIN_GPIO(1),
	.irq_base		= MOP500_AB8500_VIR_GPIO_IRQ_BASE,
	/* config_reg is the initial configuration of ab8500 pins.
	 * The pins can be configured as GPIO or alt functions based
	 * on value present in GpioSel1 to GpioSel6 and AlternatFunction
	 * register. This is the array of 7 configuration settings.
	 * One has to compile time decide these settings. Below is the
	 * explanation of these setting
	 * GpioSel1 = 0x00 => Pins GPIO1 to GPIO8 are not used as GPIO
	 * GpioSel2 = 0x1E => Pins GPIO10 to GPIO13 are configured as GPIO
	 * GpioSel3 = 0x80 => Pin GPIO24 is configured as GPIO
	 * GpioSel4 = 0x01 => Pin GPIo25 is configured as GPIO
	 * GpioSel5 = 0x7A => Pins GPIO34, GPIO36 to GPIO39 are conf as GPIO
	 * GpioSel6 = 0x00 => Pins GPIO41 & GPIo42 are not configured as GPIO
	 * AlternaFunction = 0x00 => If Pins GPIO10 to 13 are not configured
	 * as GPIO then this register selectes the alternate fucntions
	 */
	.config_reg		= {0x00, 0x1E, 0x80, 0x01,
					0x7A, 0x00, 0x00},
};

static struct gpio_keys_button snowball_key_array[] = {
	{
		.gpio           = 32,
		.type           = EV_KEY,
		.code           = KEY_1,
		.desc           = "userpb",
		.active_low     = 1,
		.debounce_interval = 50,
		.wakeup         = 1,
	},
	{
		.gpio           = 151,
		.type           = EV_KEY,
		.code           = KEY_2,
		.desc           = "extkb1",
		.active_low     = 1,
		.debounce_interval = 50,
		.wakeup         = 1,
	},
	{
		.gpio           = 152,
		.type           = EV_KEY,
		.code           = KEY_3,
		.desc           = "extkb2",
		.active_low     = 1,
		.debounce_interval = 50,
		.wakeup         = 1,
	},
	{
		.gpio           = 161,
		.type           = EV_KEY,
		.code           = KEY_4,
		.desc           = "extkb3",
		.active_low     = 1,
		.debounce_interval = 50,
		.wakeup         = 1,
	},
	{
		.gpio           = 162,
		.type           = EV_KEY,
		.code           = KEY_5,
		.desc           = "extkb4",
		.active_low     = 1,
		.debounce_interval = 50,
		.wakeup         = 1,
	},
};

static struct gpio_keys_platform_data snowball_key_data = {
	.buttons        = snowball_key_array,
	.nbuttons       = ARRAY_SIZE(snowball_key_array),
};

static struct platform_device snowball_key_dev = {
	.name           = "gpio-keys",
	.id             = -1,
	.dev            = {
		.platform_data  = &snowball_key_data,
	}
};

static struct smsc911x_platform_config snowball_sbnet_cfg = {
	.irq_polarity = SMSC911X_IRQ_POLARITY_ACTIVE_HIGH,
	.irq_type = SMSC911X_IRQ_TYPE_PUSH_PULL,
	.flags = SMSC911X_USE_16BIT | SMSC911X_FORCE_INTERNAL_PHY,
	.shift = 1,
};

static struct resource sbnet_res[] = {
	{
		.name = "smsc911x-memory",
		.start = (0x5000 << 16),
		.end  =  (0x5000 << 16) + 0xffff,
		.flags = IORESOURCE_MEM,
	},
	{
		.start = NOMADIK_GPIO_TO_IRQ(140),
		.end = NOMADIK_GPIO_TO_IRQ(140),
		.flags = IORESOURCE_IRQ | IORESOURCE_IRQ_HIGHEDGE,
	},
};

static struct platform_device snowball_sbnet_dev = {
	.name           = "smsc911x",
	.num_resources  = ARRAY_SIZE(sbnet_res),
	.resource       = sbnet_res,
	.dev            = {
		.platform_data = &snowball_sbnet_cfg,
	},
};

static struct ab8500_platform_data ab8500_platdata = {
	.irq_base	= MOP500_AB8500_IRQ_BASE,
	.regulator_reg_init = ab8500_regulator_reg_init,
	.num_regulator_reg_init	= ARRAY_SIZE(ab8500_regulator_reg_init),
	.regulator	= ab8500_regulators,
	.num_regulator	= ARRAY_SIZE(ab8500_regulators),
	.gpio		= &ab8500_gpio_pdata,
};

static struct resource ab8500_resources[] = {
	[0] = {
		.start	= IRQ_DB8500_AB8500,
		.end	= IRQ_DB8500_AB8500,
		.flags	= IORESOURCE_IRQ
	}
};

struct platform_device ab8500_device = {
	.name = "ab8500-i2c",
	.id = 0,
	.dev = {
		.platform_data = &ab8500_platdata,
	},
	.num_resources = 1,
	.resource = ab8500_resources,
};

/*
 * TPS61052
 */

static struct tps6105x_platform_data mop500_tps61052_data = {
	.mode = TPS6105X_MODE_VOLTAGE,
	.regulator_data = &tps61052_regulator,
};

/*
 * TC35892
 */

static void mop500_tc35892_init(struct tc3589x *tc3589x, unsigned int base)
{
	struct device *parent = NULL;
#if 0
	/* FIXME: Is the sdi actually part of tc3589x? */
	parent = tc3589x->dev;
#endif
	mop500_sdi_tc35892_init(parent);
}

static struct tc3589x_gpio_platform_data mop500_tc35892_gpio_data = {
	.gpio_base	= MOP500_EGPIO(0),
	.setup		= mop500_tc35892_init,
};

static struct tc3589x_platform_data mop500_tc35892_data = {
	.block		= TC3589x_BLOCK_GPIO,
	.gpio		= &mop500_tc35892_gpio_data,
	.irq_base	= MOP500_EGPIO_IRQ_BASE,
};

static struct lp5521_led_config lp5521_pri_led[] = {
       [0] = {
	       .chan_nr = 0,
	       .led_current = 0x2f,
	       .max_current = 0x5f,
       },
       [1] = {
	       .chan_nr = 1,
	       .led_current = 0x2f,
	       .max_current = 0x5f,
       },
       [2] = {
	       .chan_nr = 2,
	       .led_current = 0x2f,
	       .max_current = 0x5f,
       },
};

static struct lp5521_platform_data __initdata lp5521_pri_data = {
       .label = "lp5521_pri",
       .led_config     = &lp5521_pri_led[0],
       .num_channels   = 3,
       .clock_mode     = LP5521_CLOCK_EXT,
};

static struct lp5521_led_config lp5521_sec_led[] = {
       [0] = {
	       .chan_nr = 0,
	       .led_current = 0x2f,
	       .max_current = 0x5f,
       },
       [1] = {
	       .chan_nr = 1,
	       .led_current = 0x2f,
	       .max_current = 0x5f,
       },
       [2] = {
	       .chan_nr = 2,
	       .led_current = 0x2f,
	       .max_current = 0x5f,
       },
};

static struct lp5521_platform_data __initdata lp5521_sec_data = {
       .label = "lp5521_sec",
       .led_config     = &lp5521_sec_led[0],
       .num_channels   = 3,
       .clock_mode     = LP5521_CLOCK_EXT,
};

static struct i2c_board_info __initdata mop500_i2c0_devices[] = {
	{
		I2C_BOARD_INFO("tc3589x", 0x42),
		.irq		= NOMADIK_GPIO_TO_IRQ(217),
		.platform_data  = &mop500_tc35892_data,
	},
	/* I2C0 devices only available prior to HREFv60 */
	{
		I2C_BOARD_INFO("tps61052", 0x33),
		.platform_data  = &mop500_tps61052_data,
	},
};

#define NUM_PRE_V60_I2C0_DEVICES 1

static struct i2c_board_info __initdata mop500_i2c2_devices[] = {
	{
		/* lp5521 LED driver, 1st device */
		I2C_BOARD_INFO("lp5521", 0x33),
		.platform_data = &lp5521_pri_data,
	},
	{
		/* lp5521 LED driver, 2st device */
		I2C_BOARD_INFO("lp5521", 0x34),
		.platform_data = &lp5521_sec_data,
	},
	{
		/* Light sensor Rohm BH1780GLI */
		I2C_BOARD_INFO("bh1780", 0x29),
	},
};

#define U8500_I2C_CONTROLLER(id, _slsu, _tft, _rft, clk, t_out, _sm)	\
static struct nmk_i2c_controller u8500_i2c##id##_data = { \
	/*				\
	 * slave data setup time, which is	\
	 * 250 ns,100ns,10ns which is 14,6,2	\
	 * respectively for a 48 Mhz	\
	 * i2c clock			\
	 */				\
	.slsu		= _slsu,	\
	/* Tx FIFO threshold */		\
	.tft		= _tft,		\
	/* Rx FIFO threshold */		\
	.rft		= _rft,		\
	/* std. mode operation */	\
	.clk_freq	= clk,		\
	/* Slave response timeout(ms) */\
	.timeout	= t_out,	\
	.sm		= _sm,		\
}

/*
 * The board uses 4 i2c controllers, initialize all of
 * them with slave data setup time of 250 ns,
 * Tx & Rx FIFO threshold values as 8 and standard
 * mode of operation
 */
U8500_I2C_CONTROLLER(0, 0xe, 1, 8, 100000, 200, I2C_FREQ_MODE_FAST);
U8500_I2C_CONTROLLER(1, 0xe, 1, 8, 100000, 200, I2C_FREQ_MODE_FAST);
U8500_I2C_CONTROLLER(2,	0xe, 1, 8, 100000, 200, I2C_FREQ_MODE_FAST);
U8500_I2C_CONTROLLER(3,	0xe, 1, 8, 100000, 200, I2C_FREQ_MODE_FAST);

static void __init mop500_i2c_init(struct device *parent)
{
	db8500_add_i2c0(parent, &u8500_i2c0_data);
	db8500_add_i2c1(parent, &u8500_i2c1_data);
	db8500_add_i2c2(parent, &u8500_i2c2_data);
	db8500_add_i2c3(parent, &u8500_i2c3_data);
}

static struct gpio_keys_button mop500_gpio_keys[] = {
	{
		.desc			= "SFH7741 Proximity Sensor",
		.type			= EV_SW,
		.code			= SW_FRONT_PROXIMITY,
		.active_low		= 0,
		.can_disable		= 1,
	}
};

static struct regulator *prox_regulator;
static int mop500_prox_activate(struct device *dev);
static void mop500_prox_deactivate(struct device *dev);

static struct gpio_keys_platform_data mop500_gpio_keys_data = {
	.buttons	= mop500_gpio_keys,
	.nbuttons	= ARRAY_SIZE(mop500_gpio_keys),
	.enable		= mop500_prox_activate,
	.disable	= mop500_prox_deactivate,
};

static struct platform_device mop500_gpio_keys_device = {
	.name	= "gpio-keys",
	.id	= 0,
	.dev	= {
		.platform_data	= &mop500_gpio_keys_data,
	},
};

static int mop500_prox_activate(struct device *dev)
{
	prox_regulator = regulator_get(&mop500_gpio_keys_device.dev,
						"vcc");
	if (IS_ERR(prox_regulator)) {
		dev_err(&mop500_gpio_keys_device.dev,
			"no regulator\n");
		return PTR_ERR(prox_regulator);
	}
	regulator_enable(prox_regulator);
	return 0;
}

static void mop500_prox_deactivate(struct device *dev)
{
	regulator_disable(prox_regulator);
	regulator_put(prox_regulator);
}

/* add any platform devices here - TODO */
static struct platform_device *mop500_platform_devs[] __initdata = {
	&mop500_gpio_keys_device,
	&ab8500_device,
};

#ifdef CONFIG_STE_DMA40
static struct stedma40_chan_cfg ssp0_dma_cfg_rx = {
	.mode = STEDMA40_MODE_LOGICAL,
	.dir = STEDMA40_PERIPH_TO_MEM,
	.src_dev_type =  DB8500_DMA_DEV8_SSP0_RX,
	.dst_dev_type = STEDMA40_DEV_DST_MEMORY,
	.src_info.data_width = STEDMA40_BYTE_WIDTH,
	.dst_info.data_width = STEDMA40_BYTE_WIDTH,
};

static struct stedma40_chan_cfg ssp0_dma_cfg_tx = {
	.mode = STEDMA40_MODE_LOGICAL,
	.dir = STEDMA40_MEM_TO_PERIPH,
	.src_dev_type = STEDMA40_DEV_SRC_MEMORY,
	.dst_dev_type = DB8500_DMA_DEV8_SSP0_TX,
	.src_info.data_width = STEDMA40_BYTE_WIDTH,
	.dst_info.data_width = STEDMA40_BYTE_WIDTH,
};
#endif

static struct pl022_ssp_controller ssp0_plat = {
	.bus_id = 0,
#ifdef CONFIG_STE_DMA40
	.enable_dma = 1,
	.dma_filter = stedma40_filter,
	.dma_rx_param = &ssp0_dma_cfg_rx,
	.dma_tx_param = &ssp0_dma_cfg_tx,
#else
	.enable_dma = 0,
#endif
	/* on this platform, gpio 31,142,144,214 &
	 * 224 are connected as chip selects
	 */
	.num_chipselect = 5,
};

static void __init mop500_spi_init(struct device *parent)
{
	db8500_add_ssp0(parent, &ssp0_plat);
}

#ifdef CONFIG_STE_DMA40
static struct stedma40_chan_cfg uart0_dma_cfg_rx = {
	.mode = STEDMA40_MODE_LOGICAL,
	.dir = STEDMA40_PERIPH_TO_MEM,
	.src_dev_type =  DB8500_DMA_DEV13_UART0_RX,
	.dst_dev_type = STEDMA40_DEV_DST_MEMORY,
	.src_info.data_width = STEDMA40_BYTE_WIDTH,
	.dst_info.data_width = STEDMA40_BYTE_WIDTH,
};

static struct stedma40_chan_cfg uart0_dma_cfg_tx = {
	.mode = STEDMA40_MODE_LOGICAL,
	.dir = STEDMA40_MEM_TO_PERIPH,
	.src_dev_type = STEDMA40_DEV_SRC_MEMORY,
	.dst_dev_type = DB8500_DMA_DEV13_UART0_TX,
	.src_info.data_width = STEDMA40_BYTE_WIDTH,
	.dst_info.data_width = STEDMA40_BYTE_WIDTH,
};

static struct stedma40_chan_cfg uart1_dma_cfg_rx = {
	.mode = STEDMA40_MODE_LOGICAL,
	.dir = STEDMA40_PERIPH_TO_MEM,
	.src_dev_type =  DB8500_DMA_DEV12_UART1_RX,
	.dst_dev_type = STEDMA40_DEV_DST_MEMORY,
	.src_info.data_width = STEDMA40_BYTE_WIDTH,
	.dst_info.data_width = STEDMA40_BYTE_WIDTH,
};

static struct stedma40_chan_cfg uart1_dma_cfg_tx = {
	.mode = STEDMA40_MODE_LOGICAL,
	.dir = STEDMA40_MEM_TO_PERIPH,
	.src_dev_type = STEDMA40_DEV_SRC_MEMORY,
	.dst_dev_type = DB8500_DMA_DEV12_UART1_TX,
	.src_info.data_width = STEDMA40_BYTE_WIDTH,
	.dst_info.data_width = STEDMA40_BYTE_WIDTH,
};

static struct stedma40_chan_cfg uart2_dma_cfg_rx = {
	.mode = STEDMA40_MODE_LOGICAL,
	.dir = STEDMA40_PERIPH_TO_MEM,
	.src_dev_type =  DB8500_DMA_DEV11_UART2_RX,
	.dst_dev_type = STEDMA40_DEV_DST_MEMORY,
	.src_info.data_width = STEDMA40_BYTE_WIDTH,
	.dst_info.data_width = STEDMA40_BYTE_WIDTH,
};

static struct stedma40_chan_cfg uart2_dma_cfg_tx = {
	.mode = STEDMA40_MODE_LOGICAL,
	.dir = STEDMA40_MEM_TO_PERIPH,
	.src_dev_type = STEDMA40_DEV_SRC_MEMORY,
	.dst_dev_type = DB8500_DMA_DEV11_UART2_TX,
	.src_info.data_width = STEDMA40_BYTE_WIDTH,
	.dst_info.data_width = STEDMA40_BYTE_WIDTH,
};
#endif

#define PRCC_K_SOFTRST_SET      0x18
#define PRCC_K_SOFTRST_CLEAR    0x1C
static void ux500_uart0_reset(void)
{
	void __iomem *prcc_rst_set, *prcc_rst_clr;

	prcc_rst_set = (void __iomem *)IO_ADDRESS(U8500_CLKRST1_BASE +
			PRCC_K_SOFTRST_SET);
	prcc_rst_clr = (void __iomem *)IO_ADDRESS(U8500_CLKRST1_BASE +
			PRCC_K_SOFTRST_CLEAR);

	/* Activate soft reset PRCC_K_SOFTRST_CLEAR */
	writel((readl(prcc_rst_clr) | 0x1), prcc_rst_clr);
	udelay(1);

	/* Release soft reset PRCC_K_SOFTRST_SET */
	writel((readl(prcc_rst_set) | 0x1), prcc_rst_set);
	udelay(1);
}

/* This needs to be referenced by callbacks */
struct pinctrl *u0_p;
struct pinctrl_state *u0_def;
struct pinctrl_state *u0_sleep;

static void ux500_uart0_init(void)
{
	int ret;

	if (IS_ERR(u0_p) || IS_ERR(u0_def))
		return;

	ret = pinctrl_select_state(u0_p, u0_def);
	if (ret)
		pr_err("could not set UART0 defstate\n");
}

static void ux500_uart0_exit(void)
{
	int ret;

	if (IS_ERR(u0_p) || IS_ERR(u0_sleep))
		return;

	ret = pinctrl_select_state(u0_p, u0_sleep);
	if (ret)
		pr_err("could not set UART0 idlestate\n");
}

static struct amba_pl011_data uart0_plat = {
#ifdef CONFIG_STE_DMA40
	.dma_filter = stedma40_filter,
	.dma_rx_param = &uart0_dma_cfg_rx,
	.dma_tx_param = &uart0_dma_cfg_tx,
#endif
	.init = ux500_uart0_init,
	.exit = ux500_uart0_exit,
	.reset = ux500_uart0_reset,
};

static struct amba_pl011_data uart1_plat = {
#ifdef CONFIG_STE_DMA40
	.dma_filter = stedma40_filter,
	.dma_rx_param = &uart1_dma_cfg_rx,
	.dma_tx_param = &uart1_dma_cfg_tx,
#endif
};

static struct amba_pl011_data uart2_plat = {
#ifdef CONFIG_STE_DMA40
	.dma_filter = stedma40_filter,
	.dma_rx_param = &uart2_dma_cfg_rx,
	.dma_tx_param = &uart2_dma_cfg_tx,
#endif
};

static void __init mop500_uart_init(struct device *parent)
{
	struct amba_device *uart0_device;

	uart0_device = db8500_add_uart0(parent, &uart0_plat);
	if (uart0_device) {
		u0_p = pinctrl_get(&uart0_device->dev);
		if (IS_ERR(u0_p))
			dev_err(&uart0_device->dev,
				"could not get UART0 pinctrl\n");
		else {
			u0_def = pinctrl_lookup_state(u0_p,
						      PINCTRL_STATE_DEFAULT);
			if (IS_ERR(u0_def)) {
				dev_err(&uart0_device->dev,
					"could not get UART0 defstate\n");
			}
			u0_sleep = pinctrl_lookup_state(u0_p,
							PINCTRL_STATE_SLEEP);
			if (IS_ERR(u0_sleep))
				dev_err(&uart0_device->dev,
					"could not get UART0 idlestate\n");
		}
	}
	db8500_add_uart1(parent, &uart1_plat);
	db8500_add_uart2(parent, &uart2_plat);
}

static struct platform_device *snowball_platform_devs[] __initdata = {
	&snowball_led_dev,
	&snowball_key_dev,
	&ab8500_device,
};

static void __init mop500_init_machine(void)
{
	struct device *parent = NULL;
	int i2c0_devs;
	int i;

	mop500_gpio_keys[0].gpio = GPIO_PROX_SENSOR;

	mop500_pinmaps_init();
	parent = u8500_init_devices();

	/* FIXME: parent of ab8500 should be prcmu */
	for (i = 0; i < ARRAY_SIZE(mop500_platform_devs); i++)
		mop500_platform_devs[i]->dev.parent = parent;

	platform_add_devices(mop500_platform_devs,
			ARRAY_SIZE(mop500_platform_devs));

	mop500_i2c_init(parent);
	mop500_sdi_init(parent);
	mop500_spi_init(parent);
	mop500_msp_init(parent);
	mop500_uart_init(parent);

	i2c0_devs = ARRAY_SIZE(mop500_i2c0_devices);

	i2c_register_board_info(0, mop500_i2c0_devices, i2c0_devs);
	i2c_register_board_info(2, mop500_i2c2_devices,
				ARRAY_SIZE(mop500_i2c2_devices));

	/* This board has full regulator constraints */
	regulator_has_full_constraints();
}

static void __init snowball_init_machine(void)
{
	struct device *parent = NULL;
	int i;

	snowball_pinmaps_init();
	parent = u8500_init_devices();

	for (i = 0; i < ARRAY_SIZE(snowball_platform_devs); i++)
		snowball_platform_devs[i]->dev.parent = parent;

	platform_add_devices(snowball_platform_devs,
			ARRAY_SIZE(snowball_platform_devs));

	mop500_i2c_init(parent);
	snowball_sdi_init(parent);
	mop500_spi_init(parent);
	mop500_msp_init(parent);
	mop500_uart_init(parent);

	/* This board has full regulator constraints */
	regulator_has_full_constraints();
}

static void __init hrefv60_init_machine(void)
{
	struct device *parent = NULL;
	int i2c0_devs;
	int i;

	/*
	 * The HREFv60 board removed a GPIO expander and routed
	 * all these GPIO pins to the internal GPIO controller
	 * instead.
	 */
	mop500_gpio_keys[0].gpio = HREFV60_PROX_SENSE_GPIO;

	hrefv60_pinmaps_init();
	parent = u8500_init_devices();

	for (i = 0; i < ARRAY_SIZE(mop500_platform_devs); i++)
		mop500_platform_devs[i]->dev.parent = parent;

	platform_add_devices(mop500_platform_devs,
			ARRAY_SIZE(mop500_platform_devs));

	mop500_i2c_init(parent);
	hrefv60_sdi_init(parent);
	mop500_spi_init(parent);
	mop500_msp_init(parent);
	mop500_uart_init(parent);

	i2c0_devs = ARRAY_SIZE(mop500_i2c0_devices);

	i2c0_devs -= NUM_PRE_V60_I2C0_DEVICES;

	i2c_register_board_info(0, mop500_i2c0_devices, i2c0_devs);
	i2c_register_board_info(2, mop500_i2c2_devices,
				ARRAY_SIZE(mop500_i2c2_devices));

	/* This board has full regulator constraints */
	regulator_has_full_constraints();
}

MACHINE_START(U8500, "ST-Ericsson MOP500 platform")
	/* Maintainer: Srinidhi Kasagar <srinidhi.kasagar@stericsson.com> */
	.atag_offset	= 0x100,
	.map_io		= u8500_map_io,
	.init_irq	= ux500_init_irq,
	/* we re-use nomadik timer here */
	.timer		= &ux500_timer,
	.handle_irq	= gic_handle_irq,
	.init_machine	= mop500_init_machine,
MACHINE_END

MACHINE_START(HREFV60, "ST-Ericsson U8500 Platform HREFv60+")
	.atag_offset	= 0x100,
	.map_io		= u8500_map_io,
	.init_irq	= ux500_init_irq,
	.timer		= &ux500_timer,
	.handle_irq	= gic_handle_irq,
	.init_machine	= hrefv60_init_machine,
MACHINE_END

MACHINE_START(SNOWBALL, "Calao Systems Snowball platform")
	.atag_offset	= 0x100,
	.map_io		= u8500_map_io,
	.init_irq	= ux500_init_irq,
	/* we re-use nomadik timer here */
	.timer		= &ux500_timer,
	.handle_irq	= gic_handle_irq,
	.init_machine	= snowball_init_machine,
MACHINE_END

#ifdef CONFIG_MACH_UX500_DT

struct of_dev_auxdata u8500_auxdata_lookup[] __initdata = {
	/* Requires DMA and call-back bindings. */
	OF_DEV_AUXDATA("arm,pl011", 0x80120000, "uart0", &uart0_plat),
	OF_DEV_AUXDATA("arm,pl011", 0x80121000, "uart1", &uart1_plat),
	OF_DEV_AUXDATA("arm,pl011", 0x80007000, "uart2", &uart2_plat),
	/* Requires DMA bindings. */
	OF_DEV_AUXDATA("arm,pl022", 0x80002000, "ssp0",  &ssp0_plat),
	/* Requires clock name bindings. */
	OF_DEV_AUXDATA("st,nomadik-gpio", 0x8012e000, "gpio.0", NULL),
	OF_DEV_AUXDATA("st,nomadik-gpio", 0x8012e080, "gpio.1", NULL),
	OF_DEV_AUXDATA("st,nomadik-gpio", 0x8000e000, "gpio.2", NULL),
	OF_DEV_AUXDATA("st,nomadik-gpio", 0x8000e080, "gpio.3", NULL),
	OF_DEV_AUXDATA("st,nomadik-gpio", 0x8000e100, "gpio.4", NULL),
	OF_DEV_AUXDATA("st,nomadik-gpio", 0x8000e180, "gpio.5", NULL),
	OF_DEV_AUXDATA("st,nomadik-gpio", 0x8011e000, "gpio.6", NULL),
	OF_DEV_AUXDATA("st,nomadik-gpio", 0x8011e080, "gpio.7", NULL),
	OF_DEV_AUXDATA("st,nomadik-gpio", 0xa03fe000, "gpio.8", NULL),
	{},
};

static const struct of_device_id u8500_local_bus_nodes[] = {
	/* only create devices below soc node */
	{ .compatible = "stericsson,db8500", },
	{ .compatible = "simple-bus"},
	{ },
};

static void __init u8500_init_machine(void)
{
	struct device *parent = NULL;
	int i2c0_devs;
	int i;

	/* Pinmaps must be in place before devices register */
	if (of_machine_is_compatible("st-ericsson,mop500"))
		mop500_pinmaps_init();
	else if (of_machine_is_compatible("calaosystems,snowball-a9500"))
		snowball_pinmaps_init();
	else if (of_machine_is_compatible("st-ericsson,hrefv60+"))
		hrefv60_pinmaps_init();

	parent = u8500_init_devices();

	for (i = 0; i < ARRAY_SIZE(mop500_platform_devs); i++)
		mop500_platform_devs[i]->dev.parent = parent;
	for (i = 0; i < ARRAY_SIZE(snowball_platform_devs); i++)
		snowball_platform_devs[i]->dev.parent = parent;

	/* automatically probe child nodes of db8500 device */
	of_platform_populate(NULL, u8500_local_bus_nodes, u8500_auxdata_lookup, parent);

	if (of_machine_is_compatible("st-ericsson,mop500")) {
		mop500_gpio_keys[0].gpio = GPIO_PROX_SENSOR;

		platform_add_devices(mop500_platform_devs,
				ARRAY_SIZE(mop500_platform_devs));

		mop500_sdi_init(parent);

		i2c0_devs = ARRAY_SIZE(mop500_i2c0_devices);
		i2c_register_board_info(0, mop500_i2c0_devices, i2c0_devs);
		i2c_register_board_info(2, mop500_i2c2_devices,
					ARRAY_SIZE(mop500_i2c2_devices));

	} else if (of_machine_is_compatible("calaosystems,snowball-a9500")) {
		platform_add_devices(snowball_platform_devs,
				ARRAY_SIZE(snowball_platform_devs));

		snowball_sdi_init(parent);
	} else if (of_machine_is_compatible("st-ericsson,hrefv60+")) {
		/*
		 * The HREFv60 board removed a GPIO expander and routed
		 * all these GPIO pins to the internal GPIO controller
		 * instead.
		 */
		mop500_gpio_keys[0].gpio = HREFV60_PROX_SENSE_GPIO;
<<<<<<< HEAD
		hrefv60_pins_init();
=======
		i2c0_devs -= NUM_PRE_V60_I2C0_DEVICES;
>>>>>>> f3f08dcb
		platform_add_devices(mop500_platform_devs,
				ARRAY_SIZE(mop500_platform_devs));

		hrefv60_sdi_init(parent);

		i2c0_devs = ARRAY_SIZE(mop500_i2c0_devices);
		i2c0_devs -= NUM_PRE_V60_I2C0_DEVICES;

		i2c_register_board_info(0, mop500_i2c0_devices, i2c0_devs);
		i2c_register_board_info(2, mop500_i2c2_devices,
					ARRAY_SIZE(mop500_i2c2_devices));
	}
	mop500_i2c_init(parent);

	/* This board has full regulator constraints */
	regulator_has_full_constraints();
}

static const char * u8500_dt_board_compat[] = {
	"calaosystems,snowball-a9500",
	"st-ericsson,hrefv60+",
	"st-ericsson,u8500",
	"st-ericsson,mop500",
	NULL,
};


DT_MACHINE_START(U8500_DT, "ST-Ericsson U8500 platform (Device Tree Support)")
	.map_io		= u8500_map_io,
	.init_irq	= ux500_init_irq,
	/* we re-use nomadik timer here */
	.timer		= &ux500_timer,
	.handle_irq	= gic_handle_irq,
	.init_machine	= u8500_init_machine,
	.dt_compat      = u8500_dt_board_compat,
MACHINE_END
#endif<|MERGE_RESOLUTION|>--- conflicted
+++ resolved
@@ -836,11 +836,6 @@
 		 * instead.
 		 */
 		mop500_gpio_keys[0].gpio = HREFV60_PROX_SENSE_GPIO;
-<<<<<<< HEAD
-		hrefv60_pins_init();
-=======
-		i2c0_devs -= NUM_PRE_V60_I2C0_DEVICES;
->>>>>>> f3f08dcb
 		platform_add_devices(mop500_platform_devs,
 				ARRAY_SIZE(mop500_platform_devs));
 
