--- conflicted
+++ resolved
@@ -493,18 +493,6 @@
 	saved_tpr = ia64_getreg(_IA64_REG_CR_TPR);
 	ia64_srlz_d();
 	while (vector != IA64_SPURIOUS_INT_VECTOR) {
-<<<<<<< HEAD
-		struct irq_desc *desc = irq_to_desc(vector);
-
-		if (unlikely(IS_LOCAL_TLB_FLUSH(vector))) {
-			smp_local_flush_tlb();
-			kstat_incr_irqs_this_cpu(vector, desc);
-		} else if (unlikely(IS_RESCHEDULE(vector)))
-			kstat_incr_irqs_this_cpu(vector, desc);
-		else {
-			int irq = local_vector_to_irq(vector);
-
-=======
 		int irq = local_vector_to_irq(vector);
 		struct irq_desc *desc = irq_to_desc(irq);
 
@@ -514,7 +502,6 @@
 		} else if (unlikely(IS_RESCHEDULE(vector))) {
 			kstat_incr_irqs_this_cpu(irq, desc);
 		} else {
->>>>>>> 0221c81b
 			ia64_setreg(_IA64_REG_CR_TPR, vector);
 			ia64_srlz_d();
 
@@ -565,16 +552,6 @@
 	  * Perform normal interrupt style processing
 	  */
 	while (vector != IA64_SPURIOUS_INT_VECTOR) {
-<<<<<<< HEAD
-		struct irq_desc *desc = irq_to_desc(vector);
-
-		if (unlikely(IS_LOCAL_TLB_FLUSH(vector))) {
-			smp_local_flush_tlb();
-			kstat_incr_irqs_this_cpu(vector, desc);
-		} else if (unlikely(IS_RESCHEDULE(vector)))
-			kstat_incr_irqs_this_cpu(vector, desc);
-		else {
-=======
 		int irq = local_vector_to_irq(vector);
 		struct irq_desc *desc = irq_to_desc(irq);
 
@@ -584,7 +561,6 @@
 		} else if (unlikely(IS_RESCHEDULE(vector))) {
 			kstat_incr_irqs_this_cpu(irq, desc);
 		} else {
->>>>>>> 0221c81b
 			struct pt_regs *old_regs = set_irq_regs(NULL);
 
 			ia64_setreg(_IA64_REG_CR_TPR, vector);
