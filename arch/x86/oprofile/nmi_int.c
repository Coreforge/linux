/**
 * @file nmi_int.c
 *
 * @remark Copyright 2002-2009 OProfile authors
 * @remark Read the file COPYING
 *
 * @author John Levon <levon@movementarian.org>
 * @author Robert Richter <robert.richter@amd.com>
 * @author Barry Kasindorf <barry.kasindorf@amd.com>
 * @author Jason Yeh <jason.yeh@amd.com>
 * @author Suravee Suthikulpanit <suravee.suthikulpanit@amd.com>
 */

#include <linux/init.h>
#include <linux/notifier.h>
#include <linux/smp.h>
#include <linux/oprofile.h>
#include <linux/sysdev.h>
#include <linux/slab.h>
#include <linux/moduleparam.h>
#include <linux/kdebug.h>
#include <linux/cpu.h>
#include <asm/nmi.h>
#include <asm/msr.h>
#include <asm/apic.h>

#include "op_counter.h"
#include "op_x86_model.h"

static struct op_x86_model_spec *model;
static DEFINE_PER_CPU(struct op_msrs, cpu_msrs);
static DEFINE_PER_CPU(unsigned long, saved_lvtpc);

/* must be protected with get_online_cpus()/put_online_cpus(): */
static int nmi_enabled;
static int ctr_running;

struct op_counter_config counter_config[OP_MAX_COUNTER];

/* common functions */

u64 op_x86_get_ctrl(struct op_x86_model_spec const *model,
		    struct op_counter_config *counter_config)
{
	u64 val = 0;
	u16 event = (u16)counter_config->event;

	val |= ARCH_PERFMON_EVENTSEL_INT;
	val |= counter_config->user ? ARCH_PERFMON_EVENTSEL_USR : 0;
	val |= counter_config->kernel ? ARCH_PERFMON_EVENTSEL_OS : 0;
	val |= (counter_config->unit_mask & 0xFF) << 8;
	event &= model->event_mask ? model->event_mask : 0xFF;
	val |= event & 0xFF;
	val |= (event & 0x0F00) << 24;

	return val;
}


static int profile_exceptions_notify(struct notifier_block *self,
				     unsigned long val, void *data)
{
	struct die_args *args = (struct die_args *)data;
	int ret = NOTIFY_DONE;

	switch (val) {
	case DIE_NMI:
	case DIE_NMI_IPI:
		if (ctr_running)
			model->check_ctrs(args->regs, &__get_cpu_var(cpu_msrs));
		else if (!nmi_enabled)
			break;
		else
			model->stop(&__get_cpu_var(cpu_msrs));
		ret = NOTIFY_STOP;
		break;
	default:
		break;
	}
	return ret;
}

static void nmi_cpu_save_registers(struct op_msrs *msrs)
{
	struct op_msr *counters = msrs->counters;
	struct op_msr *controls = msrs->controls;
	unsigned int i;

	for (i = 0; i < model->num_counters; ++i) {
		if (counters[i].addr)
			rdmsrl(counters[i].addr, counters[i].saved);
	}

	for (i = 0; i < model->num_controls; ++i) {
		if (controls[i].addr)
			rdmsrl(controls[i].addr, controls[i].saved);
	}
}

static void nmi_cpu_start(void *dummy)
{
	struct op_msrs const *msrs = &__get_cpu_var(cpu_msrs);
	if (!msrs->controls)
		WARN_ON_ONCE(1);
	else
		model->start(msrs);
}

static int nmi_start(void)
{
	get_online_cpus();
	on_each_cpu(nmi_cpu_start, NULL, 1);
	ctr_running = 1;
	put_online_cpus();
	return 0;
}

static void nmi_cpu_stop(void *dummy)
{
	struct op_msrs const *msrs = &__get_cpu_var(cpu_msrs);
	if (!msrs->controls)
		WARN_ON_ONCE(1);
	else
		model->stop(msrs);
}

static void nmi_stop(void)
{
	get_online_cpus();
	on_each_cpu(nmi_cpu_stop, NULL, 1);
	ctr_running = 0;
	put_online_cpus();
}

#ifdef CONFIG_OPROFILE_EVENT_MULTIPLEX

static DEFINE_PER_CPU(int, switch_index);

static inline int has_mux(void)
{
	return !!model->switch_ctrl;
}

inline int op_x86_phys_to_virt(int phys)
{
	return __get_cpu_var(switch_index) + phys;
}

inline int op_x86_virt_to_phys(int virt)
{
	return virt % model->num_counters;
}

static void nmi_shutdown_mux(void)
{
	int i;

	if (!has_mux())
		return;

	for_each_possible_cpu(i) {
		kfree(per_cpu(cpu_msrs, i).multiplex);
		per_cpu(cpu_msrs, i).multiplex = NULL;
		per_cpu(switch_index, i) = 0;
	}
}

static int nmi_setup_mux(void)
{
	size_t multiplex_size =
		sizeof(struct op_msr) * model->num_virt_counters;
	int i;

	if (!has_mux())
		return 1;

	for_each_possible_cpu(i) {
		per_cpu(cpu_msrs, i).multiplex =
			kzalloc(multiplex_size, GFP_KERNEL);
		if (!per_cpu(cpu_msrs, i).multiplex)
			return 0;
	}

	return 1;
}

static void nmi_cpu_setup_mux(int cpu, struct op_msrs const * const msrs)
{
	int i;
	struct op_msr *multiplex = msrs->multiplex;

	if (!has_mux())
		return;

	for (i = 0; i < model->num_virt_counters; ++i) {
		if (counter_config[i].enabled) {
			multiplex[i].saved = -(u64)counter_config[i].count;
		} else {
			multiplex[i].saved = 0;
		}
	}

	per_cpu(switch_index, cpu) = 0;
}

static void nmi_cpu_save_mpx_registers(struct op_msrs *msrs)
{
	struct op_msr *counters = msrs->counters;
	struct op_msr *multiplex = msrs->multiplex;
	int i;

	for (i = 0; i < model->num_counters; ++i) {
		int virt = op_x86_phys_to_virt(i);
		if (counters[i].addr)
			rdmsrl(counters[i].addr, multiplex[virt].saved);
	}
}

static void nmi_cpu_restore_mpx_registers(struct op_msrs *msrs)
{
	struct op_msr *counters = msrs->counters;
	struct op_msr *multiplex = msrs->multiplex;
	int i;

	for (i = 0; i < model->num_counters; ++i) {
		int virt = op_x86_phys_to_virt(i);
		if (counters[i].addr)
			wrmsrl(counters[i].addr, multiplex[virt].saved);
	}
}

static void nmi_cpu_switch(void *dummy)
{
	int cpu = smp_processor_id();
	int si = per_cpu(switch_index, cpu);
	struct op_msrs *msrs = &per_cpu(cpu_msrs, cpu);

	nmi_cpu_stop(NULL);
	nmi_cpu_save_mpx_registers(msrs);

	/* move to next set */
	si += model->num_counters;
	if ((si >= model->num_virt_counters) || (counter_config[si].count == 0))
		per_cpu(switch_index, cpu) = 0;
	else
		per_cpu(switch_index, cpu) = si;

	model->switch_ctrl(model, msrs);
	nmi_cpu_restore_mpx_registers(msrs);

	nmi_cpu_start(NULL);
}


/*
 * Quick check to see if multiplexing is necessary.
 * The check should be sufficient since counters are used
 * in ordre.
 */
static int nmi_multiplex_on(void)
{
	return counter_config[model->num_counters].count ? 0 : -EINVAL;
}

static int nmi_switch_event(void)
{
	if (!has_mux())
		return -ENOSYS;		/* not implemented */
	if (nmi_multiplex_on() < 0)
		return -EINVAL;		/* not necessary */

	get_online_cpus();
	if (ctr_running)
		on_each_cpu(nmi_cpu_switch, NULL, 1);
	put_online_cpus();

	return 0;
}

static inline void mux_init(struct oprofile_operations *ops)
{
	if (has_mux())
		ops->switch_events = nmi_switch_event;
}

static void mux_clone(int cpu)
{
	if (!has_mux())
		return;

	memcpy(per_cpu(cpu_msrs, cpu).multiplex,
	       per_cpu(cpu_msrs, 0).multiplex,
	       sizeof(struct op_msr) * model->num_virt_counters);
}

#else

inline int op_x86_phys_to_virt(int phys) { return phys; }
inline int op_x86_virt_to_phys(int virt) { return virt; }
static inline void nmi_shutdown_mux(void) { }
static inline int nmi_setup_mux(void) { return 1; }
static inline void
nmi_cpu_setup_mux(int cpu, struct op_msrs const * const msrs) { }
static inline void mux_init(struct oprofile_operations *ops) { }
static void mux_clone(int cpu) { }

#endif

static void free_msrs(void)
{
	int i;
	for_each_possible_cpu(i) {
		kfree(per_cpu(cpu_msrs, i).counters);
		per_cpu(cpu_msrs, i).counters = NULL;
		kfree(per_cpu(cpu_msrs, i).controls);
		per_cpu(cpu_msrs, i).controls = NULL;
	}
	nmi_shutdown_mux();
}

static int allocate_msrs(void)
{
	size_t controls_size = sizeof(struct op_msr) * model->num_controls;
	size_t counters_size = sizeof(struct op_msr) * model->num_counters;

	int i;
	for_each_possible_cpu(i) {
		per_cpu(cpu_msrs, i).counters = kzalloc(counters_size,
							GFP_KERNEL);
		if (!per_cpu(cpu_msrs, i).counters)
			goto fail;
		per_cpu(cpu_msrs, i).controls = kzalloc(controls_size,
							GFP_KERNEL);
		if (!per_cpu(cpu_msrs, i).controls)
			goto fail;
	}

	if (!nmi_setup_mux())
		goto fail;

	return 1;

fail:
	free_msrs();
	return 0;
}

static void nmi_cpu_setup(void *dummy)
{
	int cpu = smp_processor_id();
	struct op_msrs *msrs = &per_cpu(cpu_msrs, cpu);
	nmi_cpu_save_registers(msrs);
	spin_lock(&oprofilefs_lock);
	model->setup_ctrs(model, msrs);
	nmi_cpu_setup_mux(cpu, msrs);
	spin_unlock(&oprofilefs_lock);
	per_cpu(saved_lvtpc, cpu) = apic_read(APIC_LVTPC);
	apic_write(APIC_LVTPC, APIC_DM_NMI);
}

static struct notifier_block profile_exceptions_nb = {
	.notifier_call = profile_exceptions_notify,
	.next = NULL,
	.priority = 2
};

static void nmi_cpu_restore_registers(struct op_msrs *msrs)
{
	struct op_msr *counters = msrs->counters;
	struct op_msr *controls = msrs->controls;
	unsigned int i;

	for (i = 0; i < model->num_controls; ++i) {
		if (controls[i].addr)
			wrmsrl(controls[i].addr, controls[i].saved);
	}

	for (i = 0; i < model->num_counters; ++i) {
		if (counters[i].addr)
			wrmsrl(counters[i].addr, counters[i].saved);
	}
}

static void nmi_cpu_shutdown(void *dummy)
{
	unsigned int v;
	int cpu = smp_processor_id();
	struct op_msrs *msrs = &per_cpu(cpu_msrs, cpu);

	/* restoring APIC_LVTPC can trigger an apic error because the delivery
	 * mode and vector nr combination can be illegal. That's by design: on
	 * power on apic lvt contain a zero vector nr which are legal only for
	 * NMI delivery mode. So inhibit apic err before restoring lvtpc
	 */
	v = apic_read(APIC_LVTERR);
	apic_write(APIC_LVTERR, v | APIC_LVT_MASKED);
	apic_write(APIC_LVTPC, per_cpu(saved_lvtpc, cpu));
	apic_write(APIC_LVTERR, v);
	nmi_cpu_restore_registers(msrs);
	if (model->cpu_down)
		model->cpu_down();
}

static void nmi_cpu_up(void *dummy)
{
	if (nmi_enabled)
		nmi_cpu_setup(dummy);
	if (ctr_running)
		nmi_cpu_start(dummy);
}

static void nmi_cpu_down(void *dummy)
{
	if (ctr_running)
		nmi_cpu_stop(dummy);
	if (nmi_enabled)
		nmi_cpu_shutdown(dummy);
}

static int nmi_create_files(struct super_block *sb, struct dentry *root)
{
	unsigned int i;

	for (i = 0; i < model->num_virt_counters; ++i) {
		struct dentry *dir;
		char buf[4];

		/* quick little hack to _not_ expose a counter if it is not
		 * available for use.  This should protect userspace app.
		 * NOTE:  assumes 1:1 mapping here (that counters are organized
		 *        sequentially in their struct assignment).
		 */
		if (!avail_to_resrv_perfctr_nmi_bit(op_x86_virt_to_phys(i)))
			continue;

		snprintf(buf,  sizeof(buf), "%d", i);
		dir = oprofilefs_mkdir(sb, root, buf);
		oprofilefs_create_ulong(sb, dir, "enabled", &counter_config[i].enabled);
		oprofilefs_create_ulong(sb, dir, "event", &counter_config[i].event);
		oprofilefs_create_ulong(sb, dir, "count", &counter_config[i].count);
		oprofilefs_create_ulong(sb, dir, "unit_mask", &counter_config[i].unit_mask);
		oprofilefs_create_ulong(sb, dir, "kernel", &counter_config[i].kernel);
		oprofilefs_create_ulong(sb, dir, "user", &counter_config[i].user);
	}

	return 0;
}

static int oprofile_cpu_notifier(struct notifier_block *b, unsigned long action,
				 void *data)
{
	int cpu = (unsigned long)data;
	switch (action) {
	case CPU_DOWN_FAILED:
	case CPU_ONLINE:
		smp_call_function_single(cpu, nmi_cpu_up, NULL, 0);
		break;
	case CPU_DOWN_PREPARE:
		smp_call_function_single(cpu, nmi_cpu_down, NULL, 1);
		break;
	}
	return NOTIFY_DONE;
}

static struct notifier_block oprofile_cpu_nb = {
	.notifier_call = oprofile_cpu_notifier
};

static int nmi_setup(void)
{
	int err = 0;
	int cpu;

	if (!allocate_msrs())
		return -ENOMEM;

	/* We need to serialize save and setup for HT because the subset
	 * of msrs are distinct for save and setup operations
	 */

	/* Assume saved/restored counters are the same on all CPUs */
	err = model->fill_in_addresses(&per_cpu(cpu_msrs, 0));
	if (err)
		goto fail;

	for_each_possible_cpu(cpu) {
		if (!cpu)
			continue;

		memcpy(per_cpu(cpu_msrs, cpu).counters,
		       per_cpu(cpu_msrs, 0).counters,
		       sizeof(struct op_msr) * model->num_counters);

		memcpy(per_cpu(cpu_msrs, cpu).controls,
		       per_cpu(cpu_msrs, 0).controls,
		       sizeof(struct op_msr) * model->num_controls);

		mux_clone(cpu);
	}

	nmi_enabled = 0;
	ctr_running = 0;
	barrier();
	err = register_die_notifier(&profile_exceptions_nb);
	if (err)
		goto fail;

	get_online_cpus();
	register_cpu_notifier(&oprofile_cpu_nb);
	on_each_cpu(nmi_cpu_setup, NULL, 1);
	nmi_enabled = 1;
	put_online_cpus();

	return 0;
fail:
	free_msrs();
	return err;
}

static void nmi_shutdown(void)
{
	struct op_msrs *msrs;

	get_online_cpus();
	unregister_cpu_notifier(&oprofile_cpu_nb);
	on_each_cpu(nmi_cpu_shutdown, NULL, 1);
	nmi_enabled = 0;
	ctr_running = 0;
	put_online_cpus();
	barrier();
	unregister_die_notifier(&profile_exceptions_nb);
	msrs = &get_cpu_var(cpu_msrs);
	model->shutdown(msrs);
	free_msrs();
	put_cpu_var(cpu_msrs);
}

#ifdef CONFIG_PM

static int nmi_suspend(struct sys_device *dev, pm_message_t state)
{
	/* Only one CPU left, just stop that one */
	if (nmi_enabled == 1)
		nmi_cpu_stop(NULL);
	return 0;
}

static int nmi_resume(struct sys_device *dev)
{
	if (nmi_enabled == 1)
		nmi_cpu_start(NULL);
	return 0;
}

static struct sysdev_class oprofile_sysclass = {
	.name		= "oprofile",
	.resume		= nmi_resume,
	.suspend	= nmi_suspend,
};

static struct sys_device device_oprofile = {
	.id	= 0,
	.cls	= &oprofile_sysclass,
};

static int __init init_sysfs(void)
{
	int error;

	error = sysdev_class_register(&oprofile_sysclass);
	if (!error)
		error = sysdev_register(&device_oprofile);
	return error;
}

static void exit_sysfs(void)
{
	sysdev_unregister(&device_oprofile);
	sysdev_class_unregister(&oprofile_sysclass);
}

#else
#define init_sysfs() do { } while (0)
#define exit_sysfs() do { } while (0)
#endif /* CONFIG_PM */

static int __init p4_init(char **cpu_type)
{
	__u8 cpu_model = boot_cpu_data.x86_model;

	if (cpu_model > 6 || cpu_model == 5)
		return 0;

#ifndef CONFIG_SMP
	*cpu_type = "i386/p4";
	model = &op_p4_spec;
	return 1;
#else
	switch (smp_num_siblings) {
	case 1:
		*cpu_type = "i386/p4";
		model = &op_p4_spec;
		return 1;

	case 2:
		*cpu_type = "i386/p4-ht";
		model = &op_p4_ht2_spec;
		return 1;
	}
#endif

	printk(KERN_INFO "oprofile: P4 HyperThreading detected with > 2 threads\n");
	printk(KERN_INFO "oprofile: Reverting to timer mode.\n");
	return 0;
}

static int force_arch_perfmon;
static int force_cpu_type(const char *str, struct kernel_param *kp)
{
	if (!strcmp(str, "arch_perfmon")) {
		force_arch_perfmon = 1;
		printk(KERN_INFO "oprofile: forcing architectural perfmon\n");
	}

	return 0;
}
module_param_call(cpu_type, force_cpu_type, NULL, NULL, 0);

static int __init ppro_init(char **cpu_type)
{
	__u8 cpu_model = boot_cpu_data.x86_model;
	struct op_x86_model_spec *spec = &op_ppro_spec;	/* default */

	if (force_arch_perfmon && cpu_has_arch_perfmon)
		return 0;

	/*
	 * Documentation on identifying Intel processors by CPU family
	 * and model can be found in the Intel Software Developer's
	 * Manuals (SDM):
	 *
	 *  http://www.intel.com/products/processor/manuals/
	 *
	 * As of May 2010 the documentation for this was in the:
	 * "Intel 64 and IA-32 Architectures Software Developer's
	 * Manual Volume 3B: System Programming Guide", "Table B-1
	 * CPUID Signature Values of DisplayFamily_DisplayModel".
	 */
	switch (cpu_model) {
	case 0 ... 2:
		*cpu_type = "i386/ppro";
		break;
	case 3 ... 5:
		*cpu_type = "i386/pii";
		break;
	case 6 ... 8:
	case 10 ... 11:
		*cpu_type = "i386/piii";
		break;
	case 9:
	case 13:
		*cpu_type = "i386/p6_mobile";
		break;
	case 14:
		*cpu_type = "i386/core";
		break;
	case 15: case 23:
		*cpu_type = "i386/core_2";
		break;
	case 0x1a:
<<<<<<< HEAD
=======
	case 0x1e:
>>>>>>> 56385a12
	case 0x2e:
		spec = &op_arch_perfmon_spec;
		*cpu_type = "i386/core_i7";
		break;
	case 0x1c:
		*cpu_type = "i386/atom";
		break;
	default:
		/* Unknown */
		return 0;
	}

	model = spec;
	return 1;
}

/* in order to get sysfs right */
static int using_nmi;

int __init op_nmi_init(struct oprofile_operations *ops)
{
	__u8 vendor = boot_cpu_data.x86_vendor;
	__u8 family = boot_cpu_data.x86;
	char *cpu_type = NULL;
	int ret = 0;

	if (!cpu_has_apic)
		return -ENODEV;

	switch (vendor) {
	case X86_VENDOR_AMD:
		/* Needs to be at least an Athlon (or hammer in 32bit mode) */

		switch (family) {
		case 6:
			cpu_type = "i386/athlon";
			break;
		case 0xf:
			/*
			 * Actually it could be i386/hammer too, but
			 * give user space an consistent name.
			 */
			cpu_type = "x86-64/hammer";
			break;
		case 0x10:
			cpu_type = "x86-64/family10";
			break;
		case 0x11:
			cpu_type = "x86-64/family11h";
			break;
		default:
			return -ENODEV;
		}
		model = &op_amd_spec;
		break;

	case X86_VENDOR_INTEL:
		switch (family) {
			/* Pentium IV */
		case 0xf:
			p4_init(&cpu_type);
			break;

			/* A P6-class processor */
		case 6:
			ppro_init(&cpu_type);
			break;

		default:
			break;
		}

		if (cpu_type)
			break;

		if (!cpu_has_arch_perfmon)
			return -ENODEV;

		/* use arch perfmon as fallback */
		cpu_type = "i386/arch_perfmon";
		model = &op_arch_perfmon_spec;
		break;

	default:
		return -ENODEV;
	}

	/* default values, can be overwritten by model */
	ops->create_files	= nmi_create_files;
	ops->setup		= nmi_setup;
	ops->shutdown		= nmi_shutdown;
	ops->start		= nmi_start;
	ops->stop		= nmi_stop;
	ops->cpu_type		= cpu_type;

	if (model->init)
		ret = model->init(ops);
	if (ret)
		return ret;

	if (!model->num_virt_counters)
		model->num_virt_counters = model->num_counters;

	mux_init(ops);

	init_sysfs();
	using_nmi = 1;
	printk(KERN_INFO "oprofile: using NMI interrupt.\n");
	return 0;
}

void op_nmi_exit(void)
{
	if (using_nmi)
		exit_sysfs();
}<|MERGE_RESOLUTION|>--- conflicted
+++ resolved
@@ -668,10 +668,7 @@
 		*cpu_type = "i386/core_2";
 		break;
 	case 0x1a:
-<<<<<<< HEAD
-=======
 	case 0x1e:
->>>>>>> 56385a12
 	case 0x2e:
 		spec = &op_arch_perfmon_spec;
 		*cpu_type = "i386/core_i7";
