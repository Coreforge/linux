// SPDX-License-Identifier: (LGPL-2.1 OR BSD-2-Clause)

/*
 * common eBPF ELF operations.
 *
 * Copyright (C) 2013-2015 Alexei Starovoitov <ast@kernel.org>
 * Copyright (C) 2015 Wang Nan <wangnan0@huawei.com>
 * Copyright (C) 2015 Huawei Inc.
 *
 * This program is free software; you can redistribute it and/or
 * modify it under the terms of the GNU Lesser General Public
 * License as published by the Free Software Foundation;
 * version 2.1 of the License (not later!)
 *
 * This program is distributed in the hope that it will be useful,
 * but WITHOUT ANY WARRANTY; without even the implied warranty of
 * MERCHANTABILITY or FITNESS FOR A PARTICULAR PURPOSE.  See the
 * GNU Lesser General Public License for more details.
 *
 * You should have received a copy of the GNU Lesser General Public
 * License along with this program; if not,  see <http://www.gnu.org/licenses>
 */

#include <stdlib.h>
#include <string.h>
#include <memory.h>
#include <unistd.h>
#include <asm/unistd.h>
#include <errno.h>
#include <linux/bpf.h>
#include <linux/filter.h>
#include <limits.h>
#include <sys/resource.h>
#include "bpf.h"
#include "libbpf.h"
#include "libbpf_internal.h"

/*
 * When building perf, unistd.h is overridden. __NR_bpf is
 * required to be defined explicitly.
 */
#ifndef __NR_bpf
# if defined(__i386__)
#  define __NR_bpf 357
# elif defined(__x86_64__)
#  define __NR_bpf 321
# elif defined(__aarch64__)
#  define __NR_bpf 280
# elif defined(__sparc__)
#  define __NR_bpf 349
# elif defined(__s390__)
#  define __NR_bpf 351
# elif defined(__arc__)
#  define __NR_bpf 280
# elif defined(__mips__) && defined(_ABIO32)
#  define __NR_bpf 4355
# elif defined(__mips__) && defined(_ABIN32)
#  define __NR_bpf 6319
# elif defined(__mips__) && defined(_ABI64)
#  define __NR_bpf 5315
# else
#  error __NR_bpf not defined. libbpf does not support your arch.
# endif
#endif

static inline __u64 ptr_to_u64(const void *ptr)
{
	return (__u64) (unsigned long) ptr;
}

static inline int sys_bpf(enum bpf_cmd cmd, union bpf_attr *attr,
			  unsigned int size)
{
	return syscall(__NR_bpf, cmd, attr, size);
}

static inline int sys_bpf_fd(enum bpf_cmd cmd, union bpf_attr *attr,
			     unsigned int size)
{
	int fd;

	fd = sys_bpf(cmd, attr, size);
	return ensure_good_fd(fd);
}

<<<<<<< HEAD
static inline int sys_bpf_prog_load(union bpf_attr *attr, unsigned int size)
=======
#define PROG_LOAD_ATTEMPTS 5

static inline int sys_bpf_prog_load(union bpf_attr *attr, unsigned int size, int attempts)
>>>>>>> 754e0b0e
{
	int fd;

	do {
		fd = sys_bpf_fd(BPF_PROG_LOAD, attr, size);
<<<<<<< HEAD
	} while (fd < 0 && errno == EAGAIN && retries-- > 0);
=======
	} while (fd < 0 && errno == EAGAIN && --attempts > 0);
>>>>>>> 754e0b0e

	return fd;
}

<<<<<<< HEAD
int libbpf__bpf_create_map_xattr(const struct bpf_create_map_params *create_attr)
=======
/* Probe whether kernel switched from memlock-based (RLIMIT_MEMLOCK) to
 * memcg-based memory accounting for BPF maps and progs. This was done in [0].
 * We use the support for bpf_ktime_get_coarse_ns() helper, which was added in
 * the same 5.11 Linux release ([1]), to detect memcg-based accounting for BPF.
 *
 *   [0] https://lore.kernel.org/bpf/20201201215900.3569844-1-guro@fb.com/
 *   [1] d05512618056 ("bpf: Add bpf_ktime_get_coarse_ns helper")
 */
int probe_memcg_account(void)
>>>>>>> 754e0b0e
{
	const size_t prog_load_attr_sz = offsetofend(union bpf_attr, attach_btf_obj_fd);
	struct bpf_insn insns[] = {
		BPF_EMIT_CALL(BPF_FUNC_ktime_get_coarse_ns),
		BPF_EXIT_INSN(),
	};
	size_t insn_cnt = sizeof(insns) / sizeof(insns[0]);
	union bpf_attr attr;
	int prog_fd;

	/* attempt loading freplace trying to use custom BTF */
	memset(&attr, 0, prog_load_attr_sz);
	attr.prog_type = BPF_PROG_TYPE_SOCKET_FILTER;
	attr.insns = ptr_to_u64(insns);
	attr.insn_cnt = insn_cnt;
	attr.license = ptr_to_u64("GPL");

	prog_fd = sys_bpf_fd(BPF_PROG_LOAD, &attr, prog_load_attr_sz);
	if (prog_fd >= 0) {
		close(prog_fd);
		return 1;
	}
	return 0;
}

static bool memlock_bumped;
static rlim_t memlock_rlim = RLIM_INFINITY;

int libbpf_set_memlock_rlim(size_t memlock_bytes)
{
	if (memlock_bumped)
		return libbpf_err(-EBUSY);

	memlock_rlim = memlock_bytes;
	return 0;
}

int bump_rlimit_memlock(void)
{
	struct rlimit rlim;

	/* this the default in libbpf 1.0, but for now user has to opt-in explicitly */
	if (!(libbpf_mode & LIBBPF_STRICT_AUTO_RLIMIT_MEMLOCK))
		return 0;

	/* if kernel supports memcg-based accounting, skip bumping RLIMIT_MEMLOCK */
	if (memlock_bumped || kernel_supports(NULL, FEAT_MEMCG_ACCOUNT))
		return 0;

	memlock_bumped = true;

	/* zero memlock_rlim_max disables auto-bumping RLIMIT_MEMLOCK */
	if (memlock_rlim == 0)
		return 0;

	rlim.rlim_cur = rlim.rlim_max = memlock_rlim;
	if (setrlimit(RLIMIT_MEMLOCK, &rlim))
		return -errno;

	return 0;
}

int bpf_map_create(enum bpf_map_type map_type,
		   const char *map_name,
		   __u32 key_size,
		   __u32 value_size,
		   __u32 max_entries,
		   const struct bpf_map_create_opts *opts)
{
	const size_t attr_sz = offsetofend(union bpf_attr, map_extra);
	union bpf_attr attr;
	int fd;

<<<<<<< HEAD
	memset(&attr, '\0', sizeof(attr));

	attr.map_type = create_attr->map_type;
	attr.key_size = create_attr->key_size;
	attr.value_size = create_attr->value_size;
	attr.max_entries = create_attr->max_entries;
	attr.map_flags = create_attr->map_flags;
	if (create_attr->name)
		memcpy(attr.map_name, create_attr->name,
		       min(strlen(create_attr->name), BPF_OBJ_NAME_LEN - 1));
	attr.numa_node = create_attr->numa_node;
	attr.btf_fd = create_attr->btf_fd;
	attr.btf_key_type_id = create_attr->btf_key_type_id;
	attr.btf_value_type_id = create_attr->btf_value_type_id;
	attr.map_ifindex = create_attr->map_ifindex;
	if (attr.map_type == BPF_MAP_TYPE_STRUCT_OPS)
		attr.btf_vmlinux_value_type_id =
			create_attr->btf_vmlinux_value_type_id;
	else
		attr.inner_map_fd = create_attr->inner_map_fd;
	attr.map_extra = create_attr->map_extra;

	fd = sys_bpf_fd(BPF_MAP_CREATE, &attr, sizeof(attr));
=======
	bump_rlimit_memlock();

	memset(&attr, 0, attr_sz);

	if (!OPTS_VALID(opts, bpf_map_create_opts))
		return libbpf_err(-EINVAL);

	attr.map_type = map_type;
	if (map_name)
		libbpf_strlcpy(attr.map_name, map_name, sizeof(attr.map_name));
	attr.key_size = key_size;
	attr.value_size = value_size;
	attr.max_entries = max_entries;

	attr.btf_fd = OPTS_GET(opts, btf_fd, 0);
	attr.btf_key_type_id = OPTS_GET(opts, btf_key_type_id, 0);
	attr.btf_value_type_id = OPTS_GET(opts, btf_value_type_id, 0);
	attr.btf_vmlinux_value_type_id = OPTS_GET(opts, btf_vmlinux_value_type_id, 0);

	attr.inner_map_fd = OPTS_GET(opts, inner_map_fd, 0);
	attr.map_flags = OPTS_GET(opts, map_flags, 0);
	attr.map_extra = OPTS_GET(opts, map_extra, 0);
	attr.numa_node = OPTS_GET(opts, numa_node, 0);
	attr.map_ifindex = OPTS_GET(opts, map_ifindex, 0);

	fd = sys_bpf_fd(BPF_MAP_CREATE, &attr, attr_sz);
>>>>>>> 754e0b0e
	return libbpf_err_errno(fd);
}

int bpf_create_map_xattr(const struct bpf_create_map_attr *create_attr)
{
<<<<<<< HEAD
	struct bpf_create_map_params p = {};

	p.map_type = create_attr->map_type;
	p.key_size = create_attr->key_size;
	p.value_size = create_attr->value_size;
	p.max_entries = create_attr->max_entries;
	p.map_flags = create_attr->map_flags;
	p.name = create_attr->name;
=======
	LIBBPF_OPTS(bpf_map_create_opts, p);

	p.map_flags = create_attr->map_flags;
>>>>>>> 754e0b0e
	p.numa_node = create_attr->numa_node;
	p.btf_fd = create_attr->btf_fd;
	p.btf_key_type_id = create_attr->btf_key_type_id;
	p.btf_value_type_id = create_attr->btf_value_type_id;
	p.map_ifindex = create_attr->map_ifindex;
<<<<<<< HEAD
	if (p.map_type == BPF_MAP_TYPE_STRUCT_OPS)
		p.btf_vmlinux_value_type_id =
			create_attr->btf_vmlinux_value_type_id;
	else
		p.inner_map_fd = create_attr->inner_map_fd;

	return libbpf__bpf_create_map_xattr(&p);
=======
	if (create_attr->map_type == BPF_MAP_TYPE_STRUCT_OPS)
		p.btf_vmlinux_value_type_id = create_attr->btf_vmlinux_value_type_id;
	else
		p.inner_map_fd = create_attr->inner_map_fd;

	return bpf_map_create(create_attr->map_type, create_attr->name,
			      create_attr->key_size, create_attr->value_size,
			      create_attr->max_entries, &p);
>>>>>>> 754e0b0e
}

int bpf_create_map_node(enum bpf_map_type map_type, const char *name,
			int key_size, int value_size, int max_entries,
			__u32 map_flags, int node)
{
	LIBBPF_OPTS(bpf_map_create_opts, opts);

	opts.map_flags = map_flags;
	if (node >= 0) {
		opts.numa_node = node;
		opts.map_flags |= BPF_F_NUMA_NODE;
	}

	return bpf_map_create(map_type, name, key_size, value_size, max_entries, &opts);
}

int bpf_create_map(enum bpf_map_type map_type, int key_size,
		   int value_size, int max_entries, __u32 map_flags)
{
	LIBBPF_OPTS(bpf_map_create_opts, opts, .map_flags = map_flags);

	return bpf_map_create(map_type, NULL, key_size, value_size, max_entries, &opts);
}

int bpf_create_map_name(enum bpf_map_type map_type, const char *name,
			int key_size, int value_size, int max_entries,
			__u32 map_flags)
{
	LIBBPF_OPTS(bpf_map_create_opts, opts, .map_flags = map_flags);

	return bpf_map_create(map_type, name, key_size, value_size, max_entries, &opts);
}

int bpf_create_map_in_map_node(enum bpf_map_type map_type, const char *name,
			       int key_size, int inner_map_fd, int max_entries,
			       __u32 map_flags, int node)
{
	LIBBPF_OPTS(bpf_map_create_opts, opts);

	opts.inner_map_fd = inner_map_fd;
	opts.map_flags = map_flags;
	if (node >= 0) {
		opts.map_flags |= BPF_F_NUMA_NODE;
		opts.numa_node = node;
	}

<<<<<<< HEAD
	fd = sys_bpf_fd(BPF_MAP_CREATE, &attr, sizeof(attr));
	return libbpf_err_errno(fd);
=======
	return bpf_map_create(map_type, name, key_size, 4, max_entries, &opts);
>>>>>>> 754e0b0e
}

int bpf_create_map_in_map(enum bpf_map_type map_type, const char *name,
			  int key_size, int inner_map_fd, int max_entries,
			  __u32 map_flags)
{
	LIBBPF_OPTS(bpf_map_create_opts, opts,
		.inner_map_fd = inner_map_fd,
		.map_flags = map_flags,
	);

	return bpf_map_create(map_type, name, key_size, 4, max_entries, &opts);
}

static void *
alloc_zero_tailing_info(const void *orecord, __u32 cnt,
			__u32 actual_rec_size, __u32 expected_rec_size)
{
	__u64 info_len = (__u64)actual_rec_size * cnt;
	void *info, *nrecord;
	int i;

	info = malloc(info_len);
	if (!info)
		return NULL;

	/* zero out bytes kernel does not understand */
	nrecord = info;
	for (i = 0; i < cnt; i++) {
		memcpy(nrecord, orecord, expected_rec_size);
		memset(nrecord + expected_rec_size, 0,
		       actual_rec_size - expected_rec_size);
		orecord += actual_rec_size;
		nrecord += actual_rec_size;
	}

	return info;
}

DEFAULT_VERSION(bpf_prog_load_v0_6_0, bpf_prog_load, LIBBPF_0.6.0)
int bpf_prog_load_v0_6_0(enum bpf_prog_type prog_type,
		         const char *prog_name, const char *license,
		         const struct bpf_insn *insns, size_t insn_cnt,
		         const struct bpf_prog_load_opts *opts)
{
	void *finfo = NULL, *linfo = NULL;
	const char *func_info, *line_info;
	__u32 log_size, log_level, attach_prog_fd, attach_btf_obj_fd;
	__u32 func_info_rec_size, line_info_rec_size;
	int fd, attempts;
	union bpf_attr attr;
	char *log_buf;

	bump_rlimit_memlock();

	if (!OPTS_VALID(opts, bpf_prog_load_opts))
		return libbpf_err(-EINVAL);

	attempts = OPTS_GET(opts, attempts, 0);
	if (attempts < 0)
		return libbpf_err(-EINVAL);
	if (attempts == 0)
		attempts = PROG_LOAD_ATTEMPTS;

	memset(&attr, 0, sizeof(attr));

	attr.prog_type = prog_type;
	attr.expected_attach_type = OPTS_GET(opts, expected_attach_type, 0);

	attr.prog_btf_fd = OPTS_GET(opts, prog_btf_fd, 0);
	attr.prog_flags = OPTS_GET(opts, prog_flags, 0);
	attr.prog_ifindex = OPTS_GET(opts, prog_ifindex, 0);
	attr.kern_version = OPTS_GET(opts, kern_version, 0);

	if (prog_name)
		libbpf_strlcpy(attr.prog_name, prog_name, sizeof(attr.prog_name));
	attr.license = ptr_to_u64(license);

	if (insn_cnt > UINT_MAX)
		return libbpf_err(-E2BIG);

	attr.insns = ptr_to_u64(insns);
	attr.insn_cnt = (__u32)insn_cnt;

	attach_prog_fd = OPTS_GET(opts, attach_prog_fd, 0);
	attach_btf_obj_fd = OPTS_GET(opts, attach_btf_obj_fd, 0);

	if (attach_prog_fd && attach_btf_obj_fd)
		return libbpf_err(-EINVAL);

	attr.attach_btf_id = OPTS_GET(opts, attach_btf_id, 0);
	if (attach_prog_fd)
		attr.attach_prog_fd = attach_prog_fd;
	else
		attr.attach_btf_obj_fd = attach_btf_obj_fd;

	log_buf = OPTS_GET(opts, log_buf, NULL);
	log_size = OPTS_GET(opts, log_size, 0);
	log_level = OPTS_GET(opts, log_level, 0);

	if (!!log_buf != !!log_size)
		return libbpf_err(-EINVAL);
	if (log_level > (4 | 2 | 1))
		return libbpf_err(-EINVAL);
	if (log_level && !log_buf)
		return libbpf_err(-EINVAL);

	func_info_rec_size = OPTS_GET(opts, func_info_rec_size, 0);
	func_info = OPTS_GET(opts, func_info, NULL);
	attr.func_info_rec_size = func_info_rec_size;
	attr.func_info = ptr_to_u64(func_info);
	attr.func_info_cnt = OPTS_GET(opts, func_info_cnt, 0);

	line_info_rec_size = OPTS_GET(opts, line_info_rec_size, 0);
	line_info = OPTS_GET(opts, line_info, NULL);
	attr.line_info_rec_size = line_info_rec_size;
	attr.line_info = ptr_to_u64(line_info);
	attr.line_info_cnt = OPTS_GET(opts, line_info_cnt, 0);

<<<<<<< HEAD
	attr.line_info_rec_size = load_attr->line_info_rec_size;
	attr.line_info_cnt = load_attr->line_info_cnt;
	attr.line_info = ptr_to_u64(load_attr->line_info);
	attr.fd_array = ptr_to_u64(load_attr->fd_array);
=======
	attr.fd_array = ptr_to_u64(OPTS_GET(opts, fd_array, NULL));
>>>>>>> 754e0b0e

	if (log_level) {
		attr.log_buf = ptr_to_u64(log_buf);
		attr.log_size = log_size;
		attr.log_level = log_level;
	}

	fd = sys_bpf_prog_load(&attr, sizeof(attr), attempts);
	if (fd >= 0)
		return fd;

	/* After bpf_prog_load, the kernel may modify certain attributes
	 * to give user space a hint how to deal with loading failure.
	 * Check to see whether we can make some changes and load again.
	 */
	while (errno == E2BIG && (!finfo || !linfo)) {
		if (!finfo && attr.func_info_cnt &&
		    attr.func_info_rec_size < func_info_rec_size) {
			/* try with corrected func info records */
			finfo = alloc_zero_tailing_info(func_info,
							attr.func_info_cnt,
							func_info_rec_size,
							attr.func_info_rec_size);
			if (!finfo) {
				errno = E2BIG;
				goto done;
			}

			attr.func_info = ptr_to_u64(finfo);
			attr.func_info_rec_size = func_info_rec_size;
		} else if (!linfo && attr.line_info_cnt &&
			   attr.line_info_rec_size < line_info_rec_size) {
			linfo = alloc_zero_tailing_info(line_info,
							attr.line_info_cnt,
							line_info_rec_size,
							attr.line_info_rec_size);
			if (!linfo) {
				errno = E2BIG;
				goto done;
			}

			attr.line_info = ptr_to_u64(linfo);
			attr.line_info_rec_size = line_info_rec_size;
		} else {
			break;
		}

		fd = sys_bpf_prog_load(&attr, sizeof(attr), attempts);
		if (fd >= 0)
			goto done;
	}

	if (log_level == 0 && log_buf) {
		/* log_level == 0 with non-NULL log_buf requires retrying on error
		 * with log_level == 1 and log_buf/log_buf_size set, to get details of
		 * failure
		 */
		attr.log_buf = ptr_to_u64(log_buf);
		attr.log_size = log_size;
		attr.log_level = 1;

		fd = sys_bpf_prog_load(&attr, sizeof(attr), attempts);
	}
done:
	/* free() doesn't affect errno, so we don't need to restore it */
	free(finfo);
	free(linfo);
	return libbpf_err_errno(fd);
}

__attribute__((alias("bpf_load_program_xattr2")))
int bpf_load_program_xattr(const struct bpf_load_program_attr *load_attr,
			   char *log_buf, size_t log_buf_sz);

static int bpf_load_program_xattr2(const struct bpf_load_program_attr *load_attr,
				   char *log_buf, size_t log_buf_sz)
{
	LIBBPF_OPTS(bpf_prog_load_opts, p);

	if (!load_attr || !log_buf != !log_buf_sz)
		return libbpf_err(-EINVAL);

	p.expected_attach_type = load_attr->expected_attach_type;
	switch (load_attr->prog_type) {
	case BPF_PROG_TYPE_STRUCT_OPS:
	case BPF_PROG_TYPE_LSM:
		p.attach_btf_id = load_attr->attach_btf_id;
		break;
	case BPF_PROG_TYPE_TRACING:
	case BPF_PROG_TYPE_EXT:
		p.attach_btf_id = load_attr->attach_btf_id;
		p.attach_prog_fd = load_attr->attach_prog_fd;
		break;
	default:
		p.prog_ifindex = load_attr->prog_ifindex;
		p.kern_version = load_attr->kern_version;
	}
	p.log_level = load_attr->log_level;
	p.log_buf = log_buf;
	p.log_size = log_buf_sz;
	p.prog_btf_fd = load_attr->prog_btf_fd;
	p.func_info_rec_size = load_attr->func_info_rec_size;
	p.func_info_cnt = load_attr->func_info_cnt;
	p.func_info = load_attr->func_info;
	p.line_info_rec_size = load_attr->line_info_rec_size;
	p.line_info_cnt = load_attr->line_info_cnt;
	p.line_info = load_attr->line_info;
	p.prog_flags = load_attr->prog_flags;

	return bpf_prog_load(load_attr->prog_type, load_attr->name, load_attr->license,
			     load_attr->insns, load_attr->insns_cnt, &p);
}

int bpf_load_program(enum bpf_prog_type type, const struct bpf_insn *insns,
		     size_t insns_cnt, const char *license,
		     __u32 kern_version, char *log_buf,
		     size_t log_buf_sz)
{
	struct bpf_load_program_attr load_attr;

	memset(&load_attr, 0, sizeof(struct bpf_load_program_attr));
	load_attr.prog_type = type;
	load_attr.expected_attach_type = 0;
	load_attr.name = NULL;
	load_attr.insns = insns;
	load_attr.insns_cnt = insns_cnt;
	load_attr.license = license;
	load_attr.kern_version = kern_version;

	return bpf_load_program_xattr2(&load_attr, log_buf, log_buf_sz);
}

int bpf_verify_program(enum bpf_prog_type type, const struct bpf_insn *insns,
		       size_t insns_cnt, __u32 prog_flags, const char *license,
		       __u32 kern_version, char *log_buf, size_t log_buf_sz,
		       int log_level)
{
	union bpf_attr attr;
	int fd;

	bump_rlimit_memlock();

	memset(&attr, 0, sizeof(attr));
	attr.prog_type = type;
	attr.insn_cnt = (__u32)insns_cnt;
	attr.insns = ptr_to_u64(insns);
	attr.license = ptr_to_u64(license);
	attr.log_buf = ptr_to_u64(log_buf);
	attr.log_size = log_buf_sz;
	attr.log_level = log_level;
	log_buf[0] = 0;
	attr.kern_version = kern_version;
	attr.prog_flags = prog_flags;

	fd = sys_bpf_prog_load(&attr, sizeof(attr), PROG_LOAD_ATTEMPTS);
	return libbpf_err_errno(fd);
}

int bpf_map_update_elem(int fd, const void *key, const void *value,
			__u64 flags)
{
	union bpf_attr attr;
	int ret;

	memset(&attr, 0, sizeof(attr));
	attr.map_fd = fd;
	attr.key = ptr_to_u64(key);
	attr.value = ptr_to_u64(value);
	attr.flags = flags;

	ret = sys_bpf(BPF_MAP_UPDATE_ELEM, &attr, sizeof(attr));
	return libbpf_err_errno(ret);
}

int bpf_map_lookup_elem(int fd, const void *key, void *value)
{
	union bpf_attr attr;
	int ret;

	memset(&attr, 0, sizeof(attr));
	attr.map_fd = fd;
	attr.key = ptr_to_u64(key);
	attr.value = ptr_to_u64(value);

	ret = sys_bpf(BPF_MAP_LOOKUP_ELEM, &attr, sizeof(attr));
	return libbpf_err_errno(ret);
}

int bpf_map_lookup_elem_flags(int fd, const void *key, void *value, __u64 flags)
{
	union bpf_attr attr;
	int ret;

	memset(&attr, 0, sizeof(attr));
	attr.map_fd = fd;
	attr.key = ptr_to_u64(key);
	attr.value = ptr_to_u64(value);
	attr.flags = flags;

	ret = sys_bpf(BPF_MAP_LOOKUP_ELEM, &attr, sizeof(attr));
	return libbpf_err_errno(ret);
}

int bpf_map_lookup_and_delete_elem(int fd, const void *key, void *value)
{
	union bpf_attr attr;
	int ret;

	memset(&attr, 0, sizeof(attr));
	attr.map_fd = fd;
	attr.key = ptr_to_u64(key);
	attr.value = ptr_to_u64(value);

	ret = sys_bpf(BPF_MAP_LOOKUP_AND_DELETE_ELEM, &attr, sizeof(attr));
	return libbpf_err_errno(ret);
}

int bpf_map_lookup_and_delete_elem_flags(int fd, const void *key, void *value, __u64 flags)
{
	union bpf_attr attr;
	int ret;

	memset(&attr, 0, sizeof(attr));
	attr.map_fd = fd;
	attr.key = ptr_to_u64(key);
	attr.value = ptr_to_u64(value);
	attr.flags = flags;

	ret = sys_bpf(BPF_MAP_LOOKUP_AND_DELETE_ELEM, &attr, sizeof(attr));
	return libbpf_err_errno(ret);
}

int bpf_map_delete_elem(int fd, const void *key)
{
	union bpf_attr attr;
	int ret;

	memset(&attr, 0, sizeof(attr));
	attr.map_fd = fd;
	attr.key = ptr_to_u64(key);

	ret = sys_bpf(BPF_MAP_DELETE_ELEM, &attr, sizeof(attr));
	return libbpf_err_errno(ret);
}

int bpf_map_get_next_key(int fd, const void *key, void *next_key)
{
	union bpf_attr attr;
	int ret;

	memset(&attr, 0, sizeof(attr));
	attr.map_fd = fd;
	attr.key = ptr_to_u64(key);
	attr.next_key = ptr_to_u64(next_key);

	ret = sys_bpf(BPF_MAP_GET_NEXT_KEY, &attr, sizeof(attr));
	return libbpf_err_errno(ret);
}

int bpf_map_freeze(int fd)
{
	union bpf_attr attr;
	int ret;

	memset(&attr, 0, sizeof(attr));
	attr.map_fd = fd;

	ret = sys_bpf(BPF_MAP_FREEZE, &attr, sizeof(attr));
	return libbpf_err_errno(ret);
}

static int bpf_map_batch_common(int cmd, int fd, void  *in_batch,
				void *out_batch, void *keys, void *values,
				__u32 *count,
				const struct bpf_map_batch_opts *opts)
{
	union bpf_attr attr;
	int ret;

	if (!OPTS_VALID(opts, bpf_map_batch_opts))
		return libbpf_err(-EINVAL);

	memset(&attr, 0, sizeof(attr));
	attr.batch.map_fd = fd;
	attr.batch.in_batch = ptr_to_u64(in_batch);
	attr.batch.out_batch = ptr_to_u64(out_batch);
	attr.batch.keys = ptr_to_u64(keys);
	attr.batch.values = ptr_to_u64(values);
	attr.batch.count = *count;
	attr.batch.elem_flags  = OPTS_GET(opts, elem_flags, 0);
	attr.batch.flags = OPTS_GET(opts, flags, 0);

	ret = sys_bpf(cmd, &attr, sizeof(attr));
	*count = attr.batch.count;

	return libbpf_err_errno(ret);
}

int bpf_map_delete_batch(int fd, const void *keys, __u32 *count,
			 const struct bpf_map_batch_opts *opts)
{
	return bpf_map_batch_common(BPF_MAP_DELETE_BATCH, fd, NULL,
				    NULL, (void *)keys, NULL, count, opts);
}

int bpf_map_lookup_batch(int fd, void *in_batch, void *out_batch, void *keys,
			 void *values, __u32 *count,
			 const struct bpf_map_batch_opts *opts)
{
	return bpf_map_batch_common(BPF_MAP_LOOKUP_BATCH, fd, in_batch,
				    out_batch, keys, values, count, opts);
}

int bpf_map_lookup_and_delete_batch(int fd, void *in_batch, void *out_batch,
				    void *keys, void *values, __u32 *count,
				    const struct bpf_map_batch_opts *opts)
{
	return bpf_map_batch_common(BPF_MAP_LOOKUP_AND_DELETE_BATCH,
				    fd, in_batch, out_batch, keys, values,
				    count, opts);
}

int bpf_map_update_batch(int fd, const void *keys, const void *values, __u32 *count,
			 const struct bpf_map_batch_opts *opts)
{
	return bpf_map_batch_common(BPF_MAP_UPDATE_BATCH, fd, NULL, NULL,
				    (void *)keys, (void *)values, count, opts);
}

int bpf_obj_pin(int fd, const char *pathname)
{
	union bpf_attr attr;
	int ret;

	memset(&attr, 0, sizeof(attr));
	attr.pathname = ptr_to_u64((void *)pathname);
	attr.bpf_fd = fd;

	ret = sys_bpf(BPF_OBJ_PIN, &attr, sizeof(attr));
	return libbpf_err_errno(ret);
}

int bpf_obj_get(const char *pathname)
{
	union bpf_attr attr;
	int fd;

	memset(&attr, 0, sizeof(attr));
	attr.pathname = ptr_to_u64((void *)pathname);

	fd = sys_bpf_fd(BPF_OBJ_GET, &attr, sizeof(attr));
	return libbpf_err_errno(fd);
}

int bpf_prog_attach(int prog_fd, int target_fd, enum bpf_attach_type type,
		    unsigned int flags)
{
	DECLARE_LIBBPF_OPTS(bpf_prog_attach_opts, opts,
		.flags = flags,
	);

	return bpf_prog_attach_xattr(prog_fd, target_fd, type, &opts);
}

int bpf_prog_attach_xattr(int prog_fd, int target_fd,
			  enum bpf_attach_type type,
			  const struct bpf_prog_attach_opts *opts)
{
	union bpf_attr attr;
	int ret;

	if (!OPTS_VALID(opts, bpf_prog_attach_opts))
		return libbpf_err(-EINVAL);

	memset(&attr, 0, sizeof(attr));
	attr.target_fd	   = target_fd;
	attr.attach_bpf_fd = prog_fd;
	attr.attach_type   = type;
	attr.attach_flags  = OPTS_GET(opts, flags, 0);
	attr.replace_bpf_fd = OPTS_GET(opts, replace_prog_fd, 0);

	ret = sys_bpf(BPF_PROG_ATTACH, &attr, sizeof(attr));
	return libbpf_err_errno(ret);
}

int bpf_prog_detach(int target_fd, enum bpf_attach_type type)
{
	union bpf_attr attr;
	int ret;

	memset(&attr, 0, sizeof(attr));
	attr.target_fd	 = target_fd;
	attr.attach_type = type;

	ret = sys_bpf(BPF_PROG_DETACH, &attr, sizeof(attr));
	return libbpf_err_errno(ret);
}

int bpf_prog_detach2(int prog_fd, int target_fd, enum bpf_attach_type type)
{
	union bpf_attr attr;
	int ret;

	memset(&attr, 0, sizeof(attr));
	attr.target_fd	 = target_fd;
	attr.attach_bpf_fd = prog_fd;
	attr.attach_type = type;

	ret = sys_bpf(BPF_PROG_DETACH, &attr, sizeof(attr));
	return libbpf_err_errno(ret);
}

int bpf_link_create(int prog_fd, int target_fd,
		    enum bpf_attach_type attach_type,
		    const struct bpf_link_create_opts *opts)
{
	__u32 target_btf_id, iter_info_len;
	union bpf_attr attr;
	int fd;

	if (!OPTS_VALID(opts, bpf_link_create_opts))
		return libbpf_err(-EINVAL);

	iter_info_len = OPTS_GET(opts, iter_info_len, 0);
	target_btf_id = OPTS_GET(opts, target_btf_id, 0);

	/* validate we don't have unexpected combinations of non-zero fields */
	if (iter_info_len || target_btf_id) {
		if (iter_info_len && target_btf_id)
			return libbpf_err(-EINVAL);
		if (!OPTS_ZEROED(opts, target_btf_id))
			return libbpf_err(-EINVAL);
	}

	memset(&attr, 0, sizeof(attr));
	attr.link_create.prog_fd = prog_fd;
	attr.link_create.target_fd = target_fd;
	attr.link_create.attach_type = attach_type;
	attr.link_create.flags = OPTS_GET(opts, flags, 0);

	if (target_btf_id) {
		attr.link_create.target_btf_id = target_btf_id;
		goto proceed;
	}

	switch (attach_type) {
	case BPF_TRACE_ITER:
		attr.link_create.iter_info = ptr_to_u64(OPTS_GET(opts, iter_info, (void *)0));
		attr.link_create.iter_info_len = iter_info_len;
		break;
	case BPF_PERF_EVENT:
		attr.link_create.perf_event.bpf_cookie = OPTS_GET(opts, perf_event.bpf_cookie, 0);
		if (!OPTS_ZEROED(opts, perf_event))
			return libbpf_err(-EINVAL);
		break;
	default:
		if (!OPTS_ZEROED(opts, flags))
			return libbpf_err(-EINVAL);
		break;
	}
proceed:
	fd = sys_bpf_fd(BPF_LINK_CREATE, &attr, sizeof(attr));
	return libbpf_err_errno(fd);
}

int bpf_link_detach(int link_fd)
{
	union bpf_attr attr;
	int ret;

	memset(&attr, 0, sizeof(attr));
	attr.link_detach.link_fd = link_fd;

	ret = sys_bpf(BPF_LINK_DETACH, &attr, sizeof(attr));
	return libbpf_err_errno(ret);
}

int bpf_link_update(int link_fd, int new_prog_fd,
		    const struct bpf_link_update_opts *opts)
{
	union bpf_attr attr;
	int ret;

	if (!OPTS_VALID(opts, bpf_link_update_opts))
		return libbpf_err(-EINVAL);

	memset(&attr, 0, sizeof(attr));
	attr.link_update.link_fd = link_fd;
	attr.link_update.new_prog_fd = new_prog_fd;
	attr.link_update.flags = OPTS_GET(opts, flags, 0);
	attr.link_update.old_prog_fd = OPTS_GET(opts, old_prog_fd, 0);

	ret = sys_bpf(BPF_LINK_UPDATE, &attr, sizeof(attr));
	return libbpf_err_errno(ret);
}

int bpf_iter_create(int link_fd)
{
	union bpf_attr attr;
	int fd;

	memset(&attr, 0, sizeof(attr));
	attr.iter_create.link_fd = link_fd;

	fd = sys_bpf_fd(BPF_ITER_CREATE, &attr, sizeof(attr));
	return libbpf_err_errno(fd);
}

int bpf_prog_query(int target_fd, enum bpf_attach_type type, __u32 query_flags,
		   __u32 *attach_flags, __u32 *prog_ids, __u32 *prog_cnt)
{
	union bpf_attr attr;
	int ret;

	memset(&attr, 0, sizeof(attr));
	attr.query.target_fd	= target_fd;
	attr.query.attach_type	= type;
	attr.query.query_flags	= query_flags;
	attr.query.prog_cnt	= *prog_cnt;
	attr.query.prog_ids	= ptr_to_u64(prog_ids);

	ret = sys_bpf(BPF_PROG_QUERY, &attr, sizeof(attr));

	if (attach_flags)
		*attach_flags = attr.query.attach_flags;
	*prog_cnt = attr.query.prog_cnt;

	return libbpf_err_errno(ret);
}

int bpf_prog_test_run(int prog_fd, int repeat, void *data, __u32 size,
		      void *data_out, __u32 *size_out, __u32 *retval,
		      __u32 *duration)
{
	union bpf_attr attr;
	int ret;

	memset(&attr, 0, sizeof(attr));
	attr.test.prog_fd = prog_fd;
	attr.test.data_in = ptr_to_u64(data);
	attr.test.data_out = ptr_to_u64(data_out);
	attr.test.data_size_in = size;
	attr.test.repeat = repeat;

	ret = sys_bpf(BPF_PROG_TEST_RUN, &attr, sizeof(attr));

	if (size_out)
		*size_out = attr.test.data_size_out;
	if (retval)
		*retval = attr.test.retval;
	if (duration)
		*duration = attr.test.duration;

	return libbpf_err_errno(ret);
}

int bpf_prog_test_run_xattr(struct bpf_prog_test_run_attr *test_attr)
{
	union bpf_attr attr;
	int ret;

	if (!test_attr->data_out && test_attr->data_size_out > 0)
		return libbpf_err(-EINVAL);

	memset(&attr, 0, sizeof(attr));
	attr.test.prog_fd = test_attr->prog_fd;
	attr.test.data_in = ptr_to_u64(test_attr->data_in);
	attr.test.data_out = ptr_to_u64(test_attr->data_out);
	attr.test.data_size_in = test_attr->data_size_in;
	attr.test.data_size_out = test_attr->data_size_out;
	attr.test.ctx_in = ptr_to_u64(test_attr->ctx_in);
	attr.test.ctx_out = ptr_to_u64(test_attr->ctx_out);
	attr.test.ctx_size_in = test_attr->ctx_size_in;
	attr.test.ctx_size_out = test_attr->ctx_size_out;
	attr.test.repeat = test_attr->repeat;

	ret = sys_bpf(BPF_PROG_TEST_RUN, &attr, sizeof(attr));

	test_attr->data_size_out = attr.test.data_size_out;
	test_attr->ctx_size_out = attr.test.ctx_size_out;
	test_attr->retval = attr.test.retval;
	test_attr->duration = attr.test.duration;

	return libbpf_err_errno(ret);
}

int bpf_prog_test_run_opts(int prog_fd, struct bpf_test_run_opts *opts)
{
	union bpf_attr attr;
	int ret;

	if (!OPTS_VALID(opts, bpf_test_run_opts))
		return libbpf_err(-EINVAL);

	memset(&attr, 0, sizeof(attr));
	attr.test.prog_fd = prog_fd;
	attr.test.cpu = OPTS_GET(opts, cpu, 0);
	attr.test.flags = OPTS_GET(opts, flags, 0);
	attr.test.repeat = OPTS_GET(opts, repeat, 0);
	attr.test.duration = OPTS_GET(opts, duration, 0);
	attr.test.ctx_size_in = OPTS_GET(opts, ctx_size_in, 0);
	attr.test.ctx_size_out = OPTS_GET(opts, ctx_size_out, 0);
	attr.test.data_size_in = OPTS_GET(opts, data_size_in, 0);
	attr.test.data_size_out = OPTS_GET(opts, data_size_out, 0);
	attr.test.ctx_in = ptr_to_u64(OPTS_GET(opts, ctx_in, NULL));
	attr.test.ctx_out = ptr_to_u64(OPTS_GET(opts, ctx_out, NULL));
	attr.test.data_in = ptr_to_u64(OPTS_GET(opts, data_in, NULL));
	attr.test.data_out = ptr_to_u64(OPTS_GET(opts, data_out, NULL));

	ret = sys_bpf(BPF_PROG_TEST_RUN, &attr, sizeof(attr));

	OPTS_SET(opts, data_size_out, attr.test.data_size_out);
	OPTS_SET(opts, ctx_size_out, attr.test.ctx_size_out);
	OPTS_SET(opts, duration, attr.test.duration);
	OPTS_SET(opts, retval, attr.test.retval);

	return libbpf_err_errno(ret);
}

static int bpf_obj_get_next_id(__u32 start_id, __u32 *next_id, int cmd)
{
	union bpf_attr attr;
	int err;

	memset(&attr, 0, sizeof(attr));
	attr.start_id = start_id;

	err = sys_bpf(cmd, &attr, sizeof(attr));
	if (!err)
		*next_id = attr.next_id;

	return libbpf_err_errno(err);
}

int bpf_prog_get_next_id(__u32 start_id, __u32 *next_id)
{
	return bpf_obj_get_next_id(start_id, next_id, BPF_PROG_GET_NEXT_ID);
}

int bpf_map_get_next_id(__u32 start_id, __u32 *next_id)
{
	return bpf_obj_get_next_id(start_id, next_id, BPF_MAP_GET_NEXT_ID);
}

int bpf_btf_get_next_id(__u32 start_id, __u32 *next_id)
{
	return bpf_obj_get_next_id(start_id, next_id, BPF_BTF_GET_NEXT_ID);
}

int bpf_link_get_next_id(__u32 start_id, __u32 *next_id)
{
	return bpf_obj_get_next_id(start_id, next_id, BPF_LINK_GET_NEXT_ID);
}

int bpf_prog_get_fd_by_id(__u32 id)
{
	union bpf_attr attr;
	int fd;

	memset(&attr, 0, sizeof(attr));
	attr.prog_id = id;

	fd = sys_bpf_fd(BPF_PROG_GET_FD_BY_ID, &attr, sizeof(attr));
	return libbpf_err_errno(fd);
}

int bpf_map_get_fd_by_id(__u32 id)
{
	union bpf_attr attr;
	int fd;

	memset(&attr, 0, sizeof(attr));
	attr.map_id = id;

	fd = sys_bpf_fd(BPF_MAP_GET_FD_BY_ID, &attr, sizeof(attr));
	return libbpf_err_errno(fd);
}

int bpf_btf_get_fd_by_id(__u32 id)
{
	union bpf_attr attr;
	int fd;

	memset(&attr, 0, sizeof(attr));
	attr.btf_id = id;

	fd = sys_bpf_fd(BPF_BTF_GET_FD_BY_ID, &attr, sizeof(attr));
	return libbpf_err_errno(fd);
}

int bpf_link_get_fd_by_id(__u32 id)
{
	union bpf_attr attr;
	int fd;

	memset(&attr, 0, sizeof(attr));
	attr.link_id = id;

	fd = sys_bpf_fd(BPF_LINK_GET_FD_BY_ID, &attr, sizeof(attr));
	return libbpf_err_errno(fd);
}

int bpf_obj_get_info_by_fd(int bpf_fd, void *info, __u32 *info_len)
{
	union bpf_attr attr;
	int err;

	memset(&attr, 0, sizeof(attr));
	attr.info.bpf_fd = bpf_fd;
	attr.info.info_len = *info_len;
	attr.info.info = ptr_to_u64(info);

	err = sys_bpf(BPF_OBJ_GET_INFO_BY_FD, &attr, sizeof(attr));

	if (!err)
		*info_len = attr.info.info_len;

	return libbpf_err_errno(err);
}

int bpf_raw_tracepoint_open(const char *name, int prog_fd)
{
	union bpf_attr attr;
	int fd;

	memset(&attr, 0, sizeof(attr));
	attr.raw_tracepoint.name = ptr_to_u64(name);
	attr.raw_tracepoint.prog_fd = prog_fd;

	fd = sys_bpf_fd(BPF_RAW_TRACEPOINT_OPEN, &attr, sizeof(attr));
	return libbpf_err_errno(fd);
}

int bpf_btf_load(const void *btf_data, size_t btf_size, const struct bpf_btf_load_opts *opts)
{
	const size_t attr_sz = offsetofend(union bpf_attr, btf_log_level);
	union bpf_attr attr;
	char *log_buf;
	size_t log_size;
	__u32 log_level;
	int fd;

	bump_rlimit_memlock();

	memset(&attr, 0, attr_sz);

	if (!OPTS_VALID(opts, bpf_btf_load_opts))
		return libbpf_err(-EINVAL);

	log_buf = OPTS_GET(opts, log_buf, NULL);
	log_size = OPTS_GET(opts, log_size, 0);
	log_level = OPTS_GET(opts, log_level, 0);

	if (log_size > UINT_MAX)
		return libbpf_err(-EINVAL);
	if (log_size && !log_buf)
		return libbpf_err(-EINVAL);

	attr.btf = ptr_to_u64(btf_data);
	attr.btf_size = btf_size;
	/* log_level == 0 and log_buf != NULL means "try loading without
	 * log_buf, but retry with log_buf and log_level=1 on error", which is
	 * consistent across low-level and high-level BTF and program loading
	 * APIs within libbpf and provides a sensible behavior in practice
	 */
	if (log_level) {
		attr.btf_log_buf = ptr_to_u64(log_buf);
		attr.btf_log_size = (__u32)log_size;
		attr.btf_log_level = log_level;
	}

	fd = sys_bpf_fd(BPF_BTF_LOAD, &attr, attr_sz);
	if (fd < 0 && log_buf && log_level == 0) {
		attr.btf_log_buf = ptr_to_u64(log_buf);
		attr.btf_log_size = (__u32)log_size;
		attr.btf_log_level = 1;
		fd = sys_bpf_fd(BPF_BTF_LOAD, &attr, attr_sz);
	}
	return libbpf_err_errno(fd);
}

<<<<<<< HEAD
	fd = sys_bpf_fd(BPF_BTF_LOAD, &attr, sizeof(attr));
=======
int bpf_load_btf(const void *btf, __u32 btf_size, char *log_buf, __u32 log_buf_size, bool do_log)
{
	LIBBPF_OPTS(bpf_btf_load_opts, opts);
	int fd;

retry:
	if (do_log && log_buf && log_buf_size) {
		opts.log_buf = log_buf;
		opts.log_size = log_buf_size;
		opts.log_level = 1;
	}
>>>>>>> 754e0b0e

	fd = bpf_btf_load(btf, btf_size, &opts);
	if (fd < 0 && !do_log && log_buf && log_buf_size) {
		do_log = true;
		goto retry;
	}

	return libbpf_err_errno(fd);
}

int bpf_task_fd_query(int pid, int fd, __u32 flags, char *buf, __u32 *buf_len,
		      __u32 *prog_id, __u32 *fd_type, __u64 *probe_offset,
		      __u64 *probe_addr)
{
	union bpf_attr attr = {};
	int err;

	attr.task_fd_query.pid = pid;
	attr.task_fd_query.fd = fd;
	attr.task_fd_query.flags = flags;
	attr.task_fd_query.buf = ptr_to_u64(buf);
	attr.task_fd_query.buf_len = *buf_len;

	err = sys_bpf(BPF_TASK_FD_QUERY, &attr, sizeof(attr));

	*buf_len = attr.task_fd_query.buf_len;
	*prog_id = attr.task_fd_query.prog_id;
	*fd_type = attr.task_fd_query.fd_type;
	*probe_offset = attr.task_fd_query.probe_offset;
	*probe_addr = attr.task_fd_query.probe_addr;

	return libbpf_err_errno(err);
}

int bpf_enable_stats(enum bpf_stats_type type)
{
	union bpf_attr attr;
	int fd;

	memset(&attr, 0, sizeof(attr));
	attr.enable_stats.type = type;

	fd = sys_bpf_fd(BPF_ENABLE_STATS, &attr, sizeof(attr));
	return libbpf_err_errno(fd);
}

int bpf_prog_bind_map(int prog_fd, int map_fd,
		      const struct bpf_prog_bind_opts *opts)
{
	union bpf_attr attr;
	int ret;

	if (!OPTS_VALID(opts, bpf_prog_bind_opts))
		return libbpf_err(-EINVAL);

	memset(&attr, 0, sizeof(attr));
	attr.prog_bind_map.prog_fd = prog_fd;
	attr.prog_bind_map.map_fd = map_fd;
	attr.prog_bind_map.flags = OPTS_GET(opts, flags, 0);

	ret = sys_bpf(BPF_PROG_BIND_MAP, &attr, sizeof(attr));
	return libbpf_err_errno(ret);
}<|MERGE_RESOLUTION|>--- conflicted
+++ resolved
@@ -83,30 +83,19 @@
 	return ensure_good_fd(fd);
 }
 
-<<<<<<< HEAD
-static inline int sys_bpf_prog_load(union bpf_attr *attr, unsigned int size)
-=======
 #define PROG_LOAD_ATTEMPTS 5
 
 static inline int sys_bpf_prog_load(union bpf_attr *attr, unsigned int size, int attempts)
->>>>>>> 754e0b0e
 {
 	int fd;
 
 	do {
 		fd = sys_bpf_fd(BPF_PROG_LOAD, attr, size);
-<<<<<<< HEAD
-	} while (fd < 0 && errno == EAGAIN && retries-- > 0);
-=======
 	} while (fd < 0 && errno == EAGAIN && --attempts > 0);
->>>>>>> 754e0b0e
 
 	return fd;
 }
 
-<<<<<<< HEAD
-int libbpf__bpf_create_map_xattr(const struct bpf_create_map_params *create_attr)
-=======
 /* Probe whether kernel switched from memlock-based (RLIMIT_MEMLOCK) to
  * memcg-based memory accounting for BPF maps and progs. This was done in [0].
  * We use the support for bpf_ktime_get_coarse_ns() helper, which was added in
@@ -116,7 +105,6 @@
  *   [1] d05512618056 ("bpf: Add bpf_ktime_get_coarse_ns helper")
  */
 int probe_memcg_account(void)
->>>>>>> 754e0b0e
 {
 	const size_t prog_load_attr_sz = offsetofend(union bpf_attr, attach_btf_obj_fd);
 	struct bpf_insn insns[] = {
@@ -190,31 +178,6 @@
 	union bpf_attr attr;
 	int fd;
 
-<<<<<<< HEAD
-	memset(&attr, '\0', sizeof(attr));
-
-	attr.map_type = create_attr->map_type;
-	attr.key_size = create_attr->key_size;
-	attr.value_size = create_attr->value_size;
-	attr.max_entries = create_attr->max_entries;
-	attr.map_flags = create_attr->map_flags;
-	if (create_attr->name)
-		memcpy(attr.map_name, create_attr->name,
-		       min(strlen(create_attr->name), BPF_OBJ_NAME_LEN - 1));
-	attr.numa_node = create_attr->numa_node;
-	attr.btf_fd = create_attr->btf_fd;
-	attr.btf_key_type_id = create_attr->btf_key_type_id;
-	attr.btf_value_type_id = create_attr->btf_value_type_id;
-	attr.map_ifindex = create_attr->map_ifindex;
-	if (attr.map_type == BPF_MAP_TYPE_STRUCT_OPS)
-		attr.btf_vmlinux_value_type_id =
-			create_attr->btf_vmlinux_value_type_id;
-	else
-		attr.inner_map_fd = create_attr->inner_map_fd;
-	attr.map_extra = create_attr->map_extra;
-
-	fd = sys_bpf_fd(BPF_MAP_CREATE, &attr, sizeof(attr));
-=======
 	bump_rlimit_memlock();
 
 	memset(&attr, 0, attr_sz);
@@ -241,40 +204,19 @@
 	attr.map_ifindex = OPTS_GET(opts, map_ifindex, 0);
 
 	fd = sys_bpf_fd(BPF_MAP_CREATE, &attr, attr_sz);
->>>>>>> 754e0b0e
 	return libbpf_err_errno(fd);
 }
 
 int bpf_create_map_xattr(const struct bpf_create_map_attr *create_attr)
 {
-<<<<<<< HEAD
-	struct bpf_create_map_params p = {};
-
-	p.map_type = create_attr->map_type;
-	p.key_size = create_attr->key_size;
-	p.value_size = create_attr->value_size;
-	p.max_entries = create_attr->max_entries;
+	LIBBPF_OPTS(bpf_map_create_opts, p);
+
 	p.map_flags = create_attr->map_flags;
-	p.name = create_attr->name;
-=======
-	LIBBPF_OPTS(bpf_map_create_opts, p);
-
-	p.map_flags = create_attr->map_flags;
->>>>>>> 754e0b0e
 	p.numa_node = create_attr->numa_node;
 	p.btf_fd = create_attr->btf_fd;
 	p.btf_key_type_id = create_attr->btf_key_type_id;
 	p.btf_value_type_id = create_attr->btf_value_type_id;
 	p.map_ifindex = create_attr->map_ifindex;
-<<<<<<< HEAD
-	if (p.map_type == BPF_MAP_TYPE_STRUCT_OPS)
-		p.btf_vmlinux_value_type_id =
-			create_attr->btf_vmlinux_value_type_id;
-	else
-		p.inner_map_fd = create_attr->inner_map_fd;
-
-	return libbpf__bpf_create_map_xattr(&p);
-=======
 	if (create_attr->map_type == BPF_MAP_TYPE_STRUCT_OPS)
 		p.btf_vmlinux_value_type_id = create_attr->btf_vmlinux_value_type_id;
 	else
@@ -283,7 +225,6 @@
 	return bpf_map_create(create_attr->map_type, create_attr->name,
 			      create_attr->key_size, create_attr->value_size,
 			      create_attr->max_entries, &p);
->>>>>>> 754e0b0e
 }
 
 int bpf_create_map_node(enum bpf_map_type map_type, const char *name,
@@ -331,12 +272,7 @@
 		opts.numa_node = node;
 	}
 
-<<<<<<< HEAD
-	fd = sys_bpf_fd(BPF_MAP_CREATE, &attr, sizeof(attr));
-	return libbpf_err_errno(fd);
-=======
 	return bpf_map_create(map_type, name, key_size, 4, max_entries, &opts);
->>>>>>> 754e0b0e
 }
 
 int bpf_create_map_in_map(enum bpf_map_type map_type, const char *name,
@@ -456,14 +392,7 @@
 	attr.line_info = ptr_to_u64(line_info);
 	attr.line_info_cnt = OPTS_GET(opts, line_info_cnt, 0);
 
-<<<<<<< HEAD
-	attr.line_info_rec_size = load_attr->line_info_rec_size;
-	attr.line_info_cnt = load_attr->line_info_cnt;
-	attr.line_info = ptr_to_u64(load_attr->line_info);
-	attr.fd_array = ptr_to_u64(load_attr->fd_array);
-=======
 	attr.fd_array = ptr_to_u64(OPTS_GET(opts, fd_array, NULL));
->>>>>>> 754e0b0e
 
 	if (log_level) {
 		attr.log_buf = ptr_to_u64(log_buf);
@@ -1245,9 +1174,6 @@
 	return libbpf_err_errno(fd);
 }
 
-<<<<<<< HEAD
-	fd = sys_bpf_fd(BPF_BTF_LOAD, &attr, sizeof(attr));
-=======
 int bpf_load_btf(const void *btf, __u32 btf_size, char *log_buf, __u32 log_buf_size, bool do_log)
 {
 	LIBBPF_OPTS(bpf_btf_load_opts, opts);
@@ -1259,7 +1185,6 @@
 		opts.log_size = log_buf_size;
 		opts.log_level = 1;
 	}
->>>>>>> 754e0b0e
 
 	fd = bpf_btf_load(btf, btf_size, &opts);
 	if (fd < 0 && !do_log && log_buf && log_buf_size) {
